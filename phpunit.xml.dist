--- conflicted
+++ resolved
@@ -62,18 +62,13 @@
                 <array>
                     <element key="time-sensitive">
                         <array>
-<<<<<<< HEAD
-                            <element><string>Cache\IntegrationTests</string></element>
-                            <element><string>Doctrine\Common\Cache</string></element>
-                            <element><string>Symfony\Component\Cache</string></element>
-                            <element><string>Symfony\Component\Cache\Tests\Fixtures</string></element>
-                            <element><string>Symfony\Component\Cache\Traits</string></element>
-                            <element><string>Symfony\Component\Console</string></element>
-                            <element><string>Symfony\Component\HttpFoundation</string></element>
-=======
-                            <element key="0"><string>Symfony\Component\Console</string></element>
-                            <element key="1"><string>Symfony\Component\HttpFoundation</string></element>
->>>>>>> 131a42b3
+                            <element key="0"><string>Cache\IntegrationTests</string></element>
+                            <element key="1"><string>Doctrine\Common\Cache</string></element>
+                            <element key="2"><string>Symfony\Component\Cache</string></element>
+                            <element key="3"><string>Symfony\Component\Cache\Tests\Fixtures</string></element>
+                            <element key="4"><string>Symfony\Component\Cache\Traits</string></element>
+                            <element key="5"><string>Symfony\Component\Console</string></element>
+                            <element key="6"><string>Symfony\Component\HttpFoundation</string></element>
                         </array>
                     </element>
                 </array>
