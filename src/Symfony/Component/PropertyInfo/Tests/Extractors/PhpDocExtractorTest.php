<?php

/*
 * This file is part of the Symfony package.
 *
 * (c) Fabien Potencier <fabien@symfony.com>
 *
 * For the full copyright and license information, please view the LICENSE
 * file that was distributed with this source code.
 */

namespace Symfony\Component\PropertyInfo\Tests\PhpDocExtractors;

use PHPUnit\Framework\TestCase;
use Symfony\Component\PropertyInfo\Extractor\PhpDocExtractor;
use Symfony\Component\PropertyInfo\Type;

/**
 * @author Kévin Dunglas <dunglas@gmail.com>
 */
class PhpDocExtractorTest extends TestCase
{
    /**
     * @var PhpDocExtractor
     */
    private $extractor;

    protected function setUp()
    {
        $this->extractor = new PhpDocExtractor();
    }

    /**
     * @dataProvider typesProvider
     */
    public function testExtract($property, array $type = null, $shortDescription, $longDescription)
    {
        $this->assertEquals($type, $this->extractor->getTypes('Symfony\Component\PropertyInfo\Tests\Fixtures\Dummy', $property));
        $this->assertSame($shortDescription, $this->extractor->getShortDescription('Symfony\Component\PropertyInfo\Tests\Fixtures\Dummy', $property));
        $this->assertSame($longDescription, $this->extractor->getLongDescription('Symfony\Component\PropertyInfo\Tests\Fixtures\Dummy', $property));
    }

    public function testParamTagTypeIsOmitted()
    {
        $this->assertNull($this->extractor->getTypes(OmittedParamTagTypeDocBlock::class, 'omittedType'));
    }

    /**
     * @dataProvider typesWithCustomPrefixesProvider
     */
    public function testExtractTypesWithCustomPrefixes($property, array $type = null)
    {
        $customExtractor = new PhpDocExtractor(null, array('add', 'remove'), array('is', 'can'));

        $this->assertEquals($type, $customExtractor->getTypes('Symfony\Component\PropertyInfo\Tests\Fixtures\Dummy', $property));
    }

    /**
     * @dataProvider typesWithNoPrefixesProvider
     */
    public function testExtractTypesWithNoPrefixes($property, array $type = null)
    {
        $noPrefixExtractor = new PhpDocExtractor(null, array(), array(), array());

        $this->assertEquals($type, $noPrefixExtractor->getTypes('Symfony\Component\PropertyInfo\Tests\Fixtures\Dummy', $property));
    }

    public function typesProvider()
    {
        return array(
            array('foo', null, 'Short description.', 'Long description.'),
            array('bar', array(new Type(Type::BUILTIN_TYPE_STRING)), 'This is bar', null),
            array('baz', array(new Type(Type::BUILTIN_TYPE_INT)), 'Should be used.', null),
            array('foo2', array(new Type(Type::BUILTIN_TYPE_FLOAT)), null, null),
            array('foo3', array(new Type(Type::BUILTIN_TYPE_CALLABLE)), null, null),
            array('foo4', array(new Type(Type::BUILTIN_TYPE_NULL)), null, null),
            array('foo5', null, null, null),
            array(
                'files',
                array(
                    new Type(Type::BUILTIN_TYPE_ARRAY, false, null, true, new Type(Type::BUILTIN_TYPE_INT), new Type(Type::BUILTIN_TYPE_OBJECT, false, 'SplFileInfo')),
                    new Type(Type::BUILTIN_TYPE_RESOURCE),
                ),
                null,
                null,
            ),
            array('bal', array(new Type(Type::BUILTIN_TYPE_OBJECT, false, 'DateTime')), null, null),
            array('parent', array(new Type(Type::BUILTIN_TYPE_OBJECT, false, 'Symfony\Component\PropertyInfo\Tests\Fixtures\ParentDummy')), null, null),
            array('collection', array(new Type(Type::BUILTIN_TYPE_ARRAY, false, null, true, new Type(Type::BUILTIN_TYPE_INT), new Type(Type::BUILTIN_TYPE_OBJECT, false, 'DateTime'))), null, null),
            array('a', array(new Type(Type::BUILTIN_TYPE_INT)), 'A.', null),
            array('b', array(new Type(Type::BUILTIN_TYPE_OBJECT, true, 'Symfony\Component\PropertyInfo\Tests\Fixtures\ParentDummy')), 'B.', null),
            array('c', array(new Type(Type::BUILTIN_TYPE_BOOL, true)), null, null),
            array('d', array(new Type(Type::BUILTIN_TYPE_BOOL)), null, null),
            array('e', array(new Type(Type::BUILTIN_TYPE_ARRAY, false, null, true, new Type(Type::BUILTIN_TYPE_INT), new Type(Type::BUILTIN_TYPE_RESOURCE))), null, null),
            array('f', array(new Type(Type::BUILTIN_TYPE_ARRAY, false, null, true, new Type(Type::BUILTIN_TYPE_INT), new Type(Type::BUILTIN_TYPE_OBJECT, false, 'DateTime'))), null, null),
            array('g', array(new Type(Type::BUILTIN_TYPE_ARRAY, true, null, true)), 'Nullable array.', null),
            array('donotexist', null, null, null),
            array('staticGetter', null, null, null),
            array('staticSetter', null, null, null),
            array('emptyVar', null, null, null),
        );
    }

    public function typesWithCustomPrefixesProvider()
    {
        return array(
            array('foo', null, 'Short description.', 'Long description.'),
            array('bar', array(new Type(Type::BUILTIN_TYPE_STRING)), 'This is bar', null),
            array('baz', array(new Type(Type::BUILTIN_TYPE_INT)), 'Should be used.', null),
            array('foo2', array(new Type(Type::BUILTIN_TYPE_FLOAT)), null, null),
            array('foo3', array(new Type(Type::BUILTIN_TYPE_CALLABLE)), null, null),
            array('foo4', array(new Type(Type::BUILTIN_TYPE_NULL)), null, null),
            array('foo5', null, null, null),
            array(
                'files',
                array(
                    new Type(Type::BUILTIN_TYPE_ARRAY, false, null, true, new Type(Type::BUILTIN_TYPE_INT), new Type(Type::BUILTIN_TYPE_OBJECT, false, 'SplFileInfo')),
                    new Type(Type::BUILTIN_TYPE_RESOURCE),
                ),
                null,
                null,
            ),
            array('bal', array(new Type(Type::BUILTIN_TYPE_OBJECT, false, 'DateTime')), null, null),
            array('parent', array(new Type(Type::BUILTIN_TYPE_OBJECT, false, 'Symfony\Component\PropertyInfo\Tests\Fixtures\ParentDummy')), null, null),
            array('collection', array(new Type(Type::BUILTIN_TYPE_ARRAY, false, null, true, new Type(Type::BUILTIN_TYPE_INT), new Type(Type::BUILTIN_TYPE_OBJECT, false, 'DateTime'))), null, null),
            array('a', null, 'A.', null),
            array('b', null, 'B.', null),
            array('c', array(new Type(Type::BUILTIN_TYPE_BOOL, true)), null, null),
            array('d', array(new Type(Type::BUILTIN_TYPE_BOOL)), null, null),
            array('e', array(new Type(Type::BUILTIN_TYPE_ARRAY, false, null, true, new Type(Type::BUILTIN_TYPE_INT), new Type(Type::BUILTIN_TYPE_RESOURCE))), null, null),
            array('f', array(new Type(Type::BUILTIN_TYPE_ARRAY, false, null, true, new Type(Type::BUILTIN_TYPE_INT), new Type(Type::BUILTIN_TYPE_OBJECT, false, 'DateTime'))), null, null),
            array('g', array(new Type(Type::BUILTIN_TYPE_ARRAY, true, null, true)), 'Nullable array.', null),
            array('donotexist', null, null, null),
            array('staticGetter', null, null, null),
            array('staticSetter', null, null, null),
        );
    }

<<<<<<< HEAD
    public function typesWithNoPrefixesProvider()
    {
        return array(
            array('foo', null, 'Short description.', 'Long description.'),
            array('bar', array(new Type(Type::BUILTIN_TYPE_STRING)), 'This is bar', null),
            array('baz', array(new Type(Type::BUILTIN_TYPE_INT)), 'Should be used.', null),
            array('foo2', array(new Type(Type::BUILTIN_TYPE_FLOAT)), null, null),
            array('foo3', array(new Type(Type::BUILTIN_TYPE_CALLABLE)), null, null),
            array('foo4', array(new Type(Type::BUILTIN_TYPE_NULL)), null, null),
            array('foo5', null, null, null),
            array(
                'files',
                array(
                    new Type(Type::BUILTIN_TYPE_ARRAY, false, null, true, new Type(Type::BUILTIN_TYPE_INT), new Type(Type::BUILTIN_TYPE_OBJECT, false, 'SplFileInfo')),
                    new Type(Type::BUILTIN_TYPE_RESOURCE),
                ),
                null,
                null,
            ),
            array('bal', array(new Type(Type::BUILTIN_TYPE_OBJECT, false, 'DateTime')), null, null),
            array('parent', array(new Type(Type::BUILTIN_TYPE_OBJECT, false, 'Symfony\Component\PropertyInfo\Tests\Fixtures\ParentDummy')), null, null),
            array('collection', array(new Type(Type::BUILTIN_TYPE_ARRAY, false, null, true, new Type(Type::BUILTIN_TYPE_INT), new Type(Type::BUILTIN_TYPE_OBJECT, false, 'DateTime'))), null, null),
            array('a', null, 'A.', null),
            array('b', null, 'B.', null),
            array('c', null, null, null),
            array('d', null, null, null),
            array('e', null, null, null),
            array('f', null, null, null),
            array('g', array(new Type(Type::BUILTIN_TYPE_ARRAY, true, null, true)), 'Nullable array.', null),
            array('donotexist', null, null, null),
            array('staticGetter', null, null, null),
            array('staticSetter', null, null, null),
        );
    }

    public function testReturnNullOnEmptyDocBlock()
    {
        $this->assertNull($this->extractor->getShortDescription(EmptyDocBlock::class, 'foo'));
    }
}

class EmptyDocBlock
{
    public $foo;
=======
    public function testParamTagTypeIsOmitted()
    {
        $this->assertNull($this->extractor->getTypes('Symfony\Component\PropertyInfo\Tests\PhpDocExtractors\OmittedParamTagTypeDocBlock', 'omittedType'));
    }
>>>>>>> 641a46bc
}

class OmittedParamTagTypeDocBlock
{
    /**
<<<<<<< HEAD
=======
     * The type is omitted here to ensure that the extractor doesn't choke on missing types.
     *
>>>>>>> 641a46bc
     * @param $omittedTagType
     */
    public function setOmittedType(array $omittedTagType)
    {
    }
}<|MERGE_RESOLUTION|>--- conflicted
+++ resolved
@@ -136,7 +136,6 @@
         );
     }
 
-<<<<<<< HEAD
     public function typesWithNoPrefixesProvider()
     {
         return array(
@@ -181,22 +180,13 @@
 class EmptyDocBlock
 {
     public $foo;
-=======
-    public function testParamTagTypeIsOmitted()
-    {
-        $this->assertNull($this->extractor->getTypes('Symfony\Component\PropertyInfo\Tests\PhpDocExtractors\OmittedParamTagTypeDocBlock', 'omittedType'));
-    }
->>>>>>> 641a46bc
 }
 
 class OmittedParamTagTypeDocBlock
 {
     /**
-<<<<<<< HEAD
-=======
      * The type is omitted here to ensure that the extractor doesn't choke on missing types.
      *
->>>>>>> 641a46bc
      * @param $omittedTagType
      */
     public function setOmittedType(array $omittedTagType)
