--- conflicted
+++ resolved
@@ -42,18 +42,10 @@
     /**
      * Parses a YAML file into a PHP value.
      *
-<<<<<<< HEAD
-     *  Usage:
-     *  <code>
-     *   $array = Yaml::parseFile('config.yml');
-     *   print_r($array);
-     *  </code>
-=======
      * Usage:
      *
-     *     $array = Yaml::parse(file_get_contents('config.yml'));
+     *     $array = Yaml::parseFile('config.yml');
      *     print_r($array);
->>>>>>> 53c1a5f2
      *
      * @param string $filename The path to the YAML file to be parsed
      * @param int    $flags    A bit field of PARSE_* constants to customize the YAML parser behavior
