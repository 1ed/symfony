--- conflicted
+++ resolved
@@ -979,19 +979,6 @@
     }
 
     /**
-<<<<<<< HEAD
-     * Tests whether or not the current line is the header of a block scalar.
-     *
-     * @return bool
-     */
-    private function isBlockScalarHeader(): bool
-    {
-        return '' !== $this->currentLine && (bool) self::preg_match('~'.self::BLOCK_SCALAR_HEADER_PATTERN.'$~', $this->currentLine);
-    }
-
-    /**
-=======
->>>>>>> ff93f1ab
      * A local wrapper for `preg_match` which will throw a ParseException if there
      * is an internal error in the PCRE engine.
      *
