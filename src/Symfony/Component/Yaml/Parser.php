--- conflicted
+++ resolved
@@ -211,18 +211,13 @@
                     } else {
                         $c = $this->getRealCurrentLineNb() + 1;
                         $parser = new Parser($c);
-<<<<<<< HEAD
-                        $parser->refs =& $this->refs;
+                        $parser->refs = & $this->refs;
                         $value = $parser->parse($this->getNextEmbedBlock(), $exceptionOnInvalidType, $objectSupport);
                         // Spec: Keys MUST be unique; first one wins.
                         // But overwriting is allowed when a merge node is used in current block.
                         if ($allowOverwrite || !isset($data[$key])) {
                             $data[$key] = $value;
                         }
-=======
-                        $parser->refs = & $this->refs;
-                        $data[$key] = $parser->parse($this->getNextEmbedBlock(), $exceptionOnInvalidType, $objectSupport);
->>>>>>> 27e8c654
                     }
                 } else {
                     $value = $this->parseValue($values['value'], $exceptionOnInvalidType, $objectSupport);
