--- conflicted
+++ resolved
@@ -33,14 +33,10 @@
         "psr/log": "To use logging capability in translator"
     },
     "autoload": {
-<<<<<<< HEAD
-        "psr-4": { "Symfony\\Component\\Translation\\": "" }
-=======
-        "psr-0": { "Symfony\\Component\\Translation\\": "" },
+        "psr-4": { "Symfony\\Component\\Translation\\": "" },
         "exclude-from-classmap": [
             "/Tests/"
         ]
->>>>>>> ebd55fcb
     },
     "minimum-stability": "dev",
     "extra": {
