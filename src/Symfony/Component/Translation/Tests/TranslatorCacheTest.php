<?php

/*
 * This file is part of the Symfony package.
 *
 * (c) Fabien Potencier <fabien@symfony.com>
 *
 * For the full copyright and license information, please view the LICENSE
 * file that was distributed with this source code.
 */

namespace Symfony\Component\Translation\Tests;

use Symfony\Component\Config\Resource\ResourceInterface;
use Symfony\Component\Translation\Loader\ArrayLoader;
use Symfony\Component\Translation\Loader\LoaderInterface;
use Symfony\Component\Translation\Translator;
use Symfony\Component\Translation\MessageCatalogue;

class TranslatorCacheTest extends \PHPUnit_Framework_TestCase
{
    protected $tmpDir;

    protected function setUp()
    {
        $this->tmpDir = sys_get_temp_dir().'/sf2_translation';
        $this->deleteTmpDir();
    }

    protected function tearDown()
    {
        $this->deleteTmpDir();
    }

    protected function deleteTmpDir()
    {
        if (!file_exists($dir = $this->tmpDir)) {
            return;
        }

        $iterator = new \RecursiveIteratorIterator(new \RecursiveDirectoryIterator($this->tmpDir), \RecursiveIteratorIterator::CHILD_FIRST);
        foreach ($iterator as $path) {
            if (preg_match('#[/\\\\]\.\.?$#', $path->__toString())) {
                continue;
            }
            if ($path->isDir()) {
                rmdir($path->__toString());
            } else {
                unlink($path->__toString());
            }
        }
        rmdir($this->tmpDir);
    }

    /**
     * @dataProvider runForDebugAndProduction
     */
    public function testThatACacheIsUsed($debug)
    {
        $locale = 'any_locale';
        $format = 'some_format';
        $msgid = 'test';

        // Prime the cache
        $translator = new Translator($locale, null, $this->tmpDir, $debug);
        $translator->addLoader($format, new ArrayLoader());
        $translator->addResource($format, array($msgid => 'OK'), $locale);
        $translator->trans($msgid);

        // Try again and see we get a valid result whilst no loader can be used
        $translator = new Translator($locale, null, $this->tmpDir, $debug);
        $translator->addLoader($format, $this->createFailingLoader());
        $translator->addResource($format, array($msgid => 'OK'), $locale);
        $this->assertEquals('OK', $translator->trans($msgid), '-> caching does not work in '.($debug ? 'debug' : 'production'));
    }

    public function testCatalogueIsReloadedWhenResourcesAreNoLongerFresh()
    {
        /*
         * The testThatACacheIsUsed() test showed that we don't need the loader as long as the cache
         * is fresh.
         *
         * Now we add a Resource that is never fresh and make sure that the
         * cache is discarded (the loader is called twice).
         *
         * We need to run this for debug=true only because in production the cache
         * will never be revalidated.
         */

<<<<<<< HEAD
    public function testRefreshCacheWhenResourcesChange()
    {
        // prime the cache
        $loader = $this->getMock('Symfony\Component\Translation\Loader\LoaderInterface');
        $loader
            ->method('load')
            ->will($this->returnValue($this->getCatalogue('fr', array(
                'foo' => 'foo A',
            ))))
        ;

        $translator = new Translator('fr', new MessageSelector(), $this->tmpDir, true);
        $translator->setLocale('fr');
        $translator->addLoader('loader', $loader);
        $translator->addResource('loader', 'foo', 'fr');

        $this->assertEquals('foo A', $translator->trans('foo'));

        // add a new resource to refresh the cache
        $loader = $this->getMock('Symfony\Component\Translation\Loader\LoaderInterface');
        $loader
            ->method('load')
            ->will($this->returnValue($this->getCatalogue('fr', array(
                'foo' => 'foo B',
            ))))
        ;

        $translator = new Translator('fr', new MessageSelector(), $this->tmpDir, true);
        $translator->setLocale('fr');
        $translator->addLoader('loader', $loader);
        $translator->addResource('loader', 'bar', 'fr');

        $this->assertEquals('foo B', $translator->trans('foo'));
    }

    public function testTransWithCachingWithInvalidLocale()
    {
        $loader = $this->getMock('Symfony\Component\Translation\Loader\LoaderInterface');
        $translator = $this->getTranslator($loader, $this->tmpDir, 'Symfony\Component\Translation\Tests\TranslatorWithInvalidLocale');
=======
        $locale = 'any_locale';
        $format = 'some_format';
        $msgid = 'test';
>>>>>>> d90891a3

        $catalogue = new MessageCatalogue($locale, array());
        $catalogue->addResource(new StaleResource()); // better use a helper class than a mock, because it gets serialized in the cache and re-loaded

        /** @var LoaderInterface|\PHPUnit_Framework_MockObject_MockObject $loader */
        $loader = $this->getMock('Symfony\Component\Translation\Loader\LoaderInterface');
        $loader
            ->expects($this->exactly(2))
            ->method('load')
            ->will($this->returnValue($catalogue))
        ;

        // 1st pass
        $translator = new Translator($locale, null, $this->tmpDir, true);
        $translator->addLoader($format, $loader);
        $translator->addResource($format, null, $locale);
        $translator->trans($msgid);

        // 2nd pass
        $translator = new Translator($locale, null, $this->tmpDir, true);
        $translator->addLoader($format, $loader);
        $translator->addResource($format, null, $locale);
        $translator->trans($msgid);
    }

    /**
     * @dataProvider runForDebugAndProduction
     */
    public function testDifferentTranslatorsForSameLocaleDoNotOverwriteEachOthersCache($debug)
    {
        /*
         * Similar to the previous test. After we used the second translator, make
         * sure there's still a useable cache for the first one.
         */

        $locale = 'any_locale';
        $format = 'some_format';
        $msgid = 'test';

        // Create a Translator and prime its cache
        $translator = new Translator($locale, null, $this->tmpDir, $debug);
        $translator->addLoader($format, new ArrayLoader());
        $translator->addResource($format, array($msgid => 'OK'), $locale);
        $translator->trans($msgid);

        // Create another Translator with a different catalogue for the same locale
        $translator = new Translator($locale, null, $this->tmpDir, $debug);
        $translator->addLoader($format, new ArrayLoader());
        $translator->addResource($format, array($msgid => 'FAIL'), $locale);
        $translator->trans($msgid);

        // Now the first translator must still have a useable cache.
        $translator = new Translator($locale, null, $this->tmpDir, $debug);
        $translator->addLoader($format, $this->createFailingLoader());
        $translator->addResource($format, array($msgid => 'OK'), $locale);
        $this->assertEquals('OK', $translator->trans($msgid), '-> the cache was overwritten by another translator instance in '.($debug ? 'debug' : 'production'));
    }

    public function testDifferentCacheFilesAreUsedForDifferentSetsOfFallbackLocales()
    {
        /*
         * Because the cache file contains a catalogue including all of its fallback
         * catalogues, we must take the set of fallback locales into consideration when
         * loading a catalogue from the cache.
         */
        $translator = new Translator('a', null, $this->tmpDir);
        $translator->setFallbackLocales(array('b'));

        $translator->addLoader('array', new ArrayLoader());
        $translator->addResource('array', array('foo' => 'foo (a)'), 'a');
        $translator->addResource('array', array('bar' => 'bar (b)'), 'b');

        $this->assertEquals('bar (b)', $translator->trans('bar'));

        // Remove fallback locale
        $translator->setFallbackLocales(array());
        $this->assertEquals('bar', $translator->trans('bar'));

        // Use a fresh translator with no fallback locales, result should be the same
        $translator = new Translator('a', null, $this->tmpDir);

        $translator->addLoader('array', new ArrayLoader());
        $translator->addResource('array', array('foo' => 'foo (a)'), 'a');
        $translator->addResource('array', array('bar' => 'bar (b)'), 'b');

        $this->assertEquals('bar', $translator->trans('bar'));
    }

<<<<<<< HEAD
    public function testGetCatalogueBehavesConsistently()
    {
        /*
=======
    public function testPrimaryAndFallbackCataloguesContainTheSameMessagesRegardlessOfCaching()
    {
        /*
         * As a safeguard against potential BC breaks, make sure that primary and fallback
         * catalogues (reachable via getFallbackCatalogue()) always contain the full set of
         * messages provided by the loader. This must also be the case when these catalogues
         * are (internally) read from a cache.
         *
         * Optimizations inside the translator must not change this behaviour.
         */

        /*
>>>>>>> d90891a3
         * Create a translator that loads two catalogues for two different locales.
         * The catalogues contain distinct sets of messages.
         */
        $translator = new Translator('a', null, $this->tmpDir);
        $translator->setFallbackLocales(array('b'));

        $translator->addLoader('array', new ArrayLoader());
        $translator->addResource('array', array('foo' => 'foo (a)'), 'a');
        $translator->addResource('array', array('foo' => 'foo (b)'), 'b');
        $translator->addResource('array', array('bar' => 'bar (b)'), 'b');

        $catalogue = $translator->getCatalogue('a');
        $this->assertFalse($catalogue->defines('bar')); // Sure, the "a" catalogue does not contain that message.

        $fallback = $catalogue->getFallbackCatalogue();
        $this->assertTrue($fallback->defines('foo')); // "foo" is present in "a" and "b"

        /*
         * Now, repeat the same test.
         * Behind the scenes, the cache is used. But that should not matter, right?
         */
        $translator = new Translator('a', null, $this->tmpDir);
        $translator->setFallbackLocales(array('b'));

        $translator->addLoader('array', new ArrayLoader());
        $translator->addResource('array', array('foo' => 'foo (a)'), 'a');
        $translator->addResource('array', array('foo' => 'foo (b)'), 'b');
        $translator->addResource('array', array('bar' => 'bar (b)'), 'b');

        $catalogue = $translator->getCatalogue('a');
        $this->assertFalse($catalogue->defines('bar'));

        $fallback = $catalogue->getFallbackCatalogue();
        $this->assertTrue($fallback->defines('foo'));
    }

    public function testRefreshCacheWhenResourcesAreNoLongerFresh()
    {
        $resource = $this->getMock('Symfony\Component\Config\Resource\ResourceInterface');
        $loader = $this->getMock('Symfony\Component\Translation\Loader\LoaderInterface');
        $resource->method('isFresh')->will($this->returnValue(false));
        $loader
            ->expects($this->exactly(2))
            ->method('load')
            ->will($this->returnValue($this->getCatalogue('fr', array(), array($resource))));

        // prime the cache
        $translator = new Translator('fr', null, $this->tmpDir, true);
        $translator->addLoader('loader', $loader);
        $translator->addResource('loader', 'foo', 'fr');
        $translator->trans('foo');

        // prime the cache second time
        $translator = new Translator('fr', null, $this->tmpDir, true);
        $translator->addLoader('loader', $loader);
        $translator->addResource('loader', 'foo', 'fr');
        $translator->trans('foo');
    }

    protected function getCatalogue($locale, $messages, $resources = array())
    {
        $catalogue = new MessageCatalogue($locale);
        foreach ($messages as $key => $translation) {
            $catalogue->set($key, $translation);
        }
        foreach ($resources as $resource) {
            $catalogue->addResource($resource);
        }

        return $catalogue;
    }

    public function runForDebugAndProduction()
    {
        return array(array(true), array(false));
    }

    /**
     * @return LoaderInterface
     */
    private function createFailingLoader()
    {
        $loader = $this->getMock('Symfony\Component\Translation\Loader\LoaderInterface');
        $loader
            ->expects($this->never())
            ->method('load');

        return $loader;
    }
}

class StaleResource implements ResourceInterface
{
    public function isFresh($timestamp)
    {
        return false;
    }

    public function getResource()
    {
    }

    public function __toString()
    {
        return '';
    }
}<|MERGE_RESOLUTION|>--- conflicted
+++ resolved
@@ -74,6 +74,41 @@
         $this->assertEquals('OK', $translator->trans($msgid), '-> caching does not work in '.($debug ? 'debug' : 'production'));
     }
 
+    public function testRefreshCacheWhenResourcesChange()
+    {
+        // prime the cache
+        $loader = $this->getMock('Symfony\Component\Translation\Loader\LoaderInterface');
+        $loader
+            ->method('load')
+            ->will($this->returnValue($this->getCatalogue('fr', array(
+                'foo' => 'foo A',
+            ))))
+        ;
+
+        $translator = new Translator('fr', null, $this->tmpDir, true);
+        $translator->setLocale('fr');
+        $translator->addLoader('loader', $loader);
+        $translator->addResource('loader', 'foo', 'fr');
+
+        $this->assertEquals('foo A', $translator->trans('foo'));
+
+        // add a new resource to refresh the cache
+        $loader = $this->getMock('Symfony\Component\Translation\Loader\LoaderInterface');
+        $loader
+            ->method('load')
+            ->will($this->returnValue($this->getCatalogue('fr', array(
+                'foo' => 'foo B',
+            ))))
+        ;
+
+        $translator = new Translator('fr', null, $this->tmpDir, true);
+        $translator->setLocale('fr');
+        $translator->addLoader('loader', $loader);
+        $translator->addResource('loader', 'bar', 'fr');
+
+        $this->assertEquals('foo B', $translator->trans('foo'));
+    }
+
     public function testCatalogueIsReloadedWhenResourcesAreNoLongerFresh()
     {
         /*
@@ -87,51 +122,9 @@
          * will never be revalidated.
          */
 
-<<<<<<< HEAD
-    public function testRefreshCacheWhenResourcesChange()
-    {
-        // prime the cache
-        $loader = $this->getMock('Symfony\Component\Translation\Loader\LoaderInterface');
-        $loader
-            ->method('load')
-            ->will($this->returnValue($this->getCatalogue('fr', array(
-                'foo' => 'foo A',
-            ))))
-        ;
-
-        $translator = new Translator('fr', new MessageSelector(), $this->tmpDir, true);
-        $translator->setLocale('fr');
-        $translator->addLoader('loader', $loader);
-        $translator->addResource('loader', 'foo', 'fr');
-
-        $this->assertEquals('foo A', $translator->trans('foo'));
-
-        // add a new resource to refresh the cache
-        $loader = $this->getMock('Symfony\Component\Translation\Loader\LoaderInterface');
-        $loader
-            ->method('load')
-            ->will($this->returnValue($this->getCatalogue('fr', array(
-                'foo' => 'foo B',
-            ))))
-        ;
-
-        $translator = new Translator('fr', new MessageSelector(), $this->tmpDir, true);
-        $translator->setLocale('fr');
-        $translator->addLoader('loader', $loader);
-        $translator->addResource('loader', 'bar', 'fr');
-
-        $this->assertEquals('foo B', $translator->trans('foo'));
-    }
-
-    public function testTransWithCachingWithInvalidLocale()
-    {
-        $loader = $this->getMock('Symfony\Component\Translation\Loader\LoaderInterface');
-        $translator = $this->getTranslator($loader, $this->tmpDir, 'Symfony\Component\Translation\Tests\TranslatorWithInvalidLocale');
-=======
         $locale = 'any_locale';
         $format = 'some_format';
         $msgid = 'test';
->>>>>>> d90891a3
 
         $catalogue = new MessageCatalogue($locale, array());
         $catalogue->addResource(new StaleResource()); // better use a helper class than a mock, because it gets serialized in the cache and re-loaded
@@ -220,11 +213,6 @@
         $this->assertEquals('bar', $translator->trans('bar'));
     }
 
-<<<<<<< HEAD
-    public function testGetCatalogueBehavesConsistently()
-    {
-        /*
-=======
     public function testPrimaryAndFallbackCataloguesContainTheSameMessagesRegardlessOfCaching()
     {
         /*
@@ -237,7 +225,6 @@
          */
 
         /*
->>>>>>> d90891a3
          * Create a translator that loads two catalogues for two different locales.
          * The catalogues contain distinct sets of messages.
          */
