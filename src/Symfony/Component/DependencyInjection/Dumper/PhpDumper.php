<?php

/*
 * This file is part of the Symfony package.
 *
 * (c) Fabien Potencier <fabien@symfony.com>
 *
 * For the full copyright and license information, please view the LICENSE
 * file that was distributed with this source code.
 */

namespace Symfony\Component\DependencyInjection\Dumper;

use Symfony\Component\DependencyInjection\Variable;
use Symfony\Component\DependencyInjection\Definition;
use Symfony\Component\DependencyInjection\ContainerBuilder;
use Symfony\Component\DependencyInjection\Container;
use Symfony\Component\DependencyInjection\ContainerInterface;
use Symfony\Component\DependencyInjection\Reference;
use Symfony\Component\DependencyInjection\Parameter;
use Symfony\Component\DependencyInjection\Exception\InvalidArgumentException;
use Symfony\Component\DependencyInjection\Exception\RuntimeException;
use Symfony\Component\DependencyInjection\Exception\ServiceCircularReferenceException;

/**
 * PhpDumper dumps a service container as a PHP class.
 *
 * @author Fabien Potencier <fabien@symfony.com>
 * @author Johannes M. Schmitt <schmittjoh@gmail.com>
 *
 * @api
 */
class PhpDumper extends Dumper
{
    /**
     * Characters that might appear in the generated variable name as first character
     * @var string
     */
    const FIRST_CHARS = 'abcdefghijklmnopqrstuvwxyz';

    /**
     * Characters that might appear in the generated variable name as any but the first character
     * @var string
     */
    const NON_FIRST_CHARS = 'abcdefghijklmnopqrstuvwxyz0123456789_';

    private $inlinedDefinitions;
    private $definitionVariables;
    private $referenceVariables;
    private $variableCount;
    private $reservedVariables = array('instance', 'class');

    /**
     * {@inheritDoc}
     *
     * @api
     */
    public function __construct(ContainerBuilder $container)
    {
        parent::__construct($container);

        $this->inlinedDefinitions = new \SplObjectStorage;
    }

    /**
     * Dumps the service container as a PHP class.
     *
     * Available options:
     *
     *  * class:      The class name
     *  * base_class: The base class name
     *
     * @param array $options An array of options
     *
     * @return string A PHP class representing of the service container
     *
     * @api
     */
    public function dump(array $options = array())
    {
        $options = array_merge(array(
            'class'      => 'ProjectServiceContainer',
            'base_class' => 'Container',
        ), $options);

        $code = $this->startClass($options['class'], $options['base_class']);

        if ($this->container->isFrozen()) {
            $code .= $this->addFrozenConstructor();
        } else {
            $code .= $this->addConstructor();
        }

        $code .=
            $this->addServices().
            $this->addDefaultParametersMethod().
            $this->endClass()
        ;

        return $code;
    }

    /**
     * Generates Service local temp variables.
     *
     * @param string $cId
     * @param string $definition
     *
     * @return string
     */
    private function addServiceLocalTempVariables($cId, $definition)
    {
        static $template = "        \$%s = %s;\n";

        $localDefinitions = array_merge(
            array($definition),
            $this->getInlinedDefinitions($definition)
        );

        $calls = $behavior = array();
        foreach ($localDefinitions as $iDefinition) {
            $this->getServiceCallsFromArguments($iDefinition->getArguments(), $calls, $behavior);
            $this->getServiceCallsFromArguments($iDefinition->getMethodCalls(), $calls, $behavior);
            $this->getServiceCallsFromArguments($iDefinition->getProperties(), $calls, $behavior);
        }

        $code = '';
        foreach ($calls as $id => $callCount) {
            if ('service_container' === $id || $id === $cId) {
                continue;
            }

            if ($callCount > 1) {
                $name = $this->getNextVariableName();
                $this->referenceVariables[$id] = new Variable($name);

                if (ContainerInterface::EXCEPTION_ON_INVALID_REFERENCE === $behavior[$id]) {
                    $code .= sprintf($template, $name, $this->getServiceCall($id));
                } else {
                    $code .= sprintf($template, $name, $this->getServiceCall($id, new Reference($id, ContainerInterface::NULL_ON_INVALID_REFERENCE)));
                }
            }
        }

        if ('' !== $code) {
            $code .= "\n";
        }

        return $code;
    }

    /**
     * Generates the require_once statement for service includes.
     *
     * @param string     $id         The service id
     * @param Definition $definition
     *
     * @return string
     */
    private function addServiceInclude($id, $definition)
    {
        $template = "        require_once %s;\n";
        $code = '';

        if (null !== $file = $definition->getFile()) {
            $code .= sprintf($template, $this->dumpValue($file));
        }

        foreach ($this->getInlinedDefinitions($definition) as $definition) {
            if (null !== $file = $definition->getFile()) {
                $code .= sprintf($template, $this->dumpValue($file));
            }
        }

        if ('' !== $code) {
            $code .= "\n";
        }

        return $code;
    }

    /**
     * Generates the inline definition of a service.
     *
     * @param string     $id
     * @param Definition $definition
     *
     * @return string
     *
     * @throws \RuntimeException When the factory definition is incomplete
     * @throws ServiceCircularReferenceException When a circular reference is detected
     */
    private function addServiceInlinedDefinitions($id, $definition)
    {
        $code = '';
        $variableMap = $this->definitionVariables;
        $nbOccurrences = new \SplObjectStorage();
        $processed = new \SplObjectStorage();
        $inlinedDefinitions = $this->getInlinedDefinitions($definition);

        foreach ($inlinedDefinitions as $definition) {
            if (false === $nbOccurrences->contains($definition)) {
                $nbOccurrences->offsetSet($definition, 1);
            } else {
                $i = $nbOccurrences->offsetGet($definition);
                $nbOccurrences->offsetSet($definition, $i + 1);
            }
        }

        foreach ($inlinedDefinitions as $sDefinition) {
            if ($processed->contains($sDefinition)) {
                continue;
            }
            $processed->offsetSet($sDefinition);

            $class = $this->dumpValue($sDefinition->getClass());
            if ($nbOccurrences->offsetGet($sDefinition) > 1 || $sDefinition->getMethodCalls() || $sDefinition->getProperties() || null !== $sDefinition->getConfigurator() || false !== strpos($class, '$')) {
                $name = $this->getNextVariableName();
                $variableMap->offsetSet($sDefinition, new Variable($name));

                // a construct like:
                // $a = new ServiceA(ServiceB $b); $b = new ServiceB(ServiceA $a);
                // this is an indication for a wrong implementation, you can circumvent this problem
                // by setting up your service structure like this:
                // $b = new ServiceB();
                // $a = new ServiceA(ServiceB $b);
                // $b->setServiceA(ServiceA $a);
                if ($this->hasReference($id, $sDefinition->getArguments())) {
                    throw new ServiceCircularReferenceException($id, array($id));
                }

<<<<<<< HEAD
                $arguments = array();
                foreach ($sDefinition->getArguments() as $argument) {
                    $arguments[] = $this->dumpValue($argument);
                }

                if (null !== $sDefinition->getFactoryMethod()) {
                    if (null !== $sDefinition->getFactoryClass()) {
                        $code .= sprintf("        \$%s = call_user_func(array(%s, '%s')%s);\n", $name, $this->dumpValue($sDefinition->getFactoryClass()), $sDefinition->getFactoryMethod(), count($arguments) > 0 ? ', '.implode(', ', $arguments) : '');
                    } elseif (null !== $sDefinition->getFactoryService()) {
                        $code .= sprintf("        \$%s = %s->%s(%s);\n", $name, $this->getServiceCall($sDefinition->getFactoryService()), $sDefinition->getFactoryMethod(), implode(', ', $arguments));
                    } else {
                        throw new RuntimeException('Factory service or factory class must be defined in service definition for '.$id);
                    }
                } elseif (false !== strpos($class, '$')) {
                    $code .= sprintf("        \$class = %s;\n        \$%s = new \$class(%s);\n", $class, $name, implode(', ', $arguments));
                } else {
                    $code .= sprintf("        \$%s = new \\%s(%s);\n", $name, substr(str_replace('\\\\', '\\', $class), 1, -1), implode(', ', $arguments));
                }
=======
                $code .= $this->addNewInstance($id, $sDefinition, '$'.$name, ' = ');
>>>>>>> 835c1b86

                if (!$this->hasReference($id, $sDefinition->getMethodCalls(), true) && !$this->hasReference($id, $sDefinition->getProperties(), true)) {
                    $code .= $this->addServiceMethodCalls(null, $sDefinition, $name);
                    $code .= $this->addServiceProperties(null, $sDefinition, $name);
                    $code .= $this->addServiceConfigurator(null, $sDefinition, $name);
                }

                $code .= "\n";
            }
        }

        return $code;
    }

    /**
     * Adds the service return statement.
     *
     * @param string     $id         Service id
     * @param Definition $definition
     *
     * @return string
     */
    private function addServiceReturn($id, $definition)
    {
        if ($this->isSimpleInstance($id, $definition)) {
            return "    }\n";
        }

        return "\n        return \$instance;\n    }\n";
    }

    /**
     * Generates the service instance.
     *
     * @param string     $id
     * @param Definition $definition
     *
     * @return string
     *
     * @throws InvalidArgumentException
     * @throws RuntimeException
     */
    private function addServiceInstance($id, $definition)
    {
        $class = $this->dumpValue($definition->getClass());

        if (0 === strpos($class, "'") && !preg_match('/^\'[a-zA-Z_\x7f-\xff][a-zA-Z0-9_\x7f-\xff]*(\\\{2}[a-zA-Z_\x7f-\xff][a-zA-Z0-9_\x7f-\xff]*)*\'$/', $class)) {
            throw new InvalidArgumentException(sprintf('"%s" is not a valid class name for the "%s" service.', $class, $id));
        }

        $simple = $this->isSimpleInstance($id, $definition);

        $instantiation = '';
        if (ContainerInterface::SCOPE_CONTAINER === $definition->getScope()) {
            $instantiation = "\$this->services['$id'] = ".($simple ? '' : '$instance');
        } elseif (ContainerInterface::SCOPE_PROTOTYPE !== $scope = $definition->getScope()) {
            $instantiation = "\$this->services['$id'] = \$this->scopedServices['$scope']['$id'] = ".($simple ? '' : '$instance');
        } elseif (!$simple) {
            $instantiation = '$instance';
        }

        $return = '';
        if ($simple) {
            $return = 'return ';
        } else {
            $instantiation .= ' = ';
        }

<<<<<<< HEAD
        if (null !== $definition->getFactoryMethod()) {
            if (null !== $definition->getFactoryClass()) {
                $code = sprintf("        $return{$instantiation}call_user_func(array(%s, '%s')%s);\n", $this->dumpValue($definition->getFactoryClass()), $definition->getFactoryMethod(), $arguments ? ', '.implode(', ', $arguments) : '');
            } elseif (null !== $definition->getFactoryService()) {
                $code = sprintf("        $return{$instantiation}%s->%s(%s);\n", $this->getServiceCall($definition->getFactoryService()), $definition->getFactoryMethod(), implode(', ', $arguments));
            } else {
                throw new RuntimeException('Factory method requires a factory service or factory class in service definition for '.$id);
            }
        } elseif (false !== strpos($class, '$')) {
            $code = sprintf("        \$class = %s;\n\n        $return{$instantiation}new \$class(%s);\n", $class, implode(', ', $arguments));
        } else {
            $code = sprintf("        $return{$instantiation}new \\%s(%s);\n", substr(str_replace('\\\\', '\\', $class), 1, -1), implode(', ', $arguments));
        }
=======
        $code = $this->addNewInstance($id, $definition, $return, $instantiation);
>>>>>>> 835c1b86

        if (!$simple) {
            $code .= "\n";
        }

        return $code;
    }

    /**
     * Checks if the definition is a simple instance.
     *
     * @param string     $id
     * @param Definition $definition
     *
     * @return Boolean
     */
    private function isSimpleInstance($id, $definition)
    {
        foreach (array_merge(array($definition), $this->getInlinedDefinitions($definition)) as $sDefinition) {
            if ($definition !== $sDefinition && !$this->hasReference($id, $sDefinition->getMethodCalls())) {
                continue;
            }

            if ($sDefinition->getMethodCalls() || $sDefinition->getProperties() || $sDefinition->getConfigurator()) {
                return false;
            }
        }

        return true;
    }

    /**
     * Adds method calls to a service definition.
     *
     * @param string     $id
     * @param Definition $definition
     * @param string     $variableName
     *
     * @return string
     */
    private function addServiceMethodCalls($id, $definition, $variableName = 'instance')
    {
        $calls = '';
        foreach ($definition->getMethodCalls() as $call) {
            $arguments = array();
            foreach ($call[1] as $value) {
                $arguments[] = $this->dumpValue($value);
            }

            $calls .= $this->wrapServiceConditionals($call[1], sprintf("        \$%s->%s(%s);\n", $variableName, $call[0], implode(', ', $arguments)));
        }

        return $calls;
    }

    private function addServiceProperties($id, $definition, $variableName = 'instance')
    {
        $code = '';
        foreach ($definition->getProperties() as $name => $value) {
            $code .= sprintf("        \$%s->%s = %s;\n", $variableName, $name, $this->dumpValue($value));
        }

        return $code;
    }

    /**
     * Generates the inline definition setup.
     *
     * @param string     $id
     * @param Definition $definition
     * @return string
     */
    private function addServiceInlinedDefinitionsSetup($id, $definition)
    {
        $this->referenceVariables[$id] = new Variable('instance');

        $code = '';
        $processed = new \SplObjectStorage();
        foreach ($this->getInlinedDefinitions($definition) as $iDefinition) {
            if ($processed->contains($iDefinition)) {
                continue;
            }
            $processed->offsetSet($iDefinition);

            if (!$this->hasReference($id, $iDefinition->getMethodCalls(), true) && !$this->hasReference($id, $iDefinition->getProperties(), true)) {
                continue;
            }

            $name = (string) $this->definitionVariables->offsetGet($iDefinition);
            $code .= $this->addServiceMethodCalls(null, $iDefinition, $name);
            $code .= $this->addServiceProperties(null, $iDefinition, $name);
            $code .= $this->addServiceConfigurator(null, $iDefinition, $name);
        }

        if ('' !== $code) {
            $code .= "\n";
        }

        return $code;
    }

    /**
     * Adds configurator definition
     *
     * @param string     $id
     * @param Definition $definition
     * @param string     $variableName
     *
     * @return string
     */
    private function addServiceConfigurator($id, $definition, $variableName = 'instance')
    {
        if (!$callable = $definition->getConfigurator()) {
            return '';
        }

        if (is_array($callable)) {
            if (is_object($callable[0]) && $callable[0] instanceof Reference) {
                return sprintf("        %s->%s(\$%s);\n", $this->getServiceCall((string) $callable[0]), $callable[1], $variableName);
            }

            return sprintf("        call_user_func(array(%s, '%s'), \$%s);\n", $this->dumpValue($callable[0]), $callable[1], $variableName);
        }

        return sprintf("        %s(\$%s);\n", $callable, $variableName);
    }

    /**
     * Adds a service
     *
     * @param string     $id
     * @param Definition $definition
     *
     * @return string
     */
    private function addService($id, $definition)
    {
        $name = Container::camelize($id);
        $this->definitionVariables = new \SplObjectStorage();
        $this->referenceVariables = array();
        $this->variableCount = 0;

        $return = '';
        if ($definition->isSynthetic()) {
            $return = sprintf('@throws RuntimeException always since this service is expected to be injected dynamically');
        } elseif ($class = $definition->getClass()) {
            $return = sprintf("@return %s A %s instance.", 0 === strpos($class, '%') ? 'Object' : $class, $class);
        } elseif ($definition->getFactoryClass()) {
            $return = sprintf('@return Object An instance returned by %s::%s().', $definition->getFactoryClass(), $definition->getFactoryMethod());
        } elseif ($definition->getFactoryService()) {
            $return = sprintf('@return Object An instance returned by %s::%s().', $definition->getFactoryService(), $definition->getFactoryMethod());
        }

        $doc = '';
        if (ContainerInterface::SCOPE_PROTOTYPE !== $definition->getScope()) {
            $doc .= <<<EOF

     *
     * This service is shared.
     * This method always returns the same instance of the service.
EOF;
        }

        if (!$definition->isPublic()) {
            $doc .= <<<EOF

     *
     * This service is private.
     * If you want to be able to request this service from the container directly,
     * make it public, otherwise you might end up with broken code.
EOF;
        }

        $code = <<<EOF

    /**
     * Gets the '$id' service.$doc
     *
     * $return
     */
    protected function get{$name}Service()
    {

EOF;

        $scope = $definition->getScope();
        if (ContainerInterface::SCOPE_CONTAINER !== $scope && ContainerInterface::SCOPE_PROTOTYPE !== $scope) {
            $code .= <<<EOF
        if (!isset(\$this->scopedServices['$scope'])) {
            throw new InactiveScopeException('$id', '$scope');
        }


EOF;
        }

        if ($definition->isSynthetic()) {
            $code .= sprintf("        throw new RuntimeException('You have requested a synthetic service (\"%s\"). The DIC does not know how to construct this service.');\n    }\n", $id);
        } else {
            $code .=
                $this->addServiceInclude($id, $definition).
                $this->addServiceLocalTempVariables($id, $definition).
                $this->addServiceInlinedDefinitions($id, $definition).
                $this->addServiceInstance($id, $definition).
                $this->addServiceInlinedDefinitionsSetup($id, $definition).
                $this->addServiceMethodCalls($id, $definition).
                $this->addServiceProperties($id, $definition).
                $this->addServiceConfigurator($id, $definition).
                $this->addServiceReturn($id, $definition)
            ;
        }

        $this->definitionVariables = null;
        $this->referenceVariables = null;

        return $code;
    }

    /**
     * Adds a service alias.
     *
     * @param string $alias
     * @param string $id
     *
     * @return string
     */
    private function addServiceAlias($alias, $id)
    {
        $name = Container::camelize($alias);
        $type = 'Object';

        if ($this->container->hasDefinition($id)) {
            $class = $this->container->getDefinition($id)->getClass();
            $type = 0 === strpos($class, '%') ? 'Object' : $class;
        }

        return <<<EOF

    /**
     * Gets the $alias service alias.
     *
     * @return $type An instance of the $id service
     */
    protected function get{$name}Service()
    {
        return {$this->getServiceCall($id)};
    }

EOF;
    }

    /**
     * Adds multiple services
     *
     * @return string
     */
    private function addServices()
    {
        $publicServices = $privateServices = $aliasServices = '';
        $definitions = $this->container->getDefinitions();
        ksort($definitions);
        foreach ($definitions as $id => $definition) {
            if ($definition->isPublic()) {
                $publicServices .= $this->addService($id, $definition);
            } else {
                $privateServices .= $this->addService($id, $definition);
            }
        }

        $aliases = $this->container->getAliases();
        ksort($aliases);
        foreach ($aliases as $alias => $id) {
            $aliasServices .= $this->addServiceAlias($alias, $id);
        }

        return $publicServices.$aliasServices.$privateServices;
    }

    private function addNewInstance($id, Definition $definition, $return, $instantiation)
    {
        $class = $this->dumpValue($definition->getClass());

        $arguments = array();
        foreach ($definition->getArguments() as $value) {
            $arguments[] = $this->dumpValue($value);
        }

        if (null !== $definition->getFactoryMethod()) {
            if (null !== $definition->getFactoryClass()) {
                return sprintf("        $return{$instantiation}call_user_func(array(%s, '%s')%s);\n", $this->dumpValue($definition->getFactoryClass()), $definition->getFactoryMethod(), $arguments ? ', '.implode(', ', $arguments) : '');
            }

            if (null !== $definition->getFactoryService()) {
                return sprintf("        $return{$instantiation}%s->%s(%s);\n", $this->getServiceCall($definition->getFactoryService()), $definition->getFactoryMethod(), implode(', ', $arguments));
            }

            throw new RuntimeException('Factory method requires a factory service or factory class in service definition for '.$id);
        }

        if (false !== strpos($class, '$')) {
            return sprintf("        \$class = %s;\n\n        $return{$instantiation}new \$class(%s);\n", $class, implode(', ', $arguments));
        }

        return sprintf("        $return{$instantiation}new \\%s(%s);\n", substr(str_replace('\\\\', '\\', $class), 1, -1), implode(', ', $arguments));
    }

    /**
     * Adds the class headers.
     *
     * @param string $class     Class name
     * @param string $baseClass The name of the base class
     *
     * @return string
     */
    private function startClass($class, $baseClass)
    {
        $bagClass = $this->container->isFrozen() ? 'use Symfony\Component\DependencyInjection\ParameterBag\FrozenParameterBag;' : 'use Symfony\Component\DependencyInjection\ParameterBag\\ParameterBag;';

        return <<<EOF
<?php

use Symfony\Component\DependencyInjection\ContainerInterface;
use Symfony\Component\DependencyInjection\Container;
use Symfony\Component\DependencyInjection\Exception\InactiveScopeException;
use Symfony\Component\DependencyInjection\Exception\InvalidArgumentException;
use Symfony\Component\DependencyInjection\Exception\LogicException;
use Symfony\Component\DependencyInjection\Exception\RuntimeException;
use Symfony\Component\DependencyInjection\Reference;
use Symfony\Component\DependencyInjection\Parameter;
$bagClass

/**
 * $class
 *
 * This class has been auto-generated
 * by the Symfony Dependency Injection Component.
 */
class $class extends $baseClass
{
EOF;
    }

    /**
     * Adds the constructor.
     *
     * @return string
     */
    private function addConstructor()
    {
        $arguments = $this->container->getParameterBag()->all() ? 'new ParameterBag($this->getDefaultParameters())' : null;

        $code = <<<EOF

    /**
     * Constructor.
     */
    public function __construct()
    {
        parent::__construct($arguments);

EOF;

        if (count($scopes = $this->container->getScopes()) > 0) {
            $code .= "\n";
            $code .= "        \$this->scopes = ".$this->dumpValue($scopes).";\n";
            $code .= "        \$this->scopeChildren = ".$this->dumpValue($this->container->getScopeChildren()).";\n";
        }

        $code .= <<<EOF
    }

EOF;

        return $code;
    }

    /**
     * Adds the constructor for a frozen container.
     *
     * @return string
     */
    private function addFrozenConstructor()
    {
        $code = <<<EOF

    /**
     * Constructor.
     */
    public function __construct()
    {
EOF;

        if ($this->container->getParameterBag()->all()) {
            $code .= "\n        \$this->parameters = \$this->getDefaultParameters();\n";
        }

        $code .= <<<EOF

        \$this->services =
        \$this->scopedServices =
        \$this->scopeStacks = array();

        \$this->set('service_container', \$this);

EOF;

        $code .= "\n";
        if (count($scopes = $this->container->getScopes()) > 0) {
            $code .= "        \$this->scopes = ".$this->dumpValue($scopes).";\n";
            $code .= "        \$this->scopeChildren = ".$this->dumpValue($this->container->getScopeChildren()).";\n";
        } else {
            $code .= "        \$this->scopes = array();\n";
            $code .= "        \$this->scopeChildren = array();\n";
        }

        $code .= <<<EOF
    }

EOF;

        return $code;
    }

    /**
     * Adds default parameters method.
     *
     * @return string
     */
    private function addDefaultParametersMethod()
    {
        if (!$this->container->getParameterBag()->all()) {
            return '';
        }

        $parameters = $this->exportParameters($this->container->getParameterBag()->all());

        $code = '';
        if ($this->container->isFrozen()) {
            $code .= <<<EOF

    /**
     * {@inheritdoc}
     */
    public function getParameter(\$name)
    {
        \$name = strtolower(\$name);

        if (!array_key_exists(\$name, \$this->parameters)) {
            throw new InvalidArgumentException(sprintf('The parameter "%s" must be defined.', \$name));
        }

        return \$this->parameters[\$name];
    }

    /**
     * {@inheritdoc}
     */
    public function hasParameter(\$name)
    {
        return array_key_exists(strtolower(\$name), \$this->parameters);
    }

    /**
     * {@inheritdoc}
     */
    public function setParameter(\$name, \$value)
    {
        throw new LogicException('Impossible to call set() on a frozen ParameterBag.');
    }

    /**
     * {@inheritDoc}
     */
    public function getParameterBag()
    {
        if (null === \$this->parameterBag) {
            \$this->parameterBag = new FrozenParameterBag(\$this->parameters);
        }

        return \$this->parameterBag;
    }
EOF;
        }

        $code .= <<<EOF

    /**
     * Gets the default parameters.
     *
     * @return array An array of the default parameters
     */
    protected function getDefaultParameters()
    {
        return $parameters;
    }

EOF;

        return $code;
    }

    /**
     * Exports parameters.
     *
     * @param array   $parameters
     * @param string  $path
     * @param integer $indent
     *
     * @return string
     */
    private function exportParameters($parameters, $path = '', $indent = 12)
    {
        $php = array();
        foreach ($parameters as $key => $value) {
            if (is_array($value)) {
                $value = $this->exportParameters($value, $path.'/'.$key, $indent + 4);
            } elseif ($value instanceof Variable) {
                throw new InvalidArgumentException(sprintf('You cannot dump a container with parameters that contain variable references. Variable "%s" found in "%s".', $value, $path.'/'.$key));
            } elseif ($value instanceof Definition) {
                throw new InvalidArgumentException(sprintf('You cannot dump a container with parameters that contain service definitions. Definition for "%s" found in "%s".', $value->getClass(), $path.'/'.$key));
            } elseif ($value instanceof Reference) {
                throw new InvalidArgumentException(sprintf('You cannot dump a container with parameters that contain references to other services (reference to service "%s" found in "%s").', $value, $path.'/'.$key));
            } else {
                $value = var_export($value, true);
            }

            $php[] = sprintf('%s%s => %s,', str_repeat(' ', $indent), var_export($key, true), $value);
        }

        return sprintf("array(\n%s\n%s)", implode("\n", $php), str_repeat(' ', $indent - 4));
    }

    /**
     * Ends the class definition.
     *
     * @return string
     */
    private function endClass()
    {
        return <<<EOF
}

EOF;
    }

    /**
     * Wraps the service conditionals.
     *
     * @param string $value
     * @param string $code
     *
     * @return string
     */
    private function wrapServiceConditionals($value, $code)
    {
        if (!$services = ContainerBuilder::getServiceConditionals($value)) {
            return $code;
        }

        $conditions = array();
        foreach ($services as $service) {
            $conditions[] = sprintf("\$this->has('%s')", $service);
        }

        // re-indent the wrapped code
        $code = implode("\n", array_map(function ($line) { return $line ? '    '.$line : $line; }, explode("\n", $code)));

        return sprintf("        if (%s) {\n%s        }\n", implode(' && ', $conditions), $code);
    }

    /**
     * Builds service calls from arguments
     *
     * @param array  $arguments
     * @param array  &$calls    By reference
     * @param array  &$behavior By reference
     */
    private function getServiceCallsFromArguments(array $arguments, array &$calls, array &$behavior)
    {
        foreach ($arguments as $argument) {
            if (is_array($argument)) {
                $this->getServiceCallsFromArguments($argument, $calls, $behavior);
            } elseif ($argument instanceof Reference) {
                $id = (string) $argument;

                if (!isset($calls[$id])) {
                    $calls[$id] = 0;
                }
                if (!isset($behavior[$id])) {
                    $behavior[$id] = $argument->getInvalidBehavior();
                } elseif (ContainerInterface::EXCEPTION_ON_INVALID_REFERENCE !== $behavior[$id]) {
                    $behavior[$id] = $argument->getInvalidBehavior();
                }

                $calls[$id] += 1;
            }
        }
    }

    /**
     * Returns the inline definition
     *
     * @param Definition $definition
     *
     * @return array
     */
    private function getInlinedDefinitions(Definition $definition)
    {
        if (false === $this->inlinedDefinitions->contains($definition)) {
            $definitions = array_merge(
                $this->getDefinitionsFromArguments($definition->getArguments()),
                $this->getDefinitionsFromArguments($definition->getMethodCalls()),
                $this->getDefinitionsFromArguments($definition->getProperties())
            );

            $this->inlinedDefinitions->offsetSet($definition, $definitions);

            return $definitions;
        }

        return $this->inlinedDefinitions->offsetGet($definition);
    }

    /**
     * Gets the definition from arguments
     *
     * @param array $arguments
     *
     * @return array
     */
    private function getDefinitionsFromArguments(array $arguments)
    {
        $definitions = array();
        foreach ($arguments as $argument) {
            if (is_array($argument)) {
                $definitions = array_merge($definitions, $this->getDefinitionsFromArguments($argument));
            } elseif ($argument instanceof Definition) {
                $definitions = array_merge(
                    $definitions,
                    $this->getInlinedDefinitions($argument),
                    array($argument)
                );
            }
        }

        return $definitions;
    }

    /**
     * Checks if a service id has a reference
     *
     * @param string $id
     * @param array  $arguments
     *
     * @return Boolean
     */
    private function hasReference($id, array $arguments, $deep = false)
    {
        foreach ($arguments as $argument) {
            if (is_array($argument)) {
                if ($this->hasReference($id, $argument, $deep)) {
                    return true;
                }
            } elseif ($argument instanceof Reference) {
                if ($id === (string) $argument) {
                    return true;
                }

                if ($deep) {
                    $service = $this->container->getDefinition((string) $argument);
                    $arguments = array_merge($service->getMethodCalls(), $service->getArguments(), $service->getProperties());

                    if ($this->hasReference($id, $arguments, $deep)) {
                        return true;
                    }
                }
            }
        }

        return false;
    }

    /**
     * Dumps values.
     *
     * @param array   $value
     * @param Boolean $interpolate
     *
     * @return string
     */
    private function dumpValue($value, $interpolate = true)
    {
        if (is_array($value)) {
            $code = array();
            foreach ($value as $k => $v) {
                $code[] = sprintf('%s => %s', $this->dumpValue($k, $interpolate), $this->dumpValue($v, $interpolate));
            }

            return sprintf('array(%s)', implode(', ', $code));
        } elseif (is_object($value) && $value instanceof Definition) {
            if (null !== $this->definitionVariables && $this->definitionVariables->contains($value)) {
                return $this->dumpValue($this->definitionVariables->offsetGet($value), $interpolate);
            }
            if (count($value->getMethodCalls()) > 0) {
                throw new RuntimeException('Cannot dump definitions which have method calls.');
            }
            if (null !== $value->getConfigurator()) {
                throw new RuntimeException('Cannot dump definitions which have a configurator.');
            }

            $arguments = array();
            foreach ($value->getArguments() as $argument) {
                $arguments[] = $this->dumpValue($argument);
            }
            $class = $this->dumpValue($value->getClass());

            if (false !== strpos($class, '$')) {
                throw new RuntimeException('Cannot dump definitions which have a variable class name.');
            }

            if (null !== $value->getFactoryMethod()) {
                if (null !== $value->getFactoryClass()) {
                    return sprintf("call_user_func(array(%s, '%s')%s)", $this->dumpValue($value->getFactoryClass()), $value->getFactoryMethod(), count($arguments) > 0 ? ', '.implode(', ', $arguments) : '');
                } elseif (null !== $value->getFactoryService()) {
                    return sprintf("%s->%s(%s)", $this->getServiceCall($value->getFactoryService()), $value->getFactoryMethod(), implode(', ', $arguments));
                } else {
                    throw new RuntimeException('Cannot dump definitions which have factory method without factory service or factory class.');
                }
            }

            return sprintf("new \\%s(%s)", substr(str_replace('\\\\', '\\', $class), 1, -1), implode(', ', $arguments));
        } elseif (is_object($value) && $value instanceof Variable) {
            return '$'.$value;
        } elseif (is_object($value) && $value instanceof Reference) {
            if (null !== $this->referenceVariables && isset($this->referenceVariables[$id = (string) $value])) {
                return $this->dumpValue($this->referenceVariables[$id], $interpolate);
            }

            return $this->getServiceCall((string) $value, $value);
        } elseif (is_object($value) && $value instanceof Parameter) {
            return $this->dumpParameter($value);
        } elseif (true === $interpolate && is_string($value)) {
            if (preg_match('/^%([^%]+)%$/', $value, $match)) {
                // we do this to deal with non string values (Boolean, integer, ...)
                // the preg_replace_callback converts them to strings
                return $this->dumpParameter(strtolower($match[1]));
            } else {
                $that = $this;
                $replaceParameters = function ($match) use ($that) {
                    return "'.".$that->dumpParameter(strtolower($match[2])).".'";
                };

                $code = str_replace('%%', '%', preg_replace_callback('/(?<!%)(%)([^%]+)\1/', $replaceParameters, var_export($value, true)));

                // optimize string
                $code = preg_replace(array("/^''\./", "/\.''$/", "/(\w+)(?:'\.')/", "/(.+)(?:\.''\.)/"), array('', '', '$1', '$1.'), $code);

                return $code;
            }
        } elseif (is_object($value) || is_resource($value)) {
            throw new RuntimeException('Unable to dump a service container if a parameter is an object or a resource.');
        } else {
            return var_export($value, true);
        }
    }

    /**
     * Dumps a parameter
     *
     * @param string $name
     *
     * @return string
     */
    public function dumpParameter($name)
    {
        if ($this->container->isFrozen() && $this->container->hasParameter($name)) {
            return $this->dumpValue($this->container->getParameter($name), false);
        }

        return sprintf("\$this->getParameter('%s')", strtolower($name));
    }

    /**
     * Gets a service call
     *
     * @param string    $id
     * @param Reference $reference
     *
     * @return string
     */
    private function getServiceCall($id, Reference $reference = null)
    {
        if ('service_container' === $id) {
            return '$this';
        }

        if (null !== $reference && ContainerInterface::EXCEPTION_ON_INVALID_REFERENCE !== $reference->getInvalidBehavior()) {
            return sprintf('$this->get(\'%s\', ContainerInterface::NULL_ON_INVALID_REFERENCE)', $id);
        } else {
            if ($this->container->hasAlias($id)) {
                $id = (string) $this->container->getAlias($id);
            }

            return sprintf('$this->get(\'%s\')', $id);
        }
    }

    /**
     * Returns the next name to use
     *
     * @return string
     */
    private function getNextVariableName()
    {
        $firstChars = self::FIRST_CHARS;
        $firstCharsLength = strlen($firstChars);
        $nonFirstChars = self::NON_FIRST_CHARS;
        $nonFirstCharsLength = strlen($nonFirstChars);

        while (true) {
            $name = '';
            $i = $this->variableCount;

            if ('' === $name) {
                $name .= $firstChars[$i%$firstCharsLength];
                $i = intval($i/$firstCharsLength);
            }

            while ($i > 0) {
                $i -= 1;
                $name .= $nonFirstChars[$i%$nonFirstCharsLength];
                $i = intval($i/$nonFirstCharsLength);
            }

            $this->variableCount += 1;

            // check that the name is not reserved
            if (in_array($name, $this->reservedVariables, true)) {
                continue;
            }

            return $name;
        }
    }
}<|MERGE_RESOLUTION|>--- conflicted
+++ resolved
@@ -229,28 +229,7 @@
                     throw new ServiceCircularReferenceException($id, array($id));
                 }
 
-<<<<<<< HEAD
-                $arguments = array();
-                foreach ($sDefinition->getArguments() as $argument) {
-                    $arguments[] = $this->dumpValue($argument);
-                }
-
-                if (null !== $sDefinition->getFactoryMethod()) {
-                    if (null !== $sDefinition->getFactoryClass()) {
-                        $code .= sprintf("        \$%s = call_user_func(array(%s, '%s')%s);\n", $name, $this->dumpValue($sDefinition->getFactoryClass()), $sDefinition->getFactoryMethod(), count($arguments) > 0 ? ', '.implode(', ', $arguments) : '');
-                    } elseif (null !== $sDefinition->getFactoryService()) {
-                        $code .= sprintf("        \$%s = %s->%s(%s);\n", $name, $this->getServiceCall($sDefinition->getFactoryService()), $sDefinition->getFactoryMethod(), implode(', ', $arguments));
-                    } else {
-                        throw new RuntimeException('Factory service or factory class must be defined in service definition for '.$id);
-                    }
-                } elseif (false !== strpos($class, '$')) {
-                    $code .= sprintf("        \$class = %s;\n        \$%s = new \$class(%s);\n", $class, $name, implode(', ', $arguments));
-                } else {
-                    $code .= sprintf("        \$%s = new \\%s(%s);\n", $name, substr(str_replace('\\\\', '\\', $class), 1, -1), implode(', ', $arguments));
-                }
-=======
                 $code .= $this->addNewInstance($id, $sDefinition, '$'.$name, ' = ');
->>>>>>> 835c1b86
 
                 if (!$this->hasReference($id, $sDefinition->getMethodCalls(), true) && !$this->hasReference($id, $sDefinition->getProperties(), true)) {
                     $code .= $this->addServiceMethodCalls(null, $sDefinition, $name);
@@ -319,23 +298,7 @@
             $instantiation .= ' = ';
         }
 
-<<<<<<< HEAD
-        if (null !== $definition->getFactoryMethod()) {
-            if (null !== $definition->getFactoryClass()) {
-                $code = sprintf("        $return{$instantiation}call_user_func(array(%s, '%s')%s);\n", $this->dumpValue($definition->getFactoryClass()), $definition->getFactoryMethod(), $arguments ? ', '.implode(', ', $arguments) : '');
-            } elseif (null !== $definition->getFactoryService()) {
-                $code = sprintf("        $return{$instantiation}%s->%s(%s);\n", $this->getServiceCall($definition->getFactoryService()), $definition->getFactoryMethod(), implode(', ', $arguments));
-            } else {
-                throw new RuntimeException('Factory method requires a factory service or factory class in service definition for '.$id);
-            }
-        } elseif (false !== strpos($class, '$')) {
-            $code = sprintf("        \$class = %s;\n\n        $return{$instantiation}new \$class(%s);\n", $class, implode(', ', $arguments));
-        } else {
-            $code = sprintf("        $return{$instantiation}new \\%s(%s);\n", substr(str_replace('\\\\', '\\', $class), 1, -1), implode(', ', $arguments));
-        }
-=======
         $code = $this->addNewInstance($id, $definition, $return, $instantiation);
->>>>>>> 835c1b86
 
         if (!$simple) {
             $code .= "\n";
