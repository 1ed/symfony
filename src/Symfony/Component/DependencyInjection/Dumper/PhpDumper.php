--- conflicted
+++ resolved
@@ -579,12 +579,8 @@
         if ($definition->isSynthetic()) {
             $return[] = '@throws RuntimeException always since this service is expected to be injected dynamically';
         } elseif ($class = $definition->getClass()) {
-<<<<<<< HEAD
             $class = $this->container->resolveEnvPlaceholders($class);
-            $return[] = sprintf('@return %s A %s instance', 0 === strpos($class, '%') ? 'object' : '\\'.ltrim($class, '\\'), ltrim($class, '\\'));
-=======
             $return[] = sprintf(0 === strpos($class, '%') ? '@return object A %1$s instance' : '@return \%s', ltrim($class, '\\'));
->>>>>>> 57bf748d
         } elseif ($definition->getFactory()) {
             $factory = $definition->getFactory();
             if (is_string($factory)) {
@@ -609,39 +605,9 @@
         $return = str_replace("\n     * \n", "\n     *\n", implode("\n     * ", $return));
         $return = $this->container->resolveEnvPlaceholders($return);
 
-<<<<<<< HEAD
-        $doc = '';
-        if ($definition->isShared()) {
-            $doc .= <<<'EOF'
-
-     *
-     * This service is shared.
-     * This method always returns the same instance of the service.
-EOF;
-        }
-
-        if (!$definition->isPublic()) {
-            $doc .= <<<'EOF'
-
-     *
-     * This service is private.
-     * If you want to be able to request this service from the container directly,
-     * make it public, otherwise you might end up with broken code.
-EOF;
-        }
-
-        if ($definition->isAutowired()) {
-            $doc .= <<<EOF
-
-     *
-     * This service is autowired.
-EOF;
-        }
-=======
-        $shared = $definition->isShared() && ContainerInterface::SCOPE_PROTOTYPE !== $scope ? ' shared' : '';
+        $shared = $definition->isShared() ? ' shared' : '';
         $public = $definition->isPublic() ? 'public' : 'private';
         $autowired = $definition->isAutowired() ? ' autowired' : '';
->>>>>>> 57bf748d
 
         if ($definition->isLazy()) {
             $lazyInitialization = '$lazyLoad = true';
