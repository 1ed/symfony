--- conflicted
+++ resolved
@@ -65,11 +65,7 @@
     /**
      * Returns all changes tracked for the Definition object.
      *
-<<<<<<< HEAD
      * @return array An array of changes for this Definition
-=======
-     * @return string|array|null The PHP function or an array containing a class/Reference and a method to call
->>>>>>> 53c1a5f2
      */
     public function getChanges()
     {
@@ -113,7 +109,7 @@
     /**
      * Gets the factory.
      *
-     * @return string|array The PHP function or an array containing a class/Reference and a method to call
+     * @return string|array|null The PHP function or an array containing a class/Reference and a method to call
      */
     public function getFactory()
     {
