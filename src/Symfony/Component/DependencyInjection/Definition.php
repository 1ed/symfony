<?php

/*
 * This file is part of the Symfony package.
 *
 * (c) Fabien Potencier <fabien@symfony.com>
 *
 * For the full copyright and license information, please view the LICENSE
 * file that was distributed with this source code.
 */

namespace Symfony\Component\DependencyInjection;

use Symfony\Component\DependencyInjection\Exception\InvalidArgumentException;
use Symfony\Component\DependencyInjection\Exception\OutOfBoundsException;

/**
 * Definition represents a service definition.
 *
 * @author Fabien Potencier <fabien@symfony.com>
 */
class Definition
{
    private $class;
    private $file;
    private $factory;
    private $shared = true;
    private $deprecated = false;
    private $deprecationTemplate;
    private $properties = array();
    private $calls = array();
    private $instanceof = array();
    private $autoconfigured = false;
    private $configurator;
    private $tags = array();
    private $public = true;
    private $synthetic = false;
    private $abstract = false;
    private $lazy = false;
    private $decoratedService;
    private $autowired = false;
    private $autowiringTypes = array();
    private $changes = array();

    protected $arguments = array();

    private static $defaultDeprecationTemplate = 'The "%service_id%" service is deprecated. You should stop using it, as it will soon be removed.';

    /**
     * @param string|null $class     The service class
     * @param array       $arguments An array of arguments to pass to the service constructor
     */
    public function __construct($class = null, array $arguments = array())
    {
        if (null !== $class) {
            $this->setClass($class);
        }
        $this->arguments = $arguments;
    }

    /**
     * Returns all changes tracked for the Definition object.
     *
     * @return array An array of changes for this Definition
     */
    public function getChanges()
    {
<<<<<<< HEAD
        return $this->changes;
=======
        if (is_string($factory) && false !== strpos($factory, '::')) {
            $factory = explode('::', $factory, 2);
        }

        $this->factory = $factory;

        return $this;
>>>>>>> 6f924755
    }

    /**
     * Sets the tracked changes for the Definition object.
     *
     * @param array $changes An array of changes for this Definition
     *
     * @return $this
     */
    public function setChanges(array $changes)
    {
        $this->changes = $changes;

        return $this;
    }

    /**
     * Sets a factory.
     *
     * @param string|array $factory A PHP function or an array containing a class/Reference and a method to call
     *
     * @return $this
     */
    public function setFactory($factory)
    {
        $this->changes['factory'] = true;

        if (is_string($factory) && strpos($factory, '::') !== false) {
            $factory = explode('::', $factory, 2);
        }

        $this->factory = $factory;

        return $this;
    }

    /**
     * Gets the factory.
     *
     * @return string|array The PHP function or an array containing a class/Reference and a method to call
     */
    public function getFactory()
    {
        return $this->factory;
    }

    /**
     * Sets the service that this service is decorating.
     *
     * @param null|string $id        The decorated service id, use null to remove decoration
     * @param null|string $renamedId The new decorated service id
     * @param int         $priority  The priority of decoration
     *
     * @return $this
     *
     * @throws InvalidArgumentException in case the decorated service id and the new decorated service id are equals
     */
    public function setDecoratedService($id, $renamedId = null, $priority = 0)
    {
        if ($renamedId && $id == $renamedId) {
            throw new InvalidArgumentException(sprintf('The decorated service inner name for "%s" must be different than the service name itself.', $id));
        }

        $this->changes['decorated_service'] = true;

        if (null === $id) {
            $this->decoratedService = null;
        } else {
            $this->decoratedService = array($id, $renamedId, (int) $priority);
        }

        return $this;
    }

    /**
     * Gets the service that this service is decorating.
     *
     * @return null|array An array composed of the decorated service id, the new id for it and the priority of decoration, null if no service is decorated
     */
    public function getDecoratedService()
    {
        return $this->decoratedService;
    }

    /**
     * Sets the service class.
     *
     * @param string $class The service class
     *
     * @return $this
     */
    public function setClass($class)
    {
        $this->changes['class'] = true;

        $this->class = $class;

        return $this;
    }

    /**
     * Gets the service class.
     *
     * @return string|null The service class
     */
    public function getClass()
    {
        return $this->class;
    }

    /**
     * Sets the arguments to pass to the service constructor/factory method.
     *
     * @param array $arguments An array of arguments
     *
     * @return $this
     */
    public function setArguments(array $arguments)
    {
        $this->arguments = $arguments;

        return $this;
    }

    /**
     * Sets the properties to define when creating the service.
     *
     * @param array $properties
     *
     * @return $this
     */
    public function setProperties(array $properties)
    {
        $this->properties = $properties;

        return $this;
    }

    /**
     * Gets the properties to define when creating the service.
     *
     * @return array
     */
    public function getProperties()
    {
        return $this->properties;
    }

    /**
     * Sets a specific property.
     *
     * @param string $name
     * @param mixed  $value
     *
     * @return $this
     */
    public function setProperty($name, $value)
    {
        $this->properties[$name] = $value;

        return $this;
    }

    /**
     * Adds an argument to pass to the service constructor/factory method.
     *
     * @param mixed $argument An argument
     *
     * @return $this
     */
    public function addArgument($argument)
    {
        $this->arguments[] = $argument;

        return $this;
    }

    /**
     * Replaces a specific argument.
     *
     * @param int|string $index
     * @param mixed      $argument
     *
     * @return $this
     *
     * @throws OutOfBoundsException When the replaced argument does not exist
     */
    public function replaceArgument($index, $argument)
    {
        if (0 === count($this->arguments)) {
            throw new OutOfBoundsException('Cannot replace arguments if none have been configured yet.');
        }

        if (is_int($index) && ($index < 0 || $index > count($this->arguments) - 1)) {
            throw new OutOfBoundsException(sprintf('The index "%d" is not in the range [0, %d].', $index, count($this->arguments) - 1));
        }

        if (!array_key_exists($index, $this->arguments)) {
            throw new OutOfBoundsException(sprintf('The argument "%s" doesn\'t exist.', $index));
        }

        $this->arguments[$index] = $argument;

        return $this;
    }

    /**
     * Sets a specific argument.
     *
     * @param int|string $key
     * @param mixed      $value
     *
     * @return $this
     */
    public function setArgument($key, $value)
    {
        $this->arguments[$key] = $value;

        return $this;
    }

    /**
     * Gets the arguments to pass to the service constructor/factory method.
     *
     * @return array The array of arguments
     */
    public function getArguments()
    {
        return $this->arguments;
    }

    /**
     * Gets an argument to pass to the service constructor/factory method.
     *
     * @param int|string $index
     *
     * @return mixed The argument value
     *
     * @throws OutOfBoundsException When the argument does not exist
     */
    public function getArgument($index)
    {
        if (!array_key_exists($index, $this->arguments)) {
            throw new OutOfBoundsException(sprintf('The argument "%s" doesn\'t exist.', $index));
        }

        return $this->arguments[$index];
    }

    /**
     * Sets the methods to call after service initialization.
     *
     * @param array $calls An array of method calls
     *
     * @return $this
     */
    public function setMethodCalls(array $calls = array())
    {
        $this->calls = array();
        foreach ($calls as $call) {
            $this->addMethodCall($call[0], $call[1]);
        }

        return $this;
    }

    /**
     * Adds a method to call after service initialization.
     *
     * @param string $method    The method name to call
     * @param array  $arguments An array of arguments to pass to the method call
     *
     * @return $this
     *
     * @throws InvalidArgumentException on empty $method param
     */
    public function addMethodCall($method, array $arguments = array())
    {
        if (empty($method)) {
            throw new InvalidArgumentException('Method name cannot be empty.');
        }
        $this->calls[] = array($method, $arguments);

        return $this;
    }

    /**
     * Removes a method to call after service initialization.
     *
     * @param string $method The method name to remove
     *
     * @return $this
     */
    public function removeMethodCall($method)
    {
        foreach ($this->calls as $i => $call) {
            if ($call[0] === $method) {
                unset($this->calls[$i]);
                break;
            }
        }

        return $this;
    }

    /**
     * Check if the current definition has a given method to call after service initialization.
     *
     * @param string $method The method name to search for
     *
     * @return bool
     */
    public function hasMethodCall($method)
    {
        foreach ($this->calls as $call) {
            if ($call[0] === $method) {
                return true;
            }
        }

        return false;
    }

    /**
     * Gets the methods to call after service initialization.
     *
     * @return array An array of method calls
     */
    public function getMethodCalls()
    {
        return $this->calls;
    }

    /**
     * Sets the definition templates to conditionally apply on the current definition, keyed by parent interface/class.
     *
     * @param $instanceof ChildDefinition[]
     *
     * @return $this
     */
    public function setInstanceofConditionals(array $instanceof)
    {
        $this->instanceof = $instanceof;

        return $this;
    }

    /**
     * Gets the definition templates to conditionally apply on the current definition, keyed by parent interface/class.
     *
     * @return ChildDefinition[]
     */
    public function getInstanceofConditionals()
    {
        return $this->instanceof;
    }

    /**
     * Sets whether or not instanceof conditionals should be prepended with a global set.
     *
     * @param bool $autoconfigured
     *
     * @return $this
     */
    public function setAutoconfigured($autoconfigured)
    {
        $this->changes['autoconfigured'] = true;

        $this->autoconfigured = $autoconfigured;

        return $this;
    }

    /**
     * @return bool
     */
    public function isAutoconfigured()
    {
        return $this->autoconfigured;
    }

    /**
     * Sets tags for this definition.
     *
     * @param array $tags
     *
     * @return $this
     */
    public function setTags(array $tags)
    {
        $this->tags = $tags;

        return $this;
    }

    /**
     * Returns all tags.
     *
     * @return array An array of tags
     */
    public function getTags()
    {
        return $this->tags;
    }

    /**
     * Gets a tag by name.
     *
     * @param string $name The tag name
     *
     * @return array An array of attributes
     */
    public function getTag($name)
    {
        return isset($this->tags[$name]) ? $this->tags[$name] : array();
    }

    /**
     * Adds a tag for this definition.
     *
     * @param string $name       The tag name
     * @param array  $attributes An array of attributes
     *
     * @return $this
     */
    public function addTag($name, array $attributes = array())
    {
        $this->tags[$name][] = $attributes;

        return $this;
    }

    /**
     * Whether this definition has a tag with the given name.
     *
     * @param string $name
     *
     * @return bool
     */
    public function hasTag($name)
    {
        return isset($this->tags[$name]);
    }

    /**
     * Clears all tags for a given name.
     *
     * @param string $name The tag name
     *
     * @return $this
     */
    public function clearTag($name)
    {
        unset($this->tags[$name]);

        return $this;
    }

    /**
     * Clears the tags for this definition.
     *
     * @return $this
     */
    public function clearTags()
    {
        $this->tags = array();

        return $this;
    }

    /**
     * Sets a file to require before creating the service.
     *
     * @param string $file A full pathname to include
     *
     * @return $this
     */
    public function setFile($file)
    {
        $this->changes['file'] = true;

        $this->file = $file;

        return $this;
    }

    /**
     * Gets the file to require before creating the service.
     *
     * @return string|null The full pathname to include
     */
    public function getFile()
    {
        return $this->file;
    }

    /**
     * Sets if the service must be shared or not.
     *
     * @param bool $shared Whether the service must be shared or not
     *
     * @return $this
     */
    public function setShared($shared)
    {
        $this->changes['shared'] = true;

        $this->shared = (bool) $shared;

        return $this;
    }

    /**
     * Whether this service is shared.
     *
     * @return bool
     */
    public function isShared()
    {
        return $this->shared;
    }

    /**
     * Sets the visibility of this service.
     *
     * @param bool $boolean
     *
     * @return $this
     */
    public function setPublic($boolean)
    {
        $this->changes['public'] = true;

        $this->public = (bool) $boolean;

        return $this;
    }

    /**
     * Whether this service is public facing.
     *
     * @return bool
     */
    public function isPublic()
    {
        return $this->public;
    }

    /**
     * Sets the lazy flag of this service.
     *
     * @param bool $lazy
     *
     * @return $this
     */
    public function setLazy($lazy)
    {
        $this->changes['lazy'] = true;

        $this->lazy = (bool) $lazy;

        return $this;
    }

    /**
     * Whether this service is lazy.
     *
     * @return bool
     */
    public function isLazy()
    {
        return $this->lazy;
    }

    /**
     * Sets whether this definition is synthetic, that is not constructed by the
     * container, but dynamically injected.
     *
     * @param bool $boolean
     *
     * @return $this
     */
    public function setSynthetic($boolean)
    {
        $this->synthetic = (bool) $boolean;

        return $this;
    }

    /**
     * Whether this definition is synthetic, that is not constructed by the
     * container, but dynamically injected.
     *
     * @return bool
     */
    public function isSynthetic()
    {
        return $this->synthetic;
    }

    /**
     * Whether this definition is abstract, that means it merely serves as a
     * template for other definitions.
     *
     * @param bool $boolean
     *
     * @return $this
     */
    public function setAbstract($boolean)
    {
        $this->abstract = (bool) $boolean;

        return $this;
    }

    /**
     * Whether this definition is abstract, that means it merely serves as a
     * template for other definitions.
     *
     * @return bool
     */
    public function isAbstract()
    {
        return $this->abstract;
    }

    /**
     * Whether this definition is deprecated, that means it should not be called
     * anymore.
     *
     * @param bool   $status
     * @param string $template Template message to use if the definition is deprecated
     *
     * @return $this
     *
     * @throws InvalidArgumentException when the message template is invalid
     */
    public function setDeprecated($status = true, $template = null)
    {
        if (null !== $template) {
            if (preg_match('#[\r\n]|\*/#', $template)) {
                throw new InvalidArgumentException('Invalid characters found in deprecation template.');
            }

            if (false === strpos($template, '%service_id%')) {
                throw new InvalidArgumentException('The deprecation template must contain the "%service_id%" placeholder.');
            }

            $this->deprecationTemplate = $template;
        }

        $this->changes['deprecated'] = true;

        $this->deprecated = (bool) $status;

        return $this;
    }

    /**
     * Whether this definition is deprecated, that means it should not be called
     * anymore.
     *
     * @return bool
     */
    public function isDeprecated()
    {
        return $this->deprecated;
    }

    /**
     * Message to use if this definition is deprecated.
     *
     * @param string $id Service id relying on this definition
     *
     * @return string
     */
    public function getDeprecationMessage($id)
    {
        return str_replace('%service_id%', $id, $this->deprecationTemplate ?: self::$defaultDeprecationTemplate);
    }

    /**
     * Sets a configurator to call after the service is fully initialized.
     *
     * @param string|array $configurator A PHP callable
     *
     * @return $this
     */
    public function setConfigurator($configurator)
    {
        $this->changes['configurator'] = true;

        if (is_string($configurator) && strpos($configurator, '::') !== false) {
            $configurator = explode('::', $configurator, 2);
        }

        $this->configurator = $configurator;

        return $this;
    }

    /**
     * Gets the configurator to call after the service is fully initialized.
     *
     * @return callable|null The PHP callable to call
     */
    public function getConfigurator()
    {
        return $this->configurator;
    }

    /**
     * Sets types that will default to this definition.
     *
     * @param string[] $types
     *
     * @return $this
     *
     * @deprecated since version 3.3, to be removed in 4.0.
     */
    public function setAutowiringTypes(array $types)
    {
        @trigger_error('Autowiring-types are deprecated since Symfony 3.3 and will be removed in 4.0. Use aliases instead.', E_USER_DEPRECATED);

        $this->autowiringTypes = array();

        foreach ($types as $type) {
            $this->autowiringTypes[$type] = true;
        }

        return $this;
    }

    /**
     * Is the definition autowired?
     *
     * @return bool
     */
    public function isAutowired()
    {
        return $this->autowired;
    }

    /**
     * Enables/disables autowiring.
     *
     * @param bool $autowired
     *
     * @return $this
     */
    public function setAutowired($autowired)
    {
        $this->changes['autowired'] = true;

        $this->autowired = (bool) $autowired;

        return $this;
    }

    /**
     * Gets autowiring types that will default to this definition.
     *
     * @return string[]
     *
     * @deprecated since version 3.3, to be removed in 4.0.
     */
    public function getAutowiringTypes(/*$triggerDeprecation = true*/)
    {
        if (1 > func_num_args() || func_get_arg(0)) {
            @trigger_error('Autowiring-types are deprecated since Symfony 3.3 and will be removed in 4.0. Use aliases instead.', E_USER_DEPRECATED);
        }

        return array_keys($this->autowiringTypes);
    }

    /**
     * Adds a type that will default to this definition.
     *
     * @param string $type
     *
     * @return $this
     *
     * @deprecated since version 3.3, to be removed in 4.0.
     */
    public function addAutowiringType($type)
    {
        @trigger_error(sprintf('Autowiring-types are deprecated since Symfony 3.3 and will be removed in 4.0. Use aliases instead for "%s".', $type), E_USER_DEPRECATED);

        $this->autowiringTypes[$type] = true;

        return $this;
    }

    /**
     * Removes a type.
     *
     * @param string $type
     *
     * @return $this
     *
     * @deprecated since version 3.3, to be removed in 4.0.
     */
    public function removeAutowiringType($type)
    {
        @trigger_error(sprintf('Autowiring-types are deprecated since Symfony 3.3 and will be removed in 4.0. Use aliases instead for "%s".', $type), E_USER_DEPRECATED);

        unset($this->autowiringTypes[$type]);

        return $this;
    }

    /**
     * Will this definition default for the given type?
     *
     * @param string $type
     *
     * @return bool
     *
     * @deprecated since version 3.3, to be removed in 4.0.
     */
    public function hasAutowiringType($type)
    {
        @trigger_error(sprintf('Autowiring-types are deprecated since Symfony 3.3 and will be removed in 4.0. Use aliases instead for "%s".', $type), E_USER_DEPRECATED);

        return isset($this->autowiringTypes[$type]);
    }
}<|MERGE_RESOLUTION|>--- conflicted
+++ resolved
@@ -65,45 +65,35 @@
      */
     public function getChanges()
     {
-<<<<<<< HEAD
         return $this->changes;
-=======
+    }
+
+    /**
+     * Sets the tracked changes for the Definition object.
+     *
+     * @param array $changes An array of changes for this Definition
+     *
+     * @return $this
+     */
+    public function setChanges(array $changes)
+    {
+        $this->changes = $changes;
+
+        return $this;
+    }
+
+    /**
+     * Sets a factory.
+     *
+     * @param string|array $factory A PHP function or an array containing a class/Reference and a method to call
+     *
+     * @return $this
+     */
+    public function setFactory($factory)
+    {
+        $this->changes['factory'] = true;
+
         if (is_string($factory) && false !== strpos($factory, '::')) {
-            $factory = explode('::', $factory, 2);
-        }
-
-        $this->factory = $factory;
-
-        return $this;
->>>>>>> 6f924755
-    }
-
-    /**
-     * Sets the tracked changes for the Definition object.
-     *
-     * @param array $changes An array of changes for this Definition
-     *
-     * @return $this
-     */
-    public function setChanges(array $changes)
-    {
-        $this->changes = $changes;
-
-        return $this;
-    }
-
-    /**
-     * Sets a factory.
-     *
-     * @param string|array $factory A PHP function or an array containing a class/Reference and a method to call
-     *
-     * @return $this
-     */
-    public function setFactory($factory)
-    {
-        $this->changes['factory'] = true;
-
-        if (is_string($factory) && strpos($factory, '::') !== false) {
             $factory = explode('::', $factory, 2);
         }
 
@@ -768,7 +758,7 @@
     {
         $this->changes['configurator'] = true;
 
-        if (is_string($configurator) && strpos($configurator, '::') !== false) {
+        if (is_string($configurator) && false !== strpos($configurator, '::')) {
             $configurator = explode('::', $configurator, 2);
         }
 
