--- conflicted
+++ resolved
@@ -64,12 +64,7 @@
             }
 
             $this->currentId = $id;
-<<<<<<< HEAD
-            $this->currentDefinition = $definition;
             $this->currentScope = $scope = $definition->getScope(false);
-=======
-            $this->currentScope = $scope = $definition->getScope();
->>>>>>> 05fc6461
 
             if (ContainerInterface::SCOPE_CONTAINER === $scope) {
                 $this->currentScopeChildren = array_keys($scopes);
