<?php

/*
 * This file is part of the Symfony package.
 *
 * (c) Fabien Potencier <fabien@symfony.com>
 *
 * For the full copyright and license information, please view the LICENSE
 * file that was distributed with this source code.
 */

namespace Symfony\Component\DependencyInjection\Compiler;

use Symfony\Component\DependencyInjection\Config\AutowireServiceResource;
use Symfony\Component\DependencyInjection\ContainerBuilder;
use Symfony\Component\DependencyInjection\Definition;
use Symfony\Component\DependencyInjection\Exception\RuntimeException;
use Symfony\Component\DependencyInjection\Reference;

/**
 * Guesses constructor arguments of services definitions and try to instantiate services if necessary.
 *
 * @author Kévin Dunglas <dunglas@gmail.com>
 */
class AutowirePass implements CompilerPassInterface
{
    private $container;
    private $reflectionClasses = array();
    private $definedTypes = array();
    private $types;
    private $ambiguousServiceTypes = array();

    /**
     * {@inheritdoc}
     */
    public function process(ContainerBuilder $container)
    {
        $throwingAutoloader = function ($class) { throw new \ReflectionException(sprintf('Class %s does not exist', $class)); };
        spl_autoload_register($throwingAutoloader);

        try {
            $this->container = $container;
            foreach ($container->getDefinitions() as $id => $definition) {
                if ($definition->isAutowired()) {
                    $this->completeDefinition($id, $definition);
                }
            }
        } catch (\Error $e) {
        } catch (\Exception $e) {
        }

        spl_autoload_unregister($throwingAutoloader);

        // Free memory and remove circular reference to container
        $this->container = null;
        $this->reflectionClasses = array();
        $this->definedTypes = array();
        $this->types = null;
<<<<<<< HEAD
        $this->ambiguousServiceTypes = array();
    }

    /**
     * Creates a resource to help know if this service has changed.
     *
     * @param \ReflectionClass $reflectionClass
     *
     * @return AutowireServiceResource
     */
    public static function createResourceForClass(\ReflectionClass $reflectionClass)
    {
        $metadata = array();

        if ($constructor = $reflectionClass->getConstructor()) {
            $metadata['__construct'] = self::getResourceMetadataForMethod($constructor);
        }

        // todo - when #17608 is merged, could refactor to private function to remove duplication
        // of determining valid "setter" methods
        foreach ($reflectionClass->getMethods(\ReflectionMethod::IS_PUBLIC) as $reflectionMethod) {
            $name = $reflectionMethod->getName();
            if ($reflectionMethod->isStatic() || 1 !== $reflectionMethod->getNumberOfParameters() || 0 !== strpos($name, 'set')) {
                continue;
            }

            $metadata[$name] = self::getResourceMetadataForMethod($reflectionMethod);
        }

        return new AutowireServiceResource($reflectionClass->name, $reflectionClass->getFileName(), $metadata);
=======
        $this->notGuessableTypes = array();

        if (isset($e)) {
            throw $e;
        }
>>>>>>> fc50ad90
    }

    /**
     * Wires the given definition.
     *
     * @param string     $id
     * @param Definition $definition
     *
     * @throws RuntimeException
     */
    private function completeDefinition($id, Definition $definition)
    {
        if (!$reflectionClass = $this->getReflectionClass($id, $definition)) {
            return;
        }

        if ($this->container->isTrackingResources()) {
            $this->container->addResource(static::createResourceForClass($reflectionClass));
        }

        if (!$constructor = $reflectionClass->getConstructor()) {
            return;
        }

        $arguments = $definition->getArguments();
        foreach ($constructor->getParameters() as $index => $parameter) {
            if (array_key_exists($index, $arguments) && '' !== $arguments[$index]) {
                continue;
            }

            try {
                if (!$typeHint = $parameter->getClass()) {
                    // no default value? Then fail
                    if (!$parameter->isOptional()) {
                        throw new RuntimeException(sprintf('Unable to autowire argument index %d ($%s) for the service "%s". If this is an object, give it a type-hint. Otherwise, specify this argument\'s value explicitly.', $index, $parameter->name, $id));
                    }

                    // specifically pass the default value
                    $arguments[$index] = $parameter->getDefaultValue();

                    continue;
                }

                if (null === $this->types) {
                    $this->populateAvailableTypes();
                }

                if (isset($this->types[$typeHint->name])) {
                    $value = new Reference($this->types[$typeHint->name]);
                } else {
                    try {
                        $value = $this->createAutowiredDefinition($typeHint, $id);
                    } catch (RuntimeException $e) {
                        if ($parameter->allowsNull()) {
                            $value = null;
                        } elseif ($parameter->isDefaultValueAvailable()) {
                            $value = $parameter->getDefaultValue();
                        } else {
                            throw $e;
                        }
                    }
                }
            } catch (\ReflectionException $e) {
                // Typehint against a non-existing class

                if (!$parameter->isDefaultValueAvailable()) {
                    throw new RuntimeException(sprintf('Cannot autowire argument %s for %s because the type-hinted class does not exist (%s).', $index + 1, $definition->getClass(), $e->getMessage()), 0, $e);
                }

                $value = $parameter->getDefaultValue();
            }

            $arguments[$index] = $value;
        }

        // it's possible index 1 was set, then index 0, then 2, etc
        // make sure that we re-order so they're injected as expected
        ksort($arguments);
        $definition->setArguments($arguments);
    }

    /**
     * Populates the list of available types.
     */
    private function populateAvailableTypes()
    {
        $this->types = array();

        foreach ($this->container->getDefinitions() as $id => $definition) {
            $this->populateAvailableType($id, $definition);
        }
    }

    /**
     * Populates the list of available types for a given definition.
     *
     * @param string     $id
     * @param Definition $definition
     */
    private function populateAvailableType($id, Definition $definition)
    {
        // Never use abstract services
        if ($definition->isAbstract()) {
            return;
        }

        foreach ($definition->getAutowiringTypes() as $type) {
            $this->definedTypes[$type] = true;
            $this->types[$type] = $id;
        }

        if (!$reflectionClass = $this->getReflectionClass($id, $definition)) {
            return;
        }

        foreach ($reflectionClass->getInterfaces() as $reflectionInterface) {
            $this->set($reflectionInterface->name, $id);
        }

        do {
            $this->set($reflectionClass->name, $id);
        } while ($reflectionClass = $reflectionClass->getParentClass());
    }

    /**
     * Associates a type and a service id if applicable.
     *
     * @param string $type
     * @param string $id
     */
    private function set($type, $id)
    {
        if (isset($this->definedTypes[$type])) {
            return;
        }

        // is this already a type/class that is known to match multiple services?
        if (isset($this->ambiguousServiceTypes[$type])) {
            $this->addServiceToAmbiguousType($id, $type);

            return;
        }

        // check to make sure the type doesn't match multiple services
        if (isset($this->types[$type])) {
            if ($this->types[$type] === $id) {
                return;
            }

            // keep an array of all services matching this type
            $this->addServiceToAmbiguousType($id, $type);

            unset($this->types[$type]);

            return;
        }

        $this->types[$type] = $id;
    }

    /**
     * Registers a definition for the type if possible or throws an exception.
     *
     * @param \ReflectionClass $typeHint
     * @param string           $id
     *
     * @return Reference A reference to the registered definition
     *
     * @throws RuntimeException
     */
    private function createAutowiredDefinition(\ReflectionClass $typeHint, $id)
    {
        if (isset($this->ambiguousServiceTypes[$typeHint->name])) {
            $classOrInterface = $typeHint->isInterface() ? 'interface' : 'class';
            $matchingServices = implode(', ', $this->ambiguousServiceTypes[$typeHint->name]);

            throw new RuntimeException(sprintf('Unable to autowire argument of type "%s" for the service "%s". Multiple services exist for this %s (%s).', $typeHint->name, $id, $classOrInterface, $matchingServices));
        }

        if (!$typeHint->isInstantiable()) {
            $classOrInterface = $typeHint->isInterface() ? 'interface' : 'class';
            throw new RuntimeException(sprintf('Unable to autowire argument of type "%s" for the service "%s". No services were found matching this %s.', $typeHint->name, $id, $classOrInterface));
        }

        $argumentId = sprintf('autowired.%s', $typeHint->name);

        $argumentDefinition = $this->container->register($argumentId, $typeHint->name);
        $argumentDefinition->setPublic(false);

        $this->populateAvailableType($argumentId, $argumentDefinition);
        $this->completeDefinition($argumentId, $argumentDefinition);

        return new Reference($argumentId);
    }

    /**
     * Retrieves the reflection class associated with the given service.
     *
     * @param string     $id
     * @param Definition $definition
     *
     * @return \ReflectionClass|false
     */
    private function getReflectionClass($id, Definition $definition)
    {
        if (isset($this->reflectionClasses[$id])) {
            return $this->reflectionClasses[$id];
        }

        // Cannot use reflection if the class isn't set
        if (!$class = $definition->getClass()) {
            return false;
        }

        $class = $this->container->getParameterBag()->resolveValue($class);

        try {
            $reflector = new \ReflectionClass($class);
        } catch (\ReflectionException $e) {
            $reflector = false;
        }

        return $this->reflectionClasses[$id] = $reflector;
    }

    private function addServiceToAmbiguousType($id, $type)
    {
        // keep an array of all services matching this type
        if (!isset($this->ambiguousServiceTypes[$type])) {
            $this->ambiguousServiceTypes[$type] = array(
                $this->types[$type],
            );
        }
        $this->ambiguousServiceTypes[$type][] = $id;
    }

    private static function getResourceMetadataForMethod(\ReflectionMethod $method)
    {
        $methodArgumentsMetadata = array();
        foreach ($method->getParameters() as $parameter) {
            try {
                $class = $parameter->getClass();
            } catch (\ReflectionException $e) {
                // type-hint is against a non-existent class
                $class = false;
            }

            $methodArgumentsMetadata[] = array(
                'class' => $class,
                'isOptional' => $parameter->isOptional(),
                'defaultValue' => $parameter->isOptional() ? $parameter->getDefaultValue() : null,
            );
        }

        return $methodArgumentsMetadata;
    }
}<|MERGE_RESOLUTION|>--- conflicted
+++ resolved
@@ -56,8 +56,11 @@
         $this->reflectionClasses = array();
         $this->definedTypes = array();
         $this->types = null;
-<<<<<<< HEAD
         $this->ambiguousServiceTypes = array();
+
+        if (isset($e)) {
+            throw $e;
+        }
     }
 
     /**
@@ -87,13 +90,6 @@
         }
 
         return new AutowireServiceResource($reflectionClass->name, $reflectionClass->getFileName(), $metadata);
-=======
-        $this->notGuessableTypes = array();
-
-        if (isset($e)) {
-            throw $e;
-        }
->>>>>>> fc50ad90
     }
 
     /**
