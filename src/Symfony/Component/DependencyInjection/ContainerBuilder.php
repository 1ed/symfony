--- conflicted
+++ resolved
@@ -599,13 +599,7 @@
      * parameter, the value will still be 'bar' as defined in the ContainerBuilder
      * constructor.
      *
-<<<<<<< HEAD
-     * @param ContainerBuilder $container The ContainerBuilder instance to merge
-     *
      * @throws BadMethodCallException When this ContainerBuilder is compiled
-=======
-     * @throws BadMethodCallException When this ContainerBuilder is frozen
->>>>>>> 2b95ba32
      */
     public function merge(ContainerBuilder $container)
     {
