<?php

/*
 * This file is part of the Symfony package.
 *
 * (c) Fabien Potencier <fabien@symfony.com>
 *
 * For the full copyright and license information, please view the LICENSE
 * file that was distributed with this source code.
 */

namespace Symfony\Component\DependencyInjection\Tests\Dumper;

use Symfony\Component\DependencyInjection\ContainerBuilder;
use Symfony\Component\DependencyInjection\Dumper\PhpDumper;
use Symfony\Component\DependencyInjection\ParameterBag\ParameterBag;
use Symfony\Component\DependencyInjection\Reference;
use Symfony\Component\DependencyInjection\Definition;
use Symfony\Component\DependencyInjection\Variable;
use Symfony\Component\ExpressionLanguage\Expression;

class PhpDumperTest extends \PHPUnit_Framework_TestCase
{
    protected static $fixturesPath;

    public static function setUpBeforeClass()
    {
        self::$fixturesPath = realpath(__DIR__.'/../Fixtures/');
    }

    public function testDump()
    {
        $dumper = new PhpDumper($container = new ContainerBuilder());

        $this->assertStringEqualsFile(self::$fixturesPath.'/php/services1.php', $dumper->dump(), '->dump() dumps an empty container as an empty PHP class');
        $this->assertStringEqualsFile(self::$fixturesPath.'/php/services1-1.php', $dumper->dump(array('class' => 'Container', 'base_class' => 'AbstractContainer', 'namespace' => 'Symfony\Component\DependencyInjection\Dump')), '->dump() takes a class and a base_class options');

        $container = new ContainerBuilder();
        new PhpDumper($container);
    }

    public function testDumpOptimizationString()
    {
        $definition = new Definition();
        $definition->setClass('stdClass');
        $definition->addArgument(array(
            'only dot' => '.',
            'concatenation as value' => '.\'\'.',
            'concatenation from the start value' => '\'\'.',
            '.' => 'dot as a key',
            '.\'\'.' => 'concatenation as a key',
            '\'\'.' => 'concatenation from the start key',
            'optimize concatenation' => 'string1%some_string%string2',
            'optimize concatenation with empty string' => 'string1%empty_value%string2',
            'optimize concatenation from the start' => '%empty_value%start',
            'optimize concatenation at the end' => 'end%empty_value%',
        ));

        $container = new ContainerBuilder();
        $container->setResourceTracking(false);
        $container->setDefinition('test', $definition);
        $container->setParameter('empty_value', '');
        $container->setParameter('some_string', '-');
        $container->compile();

        $dumper = new PhpDumper($container);
        $this->assertStringEqualsFile(self::$fixturesPath.'/php/services10.php', $dumper->dump(), '->dump() dumps an empty container as an empty PHP class');
    }

    public function testDumpRelativeDir()
    {
        $definition = new Definition();
        $definition->setClass('stdClass');
        $definition->addArgument('%foo%');
        $definition->addArgument(array('%foo%' => '%buz%/'));

        $container = new ContainerBuilder();
        $container->setDefinition('test', $definition);
        $container->setParameter('foo', 'wiz'.dirname(__DIR__));
        $container->setParameter('bar', __DIR__);
        $container->setParameter('baz', '%bar%/PhpDumperTest.php');
        $container->setParameter('buz', dirname(dirname(__DIR__)));
        $container->compile();

        $dumper = new PhpDumper($container);
        $this->assertStringEqualsFile(self::$fixturesPath.'/php/services12.php', $dumper->dump(array('file' => __FILE__)), '->dump() dumps __DIR__ relative strings');
    }

    /**
     * @dataProvider provideInvalidParameters
     * @expectedException \InvalidArgumentException
     */
    public function testExportParameters($parameters)
    {
        $dumper = new PhpDumper(new ContainerBuilder(new ParameterBag($parameters)));
        $dumper->dump();
    }

    public function provideInvalidParameters()
    {
        return array(
            array(array('foo' => new Definition('stdClass'))),
            array(array('foo' => new Expression('service("foo").foo() ~ (container.hasparameter("foo") ? parameter("foo") : "default")'))),
            array(array('foo' => new Reference('foo'))),
            array(array('foo' => new Variable('foo'))),
        );
    }

    public function testAddParameters()
    {
        $container = include self::$fixturesPath.'/containers/container8.php';
        $dumper = new PhpDumper($container);
        $this->assertStringEqualsFile(self::$fixturesPath.'/php/services8.php', $dumper->dump(), '->dump() dumps parameters');
    }

    public function testAddService()
    {
        // without compilation
        $container = include self::$fixturesPath.'/containers/container9.php';
        $dumper = new PhpDumper($container);
        $this->assertEquals(str_replace('%path%', str_replace('\\', '\\\\', self::$fixturesPath.DIRECTORY_SEPARATOR.'includes'.DIRECTORY_SEPARATOR), file_get_contents(self::$fixturesPath.'/php/services9.php')), $dumper->dump(), '->dump() dumps services');

        // with compilation
        $container = include self::$fixturesPath.'/containers/container9.php';
        $container->compile();
        $dumper = new PhpDumper($container);
        $this->assertEquals(str_replace('%path%', str_replace('\\', '\\\\', self::$fixturesPath.DIRECTORY_SEPARATOR.'includes'.DIRECTORY_SEPARATOR), file_get_contents(self::$fixturesPath.'/php/services9_compiled.php')), $dumper->dump(), '->dump() dumps services');

        $dumper = new PhpDumper($container = new ContainerBuilder());
        $container->register('foo', 'FooClass')->addArgument(new \stdClass());
        try {
            $dumper->dump();
            $this->fail('->dump() throws a RuntimeException if the container to be dumped has reference to objects or resources');
        } catch (\Exception $e) {
            $this->assertInstanceOf('\Symfony\Component\DependencyInjection\Exception\RuntimeException', $e, '->dump() throws a RuntimeException if the container to be dumped has reference to objects or resources');
            $this->assertEquals('Unable to dump a service container if a parameter is an object or a resource.', $e->getMessage(), '->dump() throws a RuntimeException if the container to be dumped has reference to objects or resources');
        }
    }

    /**
     * @group legacy
     */
    public function testLegacySynchronizedServices()
    {
        $container = include self::$fixturesPath.'/containers/container20.php';
        $dumper = new PhpDumper($container);
        $this->assertEquals(str_replace('%path%', str_replace('\\', '\\\\', self::$fixturesPath.DIRECTORY_SEPARATOR.'includes'.DIRECTORY_SEPARATOR), file_get_contents(self::$fixturesPath.'/php/services20.php')), $dumper->dump(), '->dump() dumps services');
    }

    public function testServicesWithAnonymousFactories()
    {
        $container = include self::$fixturesPath.'/containers/container19.php';
        $dumper = new PhpDumper($container);

        $this->assertStringEqualsFile(self::$fixturesPath.'/php/services19.php', $dumper->dump(), '->dump() dumps services with anonymous factories');
    }

    /**
     * @expectedException \InvalidArgumentException
     * @expectedExceptionMessage Service id "bar$" cannot be converted to a valid PHP method name.
     */
    public function testAddServiceInvalidServiceId()
    {
        $container = new ContainerBuilder();
        $container->register('bar$', 'FooClass');
        $dumper = new PhpDumper($container);
        $dumper->dump();
    }

    /**
     * @dataProvider provideInvalidFactories
     * @expectedException Symfony\Component\DependencyInjection\Exception\RuntimeException
     * @expectedExceptionMessage Cannot dump definition
     */
    public function testInvalidFactories($factory)
    {
        $container = new ContainerBuilder();
        $def = new Definition('stdClass');
        $def->setFactory($factory);
        $container->setDefinition('bar', $def);
        $dumper = new PhpDumper($container);
        $dumper->dump();
    }

    public function provideInvalidFactories()
    {
        return array(
            array(array('', 'method')),
            array(array('class', '')),
            array(array('...', 'method')),
            array(array('class', '...')),
        );
    }

    public function testAliases()
    {
        $container = include self::$fixturesPath.'/containers/container9.php';
        $container->compile();
        $dumper = new PhpDumper($container);
        eval('?>'.$dumper->dump(array('class' => 'Symfony_DI_PhpDumper_Test_Aliases')));

        $container = new \Symfony_DI_PhpDumper_Test_Aliases();
        $container->set('foo', $foo = new \stdClass());
        $this->assertSame($foo, $container->get('foo'));
        $this->assertSame($foo, $container->get('alias_for_foo'));
        $this->assertSame($foo, $container->get('alias_for_alias'));
    }

    public function testFrozenContainerWithoutAliases()
    {
        $container = new ContainerBuilder();
        $container->compile();

        $dumper = new PhpDumper($container);
        eval('?>'.$dumper->dump(array('class' => 'Symfony_DI_PhpDumper_Test_Frozen_No_Aliases')));

        $container = new \Symfony_DI_PhpDumper_Test_Frozen_No_Aliases();
        $this->assertFalse($container->has('foo'));
    }

    public function testOverrideServiceWhenUsingADumpedContainer()
    {
        require_once self::$fixturesPath.'/php/services9.php';
        require_once self::$fixturesPath.'/includes/foo.php';

        $container = new \ProjectServiceContainer();
        $container->set('bar', $bar = new \stdClass());
        $container->setParameter('foo_bar', 'foo_bar');

        $this->assertEquals($bar, $container->get('bar'), '->set() overrides an already defined service');
    }

    public function testOverrideServiceWhenUsingADumpedContainerAndServiceIsUsedFromAnotherOne()
    {
        require_once self::$fixturesPath.'/php/services9.php';
        require_once self::$fixturesPath.'/includes/foo.php';
        require_once self::$fixturesPath.'/includes/classes.php';

        $container = new \ProjectServiceContainer();
        $container->set('bar', $bar = new \stdClass());

        $this->assertSame($bar, $container->get('foo')->bar, '->set() overrides an already defined service');
    }

    /**
     * @expectedException \Symfony\Component\DependencyInjection\Exception\ServiceCircularReferenceException
     */
    public function testCircularReference()
    {
        $container = new ContainerBuilder();
        $container->register('foo', 'stdClass')->addArgument(new Reference('bar'));
        $container->register('bar', 'stdClass')->setPublic(false)->addMethodCall('setA', array(new Reference('baz')));
        $container->register('baz', 'stdClass')->addMethodCall('setA', array(new Reference('foo')));
        $container->compile();

        $dumper = new PhpDumper($container);
        $dumper->dump();
    }

<<<<<<< HEAD
    public function testDumpAutowireData()
    {
        $container = include self::$fixturesPath.'/containers/container24.php';
        $dumper = new PhpDumper($container);

        $this->assertEquals(file_get_contents(self::$fixturesPath.'/php/services24.php'), $dumper->dump());
=======
    public function testInlinedDefinitionReferencingServiceContainer()
    {
        $container = new ContainerBuilder();
        $container->register('foo', 'stdClass')->addMethodCall('add', array(new Reference('service_container')))->setPublic(false);
        $container->register('bar', 'stdClass')->addArgument(new Reference('foo'));
        $container->compile();

        $dumper = new PhpDumper($container);
        $this->assertStringEqualsFile(self::$fixturesPath.'/php/services13.php', $dumper->dump(), '->dump() dumps inline definitions which reference service_container');
>>>>>>> 10882528
    }
}<|MERGE_RESOLUTION|>--- conflicted
+++ resolved
@@ -257,14 +257,14 @@
         $dumper->dump();
     }
 
-<<<<<<< HEAD
     public function testDumpAutowireData()
     {
         $container = include self::$fixturesPath.'/containers/container24.php';
         $dumper = new PhpDumper($container);
 
         $this->assertEquals(file_get_contents(self::$fixturesPath.'/php/services24.php'), $dumper->dump());
-=======
+    }
+
     public function testInlinedDefinitionReferencingServiceContainer()
     {
         $container = new ContainerBuilder();
@@ -274,6 +274,5 @@
 
         $dumper = new PhpDumper($container);
         $this->assertStringEqualsFile(self::$fixturesPath.'/php/services13.php', $dumper->dump(), '->dump() dumps inline definitions which reference service_container');
->>>>>>> 10882528
     }
 }