--- conflicted
+++ resolved
@@ -19,7 +19,7 @@
 use Symfony\Component\DependencyInjection\Argument\RewindableGenerator;
 use Symfony\Component\DependencyInjection\Argument\ServiceClosureArgument;
 use Symfony\Component\DependencyInjection\ContainerBuilder;
-use Symfony\Component\DependencyInjection\ContainerInterface;
+use Symfony\Component\DependencyInjection\ContainerInterface as SymfonyContainerInterface;
 use Symfony\Component\DependencyInjection\Dumper\PhpDumper;
 use Symfony\Component\DependencyInjection\ParameterBag\ParameterBag;
 use Symfony\Component\DependencyInjection\Reference;
@@ -534,7 +534,6 @@
         $this->assertStringEqualsFile(self::$fixturesPath.'/php/services_private_frozen.php', $dumper->dump());
     }
 
-<<<<<<< HEAD
     public function testServiceLocator()
     {
         $container = new ContainerBuilder();
@@ -606,7 +605,8 @@
         $dumper = new PhpDumper($container);
 
         $this->assertStringEqualsFile(self::$fixturesPath.'/php/services_subscriber.php', $dumper->dump());
-=======
+    }
+
     public function testPrivateWithIgnoreOnInvalidReference()
     {
         require_once self::$fixturesPath.'/includes/classes.php';
@@ -615,13 +615,13 @@
         $container->register('not_invalid', 'BazClass')
             ->setPublic(false);
         $container->register('bar', 'BarClass')
-            ->addMethodCall('setBaz', array(new Reference('not_invalid', ContainerInterface::IGNORE_ON_INVALID_REFERENCE)));
+            ->addMethodCall('setBaz', array(new Reference('not_invalid', SymfonyContainerInterface::IGNORE_ON_INVALID_REFERENCE)));
+        $container->compile();
 
         $dumper = new PhpDumper($container);
         eval('?>'.$dumper->dump(array('class' => 'Symfony_DI_PhpDumper_Test_Private_With_Ignore_On_Invalid_Reference')));
 
         $container = new \Symfony_DI_PhpDumper_Test_Private_With_Ignore_On_Invalid_Reference();
         $this->assertInstanceOf('BazClass', $container->get('bar')->getBaz());
->>>>>>> 810623df
     }
 }