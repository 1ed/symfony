--- conflicted
+++ resolved
@@ -1444,7 +1444,6 @@
         $this->assertEquals((object) array('foo' => (object) array(123)), $container->get('bar'));
     }
 
-<<<<<<< HEAD
     public function testIdCanBeAnObjectAsLongAsItCanBeCastToString()
     {
         $id = new Reference('another_service');
@@ -1476,7 +1475,8 @@
             ->setPublic(true);
 
         $container->get('errored_definition');
-=======
+    }
+
     public function testDecoratedSelfReferenceInvolvingPrivateServices()
     {
         $container = new ContainerBuilder();
@@ -1491,7 +1491,6 @@
         $container->compile();
 
         $this->assertSame(array('service_container'), array_keys($container->getDefinitions()));
->>>>>>> 0218507b
     }
 }
 
