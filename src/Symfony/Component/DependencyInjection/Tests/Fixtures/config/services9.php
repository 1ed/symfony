<?php

namespace Symfony\Component\DependencyInjection\Loader\Configurator;

use Bar\FooClass;
use Symfony\Component\DependencyInjection\ContainerInterface;
use Symfony\Component\DependencyInjection\Parameter;
use Symfony\Component\DependencyInjection\Reference;

require_once __DIR__.'/../includes/classes.php';
require_once __DIR__.'/../includes/foo.php';

return function (ContainerConfigurator $c) {
    $p = $c->parameters();
    $p->set('baz_class', 'BazClass');
    $p->set('foo_class', FooClass::class)
      ->set('foo', 'bar');

<<<<<<< HEAD
    $s = $c->services()->defaults()
        ->public();
=======
    $s = $c->services()->defaults()->public();
>>>>>>> f7028633
    $s->set('foo')
        ->args(['foo', ref('foo.baz'), ['%foo%' => 'foo is %foo%', 'foobar' => '%foo%'], true, ref('service_container')])
        ->class(FooClass::class)
        ->tag('foo', ['foo' => 'foo'])
        ->tag('foo', ['bar' => 'bar', 'baz' => 'baz'])
        ->factory([FooClass::class, 'getInstance'])
        ->property('foo', 'bar')
        ->property('moo', ref('foo.baz'))
        ->property('qux', ['%foo%' => 'foo is %foo%', 'foobar' => '%foo%'])
        ->call('setBar', [ref('bar')])
        ->call('initialize')
        ->configurator('sc_configure');

    $s->set('foo.baz', '%baz_class%')
        ->factory(['%baz_class%', 'getInstance'])
        ->configurator(['%baz_class%', 'configureStatic1']);

    $s->set('bar', FooClass::class)
        ->args(['foo', ref('foo.baz'), new Parameter('foo_bar')])
        ->configurator([ref('foo.baz'), 'configure']);

    $s->set('foo_bar', '%foo_class%')
        ->args([ref('deprecated_service')])
        ->share(false);

    $s->set('method_call1', 'Bar\FooClass')
        ->file(realpath(__DIR__.'/../includes/foo.php'))
        ->call('setBar', [ref('foo')])
        ->call('setBar', [ref('foo2')->nullOnInvalid()])
        ->call('setBar', [ref('foo3')->ignoreOnInvalid()])
        ->call('setBar', [ref('foobaz')->ignoreOnInvalid()])
        ->call('setBar', [expr('service("foo").foo() ~ (container.hasParameter("foo") ? parameter("foo") : "default")')]);

    $s->set('foo_with_inline', 'Foo')
        ->call('setBar', [ref('inlined')]);

    $s->set('inlined', 'Bar')
        ->property('pub', 'pub')
        ->call('setBaz', [ref('baz')])
        ->private();

    $s->set('baz', 'Baz')
        ->call('setFoo', [ref('foo_with_inline')]);

    $s->set('request', 'Request')
        ->synthetic();

    $s->set('configurator_service', 'ConfClass')
        ->private()
        ->call('setFoo', [ref('baz')]);

    $s->set('configured_service', 'stdClass')
        ->configurator([ref('configurator_service'), 'configureStdClass']);

    $s->set('configurator_service_simple', 'ConfClass')
        ->args(['bar'])
        ->private();

    $s->set('configured_service_simple', 'stdClass')
        ->configurator([ref('configurator_service_simple'), 'configureStdClass']);

    $s->set('decorated', 'stdClass');

    $s->set('decorator_service', 'stdClass')
        ->decorate('decorated');

    $s->set('decorator_service_with_name', 'stdClass')
        ->decorate('decorated', 'decorated.pif-pouf');

    $s->set('deprecated_service', 'stdClass')
        ->deprecate();

    $s->set('new_factory', 'FactoryClass')
        ->property('foo', 'bar')
        ->private();

    $s->set('factory_service', 'Bar')
        ->factory([ref('foo.baz'), 'getInstance']);

    $s->set('new_factory_service', 'FooBarBaz')
        ->property('foo', 'bar')
        ->factory([ref('new_factory'), 'getInstance']);

    $s->set('service_from_static_method', 'Bar\FooClass')
        ->factory(['Bar\FooClass', 'getInstance']);

    $s->set('factory_simple', 'SimpleFactoryClass')
        ->deprecate()
        ->args(['foo'])
        ->private();

    $s->set('factory_service_simple', 'Bar')
        ->factory([ref('factory_simple'), 'getInstance']);

    $s->set('lazy_context', 'LazyContext')
        ->args([iterator(['k1' => ref('foo.baz'), 'k2' => ref('service_container')]), iterator([])]);

    $s->set('lazy_context_ignore_invalid_ref', 'LazyContext')
        ->args([iterator([ref('foo.baz'), ref('invalid')->ignoreOnInvalid()]), iterator([])]);

    $s->set('BAR', 'stdClass')->property('bar', ref('bar'));
    $s->set('bar2', 'stdClass');
    $s->set('BAR2', 'stdClass');

    $s->set('tagged_iterator_foo', 'Bar')
        ->private()
        ->tag('foo');

    $s->set('tagged_iterator', 'Bar')
<<<<<<< HEAD
        ->public()
        ->args([tagged_iterator('foo')]);

    $s->set('runtime_error', 'stdClass')
        ->args([new Reference('errored_definition', ContainerInterface::RUNTIME_EXCEPTION_ON_INVALID_REFERENCE)])
        ->public();
    $s->set('errored_definition', 'stdClass')->private();
=======
        ->args([tagged('foo')]);
>>>>>>> f7028633

    $s->alias('alias_for_foo', 'foo')->private()->public();
    $s->alias('alias_for_alias', ref('alias_for_foo'));
};<|MERGE_RESOLUTION|>--- conflicted
+++ resolved
@@ -16,12 +16,7 @@
     $p->set('foo_class', FooClass::class)
       ->set('foo', 'bar');
 
-<<<<<<< HEAD
-    $s = $c->services()->defaults()
-        ->public();
-=======
     $s = $c->services()->defaults()->public();
->>>>>>> f7028633
     $s->set('foo')
         ->args(['foo', ref('foo.baz'), ['%foo%' => 'foo is %foo%', 'foobar' => '%foo%'], true, ref('service_container')])
         ->class(FooClass::class)
@@ -131,17 +126,11 @@
         ->tag('foo');
 
     $s->set('tagged_iterator', 'Bar')
-<<<<<<< HEAD
-        ->public()
         ->args([tagged_iterator('foo')]);
 
     $s->set('runtime_error', 'stdClass')
-        ->args([new Reference('errored_definition', ContainerInterface::RUNTIME_EXCEPTION_ON_INVALID_REFERENCE)])
-        ->public();
+        ->args([new Reference('errored_definition', ContainerInterface::RUNTIME_EXCEPTION_ON_INVALID_REFERENCE)]);
     $s->set('errored_definition', 'stdClass')->private();
-=======
-        ->args([tagged('foo')]);
->>>>>>> f7028633
 
     $s->alias('alias_for_foo', 'foo')->private()->public();
     $s->alias('alias_for_alias', ref('alias_for_foo'));
