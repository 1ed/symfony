<?php

use Symfony\Component\DependencyInjection\Argument\RewindableGenerator;
use Symfony\Component\DependencyInjection\ContainerInterface;
use Symfony\Component\DependencyInjection\Container;
use Symfony\Component\DependencyInjection\Exception\InvalidArgumentException;
use Symfony\Component\DependencyInjection\Exception\LogicException;
use Symfony\Component\DependencyInjection\Exception\RuntimeException;
use Symfony\Component\DependencyInjection\ParameterBag\FrozenParameterBag;

/**
 * This class has been auto-generated
 * by the Symfony Dependency Injection Component.
 *
 * @final since Symfony 3.3
 */
class Symfony_DI_PhpDumper_Test_Almost_Circular_Public extends Container
{
    private $parameters;
    private $targetDirs = [];

    public function __construct()
    {
        $this->services = $this->privates = [];
        $this->methodMap = [
            'bar' => 'getBarService',
            'bar3' => 'getBar3Service',
            'bar5' => 'getBar5Service',
            'baz6' => 'getBaz6Service',
            'connection' => 'getConnectionService',
            'connection2' => 'getConnection2Service',
            'connection3' => 'getConnection3Service',
            'connection4' => 'getConnection4Service',
            'dispatcher' => 'getDispatcherService',
            'dispatcher2' => 'getDispatcher2Service',
            'foo' => 'getFooService',
            'foo2' => 'getFoo2Service',
            'foo4' => 'getFoo4Service',
            'foo5' => 'getFoo5Service',
            'foo6' => 'getFoo6Service',
            'foobar' => 'getFoobarService',
            'foobar2' => 'getFoobar2Service',
            'foobar3' => 'getFoobar3Service',
            'foobar4' => 'getFoobar4Service',
<<<<<<< HEAD
            'logger' => 'getLoggerService',
            'manager' => 'getManagerService',
            'manager2' => 'getManager2Service',
            'root' => 'getRootService',
            'subscriber' => 'getSubscriberService',
        ];
=======
            'level2' => 'getLevel2Service',
            'level3' => 'getLevel3Service',
            'level4' => 'getLevel4Service',
            'level5' => 'getLevel5Service',
            'level6' => 'getLevel6Service',
            'listener3' => 'getListener3Service',
            'listener4' => 'getListener4Service',
            'logger' => 'getLoggerService',
            'manager' => 'getManagerService',
            'manager2' => 'getManager2Service',
            'manager3' => 'getManager3Service',
            'manager4' => 'getManager4Service',
            'multiuse1' => 'getMultiuse1Service',
            'root' => 'getRootService',
            'subscriber' => 'getSubscriberService',
        ];
        $this->privates = [
            'bar6' => true,
            'level2' => true,
            'level3' => true,
            'level4' => true,
            'level5' => true,
            'level6' => true,
            'manager4' => true,
            'multiuse1' => true,
        ];
>>>>>>> 67631723

        $this->aliases = [];
    }

    public function compile()
    {
        throw new LogicException('You cannot compile a dumped container that was already compiled.');
    }

    public function isCompiled()
    {
        return true;
    }

    public function getRemovedIds()
    {
        return [
            'Psr\\Container\\ContainerInterface' => true,
            'Symfony\\Component\\DependencyInjection\\ContainerInterface' => true,
            'bar2' => true,
            'bar6' => true,
            'config' => true,
            'config2' => true,
            'level2' => true,
            'level3' => true,
            'level4' => true,
            'level5' => true,
            'level6' => true,
            'logger2' => true,
            'manager4' => true,
            'multiuse1' => true,
            'subscriber2' => true,
        ];
    }

    /**
     * Gets the public 'bar' shared service.
     *
     * @return \BarCircular
     */
    protected function getBarService()
    {
        $this->services['bar'] = $instance = new \BarCircular();

        $instance->addFoobar(($this->services['foobar'] ?? $this->getFoobarService()));

        return $instance;
    }

    /**
     * Gets the public 'bar3' shared service.
     *
     * @return \BarCircular
     */
    protected function getBar3Service()
    {
        $this->services['bar3'] = $instance = new \BarCircular();

        $a = ($this->services['foobar3'] ?? ($this->services['foobar3'] = new \FoobarCircular()));

        $instance->addFoobar($a, $a);

        return $instance;
    }

    /**
     * Gets the public 'bar5' shared service.
     *
     * @return \stdClass
     */
    protected function getBar5Service()
    {
        $a = ($this->services['foo5'] ?? $this->getFoo5Service());

        if (isset($this->services['bar5'])) {
            return $this->services['bar5'];
        }

        $this->services['bar5'] = $instance = new \stdClass($a);

        $instance->foo = $a;

        return $instance;
    }

    /**
     * Gets the public 'baz6' shared service.
     *
     * @return \stdClass
     */
    protected function getBaz6Service()
    {
        $this->services['baz6'] = $instance = new \stdClass();

        $instance->bar6 = ($this->privates['bar6'] ?? $this->getBar6Service());

        return $instance;
    }

    /**
     * Gets the public 'connection' shared service.
     *
     * @return \stdClass
     */
    protected function getConnectionService()
    {
        $a = ($this->services['dispatcher'] ?? $this->getDispatcherService());

        if (isset($this->services['connection'])) {
            return $this->services['connection'];
        }
        $b = new \stdClass();

        $this->services['connection'] = $instance = new \stdClass($a, $b);

        $b->logger = ($this->services['logger'] ?? $this->getLoggerService());

        return $instance;
    }

    /**
     * Gets the public 'connection2' shared service.
     *
     * @return \stdClass
     */
    protected function getConnection2Service()
    {
        $a = ($this->services['dispatcher2'] ?? $this->getDispatcher2Service());

        if (isset($this->services['connection2'])) {
            return $this->services['connection2'];
        }
        $b = new \stdClass();

        $this->services['connection2'] = $instance = new \stdClass($a, $b);

        $c = new \stdClass($instance);
        $c->handler2 = new \stdClass(($this->services['manager2'] ?? $this->getManager2Service()));

        $b->logger2 = $c;

        return $instance;
    }

    /**
     * Gets the public 'connection3' shared service.
     *
     * @return \stdClass
     */
    protected function getConnection3Service()
    {
        $this->services['connection3'] = $instance = new \stdClass();

        $instance->listener = [0 => ${($_ = isset($this->services['listener3']) ? $this->services['listener3'] : $this->getListener3Service()) && false ?: '_'}];

        return $instance;
    }

    /**
     * Gets the public 'connection4' shared service.
     *
     * @return \stdClass
     */
    protected function getConnection4Service()
    {
        $this->services['connection4'] = $instance = new \stdClass();

        $instance->listener = [0 => ${($_ = isset($this->services['listener4']) ? $this->services['listener4'] : $this->getListener4Service()) && false ?: '_'}];

        return $instance;
    }

    /**
     * Gets the public 'dispatcher' shared service.
     *
     * @return \stdClass
     */
    protected function getDispatcherService($lazyLoad = true)
    {
        $this->services['dispatcher'] = $instance = new \stdClass();

        $instance->subscriber = ($this->services['subscriber'] ?? $this->getSubscriberService());

        return $instance;
    }

    /**
     * Gets the public 'dispatcher2' shared service.
     *
     * @return \stdClass
     */
    protected function getDispatcher2Service($lazyLoad = true)
    {
        $this->services['dispatcher2'] = $instance = new \stdClass();

        $instance->subscriber2 = new \stdClass(($this->services['manager2'] ?? $this->getManager2Service()));

        return $instance;
    }

    /**
     * Gets the public 'foo' shared service.
     *
     * @return \FooCircular
     */
    protected function getFooService()
    {
        $a = ($this->services['bar'] ?? $this->getBarService());

        if (isset($this->services['foo'])) {
            return $this->services['foo'];
        }

        return $this->services['foo'] = new \FooCircular($a);
    }

    /**
     * Gets the public 'foo2' shared service.
     *
     * @return \FooCircular
     */
    protected function getFoo2Service()
    {
        $a = new \BarCircular();

        $this->services['foo2'] = $instance = new \FooCircular($a);

        $a->addFoobar(($this->services['foobar2'] ?? $this->getFoobar2Service()));

        return $instance;
    }

    /**
     * Gets the public 'foo4' service.
     *
     * @return \stdClass
     */
    protected function getFoo4Service()
    {
        $instance = new \stdClass();

        $instance->foobar = ($this->services['foobar4'] ?? $this->getFoobar4Service());

        return $instance;
    }

    /**
     * Gets the public 'foo5' shared service.
     *
     * @return \stdClass
     */
    protected function getFoo5Service()
    {
        $this->services['foo5'] = $instance = new \stdClass();

        $instance->bar = ($this->services['bar5'] ?? $this->getBar5Service());

        return $instance;
    }

    /**
     * Gets the public 'foo6' shared service.
     *
     * @return \stdClass
     */
    protected function getFoo6Service()
    {
        $this->services['foo6'] = $instance = new \stdClass();

        $instance->bar6 = ($this->privates['bar6'] ?? $this->getBar6Service());

        return $instance;
    }

    /**
     * Gets the public 'foobar' shared service.
     *
     * @return \FoobarCircular
     */
    protected function getFoobarService()
    {
        $a = ($this->services['foo'] ?? $this->getFooService());

        if (isset($this->services['foobar'])) {
            return $this->services['foobar'];
        }

        return $this->services['foobar'] = new \FoobarCircular($a);
    }

    /**
     * Gets the public 'foobar2' shared service.
     *
     * @return \FoobarCircular
     */
    protected function getFoobar2Service()
    {
        $a = ($this->services['foo2'] ?? $this->getFoo2Service());

        if (isset($this->services['foobar2'])) {
            return $this->services['foobar2'];
        }

        return $this->services['foobar2'] = new \FoobarCircular($a);
    }

    /**
     * Gets the public 'foobar3' shared service.
     *
     * @return \FoobarCircular
     */
    protected function getFoobar3Service()
    {
        return $this->services['foobar3'] = new \FoobarCircular();
    }

    /**
     * Gets the public 'foobar4' shared service.
     *
     * @return \stdClass
     */
    protected function getFoobar4Service()
    {
        $a = new \stdClass();

        $this->services['foobar4'] = $instance = new \stdClass($a);

        $a->foobar = $instance;

        return $instance;
    }

    /**
     * Gets the public 'listener3' shared service.
     *
     * @return \stdClass
     */
    protected function getListener3Service()
    {
        $this->services['listener3'] = $instance = new \stdClass();

        $instance->manager = ${($_ = isset($this->services['manager3']) ? $this->services['manager3'] : $this->getManager3Service()) && false ?: '_'};

        return $instance;
    }

    /**
     * Gets the public 'listener4' shared service.
     *
     * @return \stdClass
     */
    protected function getListener4Service()
    {
        $a = ${($_ = isset($this->services['manager4']) ? $this->services['manager4'] : $this->getManager4Service()) && false ?: '_'};

        if (isset($this->services['listener4'])) {
            return $this->services['listener4'];
        }

        return $this->services['listener4'] = new \stdClass($a);
    }

    /**
     * Gets the public 'logger' shared service.
     *
     * @return \stdClass
     */
    protected function getLoggerService()
    {
        $a = ($this->services['connection'] ?? $this->getConnectionService());

        if (isset($this->services['logger'])) {
            return $this->services['logger'];
        }

        $this->services['logger'] = $instance = new \stdClass($a);

        $instance->handler = new \stdClass(($this->services['manager'] ?? $this->getManagerService()));

        return $instance;
    }

    /**
     * Gets the public 'manager' shared service.
     *
     * @return \stdClass
     */
    protected function getManagerService()
    {
        $a = ($this->services['connection'] ?? $this->getConnectionService());

        if (isset($this->services['manager'])) {
            return $this->services['manager'];
        }

        return $this->services['manager'] = new \stdClass($a);
    }

    /**
     * Gets the public 'manager2' shared service.
     *
     * @return \stdClass
     */
    protected function getManager2Service()
    {
        $a = ($this->services['connection2'] ?? $this->getConnection2Service());

        if (isset($this->services['manager2'])) {
            return $this->services['manager2'];
        }

        return $this->services['manager2'] = new \stdClass($a);
    }

    /**
     * Gets the public 'manager3' shared service.
     *
     * @return \stdClass
     */
    protected function getManager3Service($lazyLoad = true)
    {
        $a = ${($_ = isset($this->services['connection3']) ? $this->services['connection3'] : $this->getConnection3Service()) && false ?: '_'};

        if (isset($this->services['manager3'])) {
            return $this->services['manager3'];
        }

        return $this->services['manager3'] = new \stdClass($a);
    }

    /**
     * Gets the public 'root' shared service.
     *
     * @return \stdClass
     */
    protected function getRootService()
    {
        $a = new \Symfony\Component\DependencyInjection\Tests\Fixtures\FooForCircularWithAddCalls();

        $b = new \stdClass();

        $a->call(new \stdClass(new \stdClass($b, ($this->privates['level5'] ?? $this->getLevel5Service()))));

        return $this->services['root'] = new \stdClass($a, $b);
    }

    /**
     * Gets the public 'subscriber' shared service.
     *
     * @return \stdClass
     */
    protected function getSubscriberService()
    {
        $a = ($this->services['manager'] ?? $this->getManagerService());

        if (isset($this->services['subscriber'])) {
            return $this->services['subscriber'];
        }

        return $this->services['subscriber'] = new \stdClass($a);
    }

    /**
     * Gets the private 'bar6' shared service.
     *
     * @return \stdClass
     */
    protected function getBar6Service()
    {
        $a = ($this->services['foo6'] ?? $this->getFoo6Service());

        if (isset($this->privates['bar6'])) {
            return $this->privates['bar6'];
        }

        return $this->privates['bar6'] = new \stdClass($a);
    }

    /**
     * Gets the private 'level5' shared service.
     *
     * @return \stdClass
     */
    protected function getLevel5Service()
    {
        $a = new \Symfony\Component\DependencyInjection\Tests\Fixtures\FooForCircularWithAddCalls();

        $this->privates['level5'] = $instance = new \stdClass($a);

        $a->call($instance);

        return $instance;
    }
<<<<<<< HEAD
=======

    /**
     * Gets the private 'manager4' shared service.
     *
     * @return \stdClass
     */
    protected function getManager4Service($lazyLoad = true)
    {
        $a = ${($_ = isset($this->services['connection4']) ? $this->services['connection4'] : $this->getConnection4Service()) && false ?: '_'};

        if (isset($this->services['manager4'])) {
            return $this->services['manager4'];
        }

        return $this->services['manager4'] = new \stdClass($a);
    }

    /**
     * Gets the private 'multiuse1' shared service.
     *
     * @return \stdClass
     */
    protected function getMultiuse1Service()
    {
        return $this->services['multiuse1'] = new \stdClass();
    }
>>>>>>> 67631723
}<|MERGE_RESOLUTION|>--- conflicted
+++ resolved
@@ -42,41 +42,15 @@
             'foobar2' => 'getFoobar2Service',
             'foobar3' => 'getFoobar3Service',
             'foobar4' => 'getFoobar4Service',
-<<<<<<< HEAD
-            'logger' => 'getLoggerService',
-            'manager' => 'getManagerService',
-            'manager2' => 'getManager2Service',
-            'root' => 'getRootService',
-            'subscriber' => 'getSubscriberService',
-        ];
-=======
-            'level2' => 'getLevel2Service',
-            'level3' => 'getLevel3Service',
-            'level4' => 'getLevel4Service',
-            'level5' => 'getLevel5Service',
-            'level6' => 'getLevel6Service',
             'listener3' => 'getListener3Service',
             'listener4' => 'getListener4Service',
             'logger' => 'getLoggerService',
             'manager' => 'getManagerService',
             'manager2' => 'getManager2Service',
             'manager3' => 'getManager3Service',
-            'manager4' => 'getManager4Service',
-            'multiuse1' => 'getMultiuse1Service',
             'root' => 'getRootService',
             'subscriber' => 'getSubscriberService',
         ];
-        $this->privates = [
-            'bar6' => true,
-            'level2' => true,
-            'level3' => true,
-            'level4' => true,
-            'level5' => true,
-            'level6' => true,
-            'manager4' => true,
-            'multiuse1' => true,
-        ];
->>>>>>> 67631723
 
         $this->aliases = [];
     }
@@ -230,7 +204,7 @@
     {
         $this->services['connection3'] = $instance = new \stdClass();
 
-        $instance->listener = [0 => ${($_ = isset($this->services['listener3']) ? $this->services['listener3'] : $this->getListener3Service()) && false ?: '_'}];
+        $instance->listener = [0 => ($this->services['listener3'] ?? $this->getListener3Service())];
 
         return $instance;
     }
@@ -244,7 +218,7 @@
     {
         $this->services['connection4'] = $instance = new \stdClass();
 
-        $instance->listener = [0 => ${($_ = isset($this->services['listener4']) ? $this->services['listener4'] : $this->getListener4Service()) && false ?: '_'}];
+        $instance->listener = [0 => ($this->services['listener4'] ?? $this->getListener4Service())];
 
         return $instance;
     }
@@ -418,7 +392,7 @@
     {
         $this->services['listener3'] = $instance = new \stdClass();
 
-        $instance->manager = ${($_ = isset($this->services['manager3']) ? $this->services['manager3'] : $this->getManager3Service()) && false ?: '_'};
+        $instance->manager = ($this->services['manager3'] ?? $this->getManager3Service());
 
         return $instance;
     }
@@ -430,7 +404,7 @@
      */
     protected function getListener4Service()
     {
-        $a = ${($_ = isset($this->services['manager4']) ? $this->services['manager4'] : $this->getManager4Service()) && false ?: '_'};
+        $a = ($this->privates['manager4'] ?? $this->getManager4Service());
 
         if (isset($this->services['listener4'])) {
             return $this->services['listener4'];
@@ -498,7 +472,7 @@
      */
     protected function getManager3Service($lazyLoad = true)
     {
-        $a = ${($_ = isset($this->services['connection3']) ? $this->services['connection3'] : $this->getConnection3Service()) && false ?: '_'};
+        $a = ($this->services['connection3'] ?? $this->getConnection3Service());
 
         if (isset($this->services['manager3'])) {
             return $this->services['manager3'];
@@ -570,8 +544,6 @@
 
         return $instance;
     }
-<<<<<<< HEAD
-=======
 
     /**
      * Gets the private 'manager4' shared service.
@@ -580,23 +552,12 @@
      */
     protected function getManager4Service($lazyLoad = true)
     {
-        $a = ${($_ = isset($this->services['connection4']) ? $this->services['connection4'] : $this->getConnection4Service()) && false ?: '_'};
-
-        if (isset($this->services['manager4'])) {
-            return $this->services['manager4'];
-        }
-
-        return $this->services['manager4'] = new \stdClass($a);
-    }
-
-    /**
-     * Gets the private 'multiuse1' shared service.
-     *
-     * @return \stdClass
-     */
-    protected function getMultiuse1Service()
-    {
-        return $this->services['multiuse1'] = new \stdClass();
-    }
->>>>>>> 67631723
+        $a = ($this->services['connection4'] ?? $this->getConnection4Service());
+
+        if (isset($this->privates['manager4'])) {
+            return $this->privates['manager4'];
+        }
+
+        return $this->privates['manager4'] = new \stdClass($a);
+    }
 }