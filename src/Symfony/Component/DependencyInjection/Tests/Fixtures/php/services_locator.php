--- conflicted
+++ resolved
@@ -156,16 +156,11 @@
      */
     protected function getTranslator3Service()
     {
-<<<<<<< HEAD
-        $a = ($this->services['translator.loader_3'] ?? $this->services['translator.loader_3'] = new \stdClass());
-
-=======
->>>>>>> d90a3b50
         $this->services['translator_3'] = $instance = new \Symfony\Component\DependencyInjection\Tests\Fixtures\StubbedTranslator(new \Symfony\Component\DependencyInjection\ServiceLocator(array('translator.loader_3' => function () {
             return ($this->services['translator.loader_3'] ?? $this->services['translator.loader_3'] = new \stdClass());
         })));
 
-        $a = ${($_ = isset($this->services['translator.loader_3']) ? $this->services['translator.loader_3'] : $this->services['translator.loader_3'] = new \stdClass()) && false ?: '_'};
+        $a = ($this->services['translator.loader_3'] ?? $this->services['translator.loader_3'] = new \stdClass());
 
         $instance->addResource('db', $a, 'nl');
         $instance->addResource('db', $a, 'en');
