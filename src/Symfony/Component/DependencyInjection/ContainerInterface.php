<?php

/*
 * This file is part of the Symfony package.
 *
 * (c) Fabien Potencier <fabien@symfony.com>
 *
 * For the full copyright and license information, please view the LICENSE
 * file that was distributed with this source code.
 */

namespace Symfony\Component\DependencyInjection;

use Psr\Container\ContainerInterface as PsrContainerInterface;
use Symfony\Component\DependencyInjection\Exception\InvalidArgumentException;
use Symfony\Component\DependencyInjection\Exception\ServiceCircularReferenceException;
use Symfony\Component\DependencyInjection\Exception\ServiceNotFoundException;

/**
 * ContainerInterface is the interface implemented by service container classes.
 *
 * @author Fabien Potencier <fabien@symfony.com>
 * @author Johannes M. Schmitt <schmittjoh@gmail.com>
 */
interface ContainerInterface extends PsrContainerInterface
{
    const RUNTIME_EXCEPTION_ON_INVALID_REFERENCE = 0;
    const EXCEPTION_ON_INVALID_REFERENCE = 1;
    const NULL_ON_INVALID_REFERENCE = 2;
    const IGNORE_ON_INVALID_REFERENCE = 3;
    const IGNORE_ON_UNINITIALIZED_REFERENCE = 4;

    /**
     * Sets a service.
<<<<<<< HEAD
=======
     *
     * @param string      $id      The service identifier
     * @param object|null $service The service instance
>>>>>>> 0bdf10a8
     */
    public function set(string $id, ?object $service);

    /**
     * Gets a service.
     *
     * @param string $id              The service identifier
     * @param int    $invalidBehavior The behavior when the service does not exist
     *
     * @return object|null The associated service
     *
     * @throws ServiceCircularReferenceException When a circular reference is detected
     * @throws ServiceNotFoundException          When the service is not defined
     *
     * @see Reference
     */
    public function get($id, int $invalidBehavior = self::EXCEPTION_ON_INVALID_REFERENCE);

    /**
     * Returns true if the given service is defined.
     *
     * @param string $id The service identifier
     *
     * @return bool true if the service is defined, false otherwise
     */
    public function has($id);

    /**
     * Check for whether or not a service has been initialized.
     *
     * @return bool true if the service has been initialized, false otherwise
     */
    public function initialized(string $id);

    /**
     * Gets a parameter.
     *
     * @param string $name The parameter name
     *
     * @return mixed The parameter value
     *
     * @throws InvalidArgumentException if the parameter is not defined
     */
    public function getParameter(string $name);

    /**
     * Checks if a parameter exists.
     *
     * @param string $name The parameter name
     *
     * @return bool The presence of parameter in container
     */
    public function hasParameter(string $name);

    /**
     * Sets a parameter.
     *
     * @param string $name  The parameter name
     * @param mixed  $value The parameter value
     */
    public function setParameter(string $name, $value);
}<|MERGE_RESOLUTION|>--- conflicted
+++ resolved
@@ -32,12 +32,6 @@
 
     /**
      * Sets a service.
-<<<<<<< HEAD
-=======
-     *
-     * @param string      $id      The service identifier
-     * @param object|null $service The service instance
->>>>>>> 0bdf10a8
      */
     public function set(string $id, ?object $service);
 
