<?php

/*
 * This file is part of the Symfony package.
 *
 * (c) Fabien Potencier <fabien@symfony.com>
 *
 * For the full copyright and license information, please view the LICENSE
 * file that was distributed with this source code.
 */

namespace Symfony\Component\DependencyInjection;

use Symfony\Component\DependencyInjection\Exception\InactiveScopeException;
use Symfony\Component\DependencyInjection\Exception\InvalidArgumentException;
use Symfony\Component\DependencyInjection\Exception\RuntimeException;
use Symfony\Component\DependencyInjection\Exception\ServiceNotFoundException;
use Symfony\Component\DependencyInjection\Exception\ServiceCircularReferenceException;
use Symfony\Component\DependencyInjection\ParameterBag\ParameterBagInterface;
use Symfony\Component\DependencyInjection\ParameterBag\ParameterBag;
use Symfony\Component\DependencyInjection\ParameterBag\FrozenParameterBag;

/**
 * Container is a dependency injection container.
 *
 * It gives access to object instances (services).
 *
 * Services and parameters are simple key/pair stores.
 *
 * Parameter and service keys are case insensitive.
 *
 * A service id can contain lowercased letters, digits, underscores, and dots.
 * Underscores are used to separate words, and dots to group services
 * under namespaces:
 *
 * <ul>
 *   <li>request</li>
 *   <li>mysql_session_storage</li>
 *   <li>symfony.mysql_session_storage</li>
 * </ul>
 *
 * A service can also be defined by creating a method named
 * getXXXService(), where XXX is the camelized version of the id:
 *
 * <ul>
 *   <li>request -> getRequestService()</li>
 *   <li>mysql_session_storage -> getMysqlSessionStorageService()</li>
 *   <li>symfony.mysql_session_storage -> getSymfony_MysqlSessionStorageService()</li>
 * </ul>
 *
 * The container can have three possible behaviors when a service does not exist:
 *
 *  * EXCEPTION_ON_INVALID_REFERENCE: Throws an exception (the default)
 *  * NULL_ON_INVALID_REFERENCE:      Returns null
 *  * IGNORE_ON_INVALID_REFERENCE:    Ignores the wrapping command asking for the reference
 *                                    (for instance, ignore a setter if the service does not exist)
 *
 * @author Fabien Potencier <fabien@symfony.com>
 * @author Johannes M. Schmitt <schmittjoh@gmail.com>
 *
 * @api
 */
class Container implements IntrospectableContainerInterface
{
    /**
     * @var ParameterBagInterface
     */
    protected $parameterBag;

    protected $services = array();
    protected $methodMap = array();
    protected $aliases = array();
    protected $scopes = array();
    protected $scopeChildren = array();
    protected $scopedServices = array();
    protected $scopeStacks = array();
    protected $loading = array();

    /**
     * Constructor.
     *
     * @param ParameterBagInterface $parameterBag A ParameterBagInterface instance
     *
     * @api
     */
    public function __construct(ParameterBagInterface $parameterBag = null)
    {
<<<<<<< HEAD
        $this->parameterBag = $parameterBag ?: new ParameterBag();

        $this->set('service_container', $this);
=======
        $this->parameterBag = null === $parameterBag ? new ParameterBag() : $parameterBag;

        $this->services       = array();
        $this->aliases        = array();
        $this->scopes         = array();
        $this->scopeChildren  = array();
        $this->scopedServices = array();
        $this->scopeStacks    = array();
>>>>>>> d754467d
    }

    /**
     * Compiles the container.
     *
     * This method does two things:
     *
     *  * Parameter values are resolved;
     *  * The parameter bag is frozen.
     *
     * @api
     */
    public function compile()
    {
        $this->parameterBag->resolve();

        $this->parameterBag = new FrozenParameterBag($this->parameterBag->all());
    }

    /**
     * Returns true if the container parameter bag are frozen.
     *
     * @return bool    true if the container parameter bag are frozen, false otherwise
     *
     * @api
     */
    public function isFrozen()
    {
        return $this->parameterBag instanceof FrozenParameterBag;
    }

    /**
     * Gets the service container parameter bag.
     *
     * @return ParameterBagInterface A ParameterBagInterface instance
     *
     * @api
     */
    public function getParameterBag()
    {
        return $this->parameterBag;
    }

    /**
     * Gets a parameter.
     *
     * @param string $name The parameter name
     *
     * @return mixed  The parameter value
     *
     * @throws InvalidArgumentException if the parameter is not defined
     *
     * @api
     */
    public function getParameter($name)
    {
        return $this->parameterBag->get($name);
    }

    /**
     * Checks if a parameter exists.
     *
     * @param string $name The parameter name
     *
     * @return bool    The presence of parameter in container
     *
     * @api
     */
    public function hasParameter($name)
    {
        return $this->parameterBag->has($name);
    }

    /**
     * Sets a parameter.
     *
     * @param string $name  The parameter name
     * @param mixed  $value The parameter value
     *
     * @api
     */
    public function setParameter($name, $value)
    {
        $this->parameterBag->set($name, $value);
    }

    /**
     * Sets a service.
     *
     * Setting a service to null resets the service: has() returns false and get()
     * behaves in the same way as if the service was never created.
     *
     * @param string $id      The service identifier
     * @param object $service The service instance
     * @param string $scope   The scope of the service
     *
     * @throws RuntimeException When trying to set a service in an inactive scope
     * @throws InvalidArgumentException When trying to set a service in the prototype scope
     *
     * @api
     */
    public function set($id, $service, $scope = self::SCOPE_CONTAINER)
    {
        if (self::SCOPE_PROTOTYPE === $scope) {
            throw new InvalidArgumentException(sprintf('You cannot set service "%s" of scope "prototype".', $id));
        }

        $id = strtolower($id);

        if ('service_container' === $id) {
            // BC: 'service_container' is no longer a self-reference but always
            // $this, so ignore this call.
            // @todo Throw InvalidArgumentException in next major release.
            return;
        }
        if (self::SCOPE_CONTAINER !== $scope) {
            if (!isset($this->scopedServices[$scope])) {
                throw new RuntimeException(sprintf('You cannot set service "%s" of inactive scope.', $id));
            }

            $this->scopedServices[$scope][$id] = $service;
        }

        $this->services[$id] = $service;

        if (method_exists($this, $method = 'synchronize'.strtr($id, array('_' => '', '.' => '_', '\\' => '_')).'Service')) {
            $this->$method();
        }

        if (self::SCOPE_CONTAINER !== $scope && null === $service) {
            unset($this->scopedServices[$scope][$id]);
        }

        if (null === $service) {
            unset($this->services[$id]);
        }
    }

    /**
     * Returns true if the given service is defined.
     *
     * @param string $id The service identifier
     *
     * @return bool    true if the service is defined, false otherwise
     *
     * @api
     */
    public function has($id)
    {
        $id = strtolower($id);

        if ('service_container' === $id) {
            return true;
        }

        return isset($this->services[$id])
            || array_key_exists($id, $this->services)
            || isset($this->aliases[$id])
            || method_exists($this, 'get'.strtr($id, array('_' => '', '.' => '_', '\\' => '_')).'Service')
        ;
    }

    /**
     * Gets a service.
     *
     * If a service is defined both through a set() method and
     * with a get{$id}Service() method, the former has always precedence.
     *
     * @param string  $id              The service identifier
     * @param int     $invalidBehavior The behavior when the service does not exist
     *
     * @return object The associated service
     *
     * @throws InvalidArgumentException          if the service is not defined
     * @throws ServiceCircularReferenceException When a circular reference is detected
     * @throws ServiceNotFoundException          When the service is not defined
     * @throws \Exception                        if an exception has been thrown when the service has been resolved
     *
     * @see Reference
     *
     * @api
     */
    public function get($id, $invalidBehavior = self::EXCEPTION_ON_INVALID_REFERENCE)
    {
        // Attempt to retrieve the service by checking first aliases then
        // available services. Service IDs are case insensitive, however since
        // this method can be called thousands of times during a request, avoid
        // calling strtolower() unless necessary.
        foreach (array(false, true) as $strtolower) {
            if ($strtolower) {
                $id = strtolower($id);
            }
            if ('service_container' === $id) {
                return $this;
            }
            if (isset($this->aliases[$id])) {
                $id = $this->aliases[$id];
            }
            // Re-use shared service instance if it exists.
            if (isset($this->services[$id]) || array_key_exists($id, $this->services)) {
                return $this->services[$id];
            }
        }

        if (isset($this->loading[$id])) {
            throw new ServiceCircularReferenceException($id, array_keys($this->loading));
        }

        if (isset($this->methodMap[$id])) {
            $method = $this->methodMap[$id];
        } elseif (method_exists($this, $method = 'get'.strtr($id, array('_' => '', '.' => '_', '\\' => '_')).'Service')) {
            // $method is set to the right value, proceed
        } else {
            if (self::EXCEPTION_ON_INVALID_REFERENCE === $invalidBehavior) {
                if (!$id) {
                    throw new ServiceNotFoundException($id);
                }

                $alternatives = array();
                foreach (array_keys($this->services) as $key) {
                    $lev = levenshtein($id, $key);
                    if ($lev <= strlen($id) / 3 || false !== strpos($key, $id)) {
                        $alternatives[] = $key;
                    }
                }

                throw new ServiceNotFoundException($id, null, null, $alternatives);
            }

            return;
        }

        $this->loading[$id] = true;

        try {
            $service = $this->$method();
        } catch (\Exception $e) {
            unset($this->loading[$id]);

            if (array_key_exists($id, $this->services)) {
                unset($this->services[$id]);
            }

            if ($e instanceof InactiveScopeException && self::EXCEPTION_ON_INVALID_REFERENCE !== $invalidBehavior) {
                return;
            }

            throw $e;
        }

        unset($this->loading[$id]);

        return $service;
    }

    /**
     * Returns true if the given service has actually been initialized
     *
     * @param string $id The service identifier
     *
     * @return bool    true if service has already been initialized, false otherwise
     */
    public function initialized($id)
    {
        $id = strtolower($id);

        if ('service_container' === $id) {
            // BC: 'service_container' was a synthetic service previously.
            // @todo Change to false in next major release.
            return true;
        }

        return isset($this->services[$id]) || array_key_exists($id, $this->services);
    }

    /**
     * Gets all service ids.
     *
     * @return array An array of all defined service ids
     */
    public function getServiceIds()
    {
        $ids = array();
        $r = new \ReflectionClass($this);
        foreach ($r->getMethods() as $method) {
            if (preg_match('/^get(.+)Service$/', $method->name, $match)) {
                $ids[] = self::underscore($match[1]);
            }
        }
        $ids[] = 'service_container';

        return array_unique(array_merge($ids, array_keys($this->services)));
    }

    /**
     * This is called when you enter a scope
     *
     * @param string $name
     *
     * @throws RuntimeException         When the parent scope is inactive
     * @throws InvalidArgumentException When the scope does not exist
     *
     * @api
     */
    public function enterScope($name)
    {
        if (!isset($this->scopes[$name])) {
            throw new InvalidArgumentException(sprintf('The scope "%s" does not exist.', $name));
        }

        if (self::SCOPE_CONTAINER !== $this->scopes[$name] && !isset($this->scopedServices[$this->scopes[$name]])) {
            throw new RuntimeException(sprintf('The parent scope "%s" must be active when entering this scope.', $this->scopes[$name]));
        }

        // check if a scope of this name is already active, if so we need to
        // remove all services of this scope, and those of any of its child
        // scopes from the global services map
        if (isset($this->scopedServices[$name])) {
            $services = array($this->services, $name => $this->scopedServices[$name]);
            unset($this->scopedServices[$name]);

            foreach ($this->scopeChildren[$name] as $child) {
                if (isset($this->scopedServices[$child])) {
                    $services[$child] = $this->scopedServices[$child];
                    unset($this->scopedServices[$child]);
                }
            }

            // update global map
            $this->services = call_user_func_array('array_diff_key', $services);
            array_shift($services);

            // add stack entry for this scope so we can restore the removed services later
            if (!isset($this->scopeStacks[$name])) {
                $this->scopeStacks[$name] = new \SplStack();
            }
            $this->scopeStacks[$name]->push($services);
        }

        $this->scopedServices[$name] = array();
    }

    /**
     * This is called to leave the current scope, and move back to the parent
     * scope.
     *
     * @param string $name The name of the scope to leave
     *
     * @throws InvalidArgumentException if the scope is not active
     *
     * @api
     */
    public function leaveScope($name)
    {
        if (!isset($this->scopedServices[$name])) {
            throw new InvalidArgumentException(sprintf('The scope "%s" is not active.', $name));
        }

        // remove all services of this scope, or any of its child scopes from
        // the global service map
        $services = array($this->services, $this->scopedServices[$name]);
        unset($this->scopedServices[$name]);
        foreach ($this->scopeChildren[$name] as $child) {
            if (!isset($this->scopedServices[$child])) {
                continue;
            }

            $services[] = $this->scopedServices[$child];
            unset($this->scopedServices[$child]);
        }
        $this->services = call_user_func_array('array_diff_key', $services);

        // check if we need to restore services of a previous scope of this type
        if (isset($this->scopeStacks[$name]) && count($this->scopeStacks[$name]) > 0) {
            $services = $this->scopeStacks[$name]->pop();
            $this->scopedServices += $services;

            foreach ($services as $array) {
                foreach ($array as $id => $service) {
                    $this->set($id, $service, $name);
                }
            }
        }
    }

    /**
     * Adds a scope to the container.
     *
     * @param ScopeInterface $scope
     *
     * @throws InvalidArgumentException
     *
     * @api
     */
    public function addScope(ScopeInterface $scope)
    {
        $name = $scope->getName();
        $parentScope = $scope->getParentName();

        if (self::SCOPE_CONTAINER === $name || self::SCOPE_PROTOTYPE === $name) {
            throw new InvalidArgumentException(sprintf('The scope "%s" is reserved.', $name));
        }
        if (isset($this->scopes[$name])) {
            throw new InvalidArgumentException(sprintf('A scope with name "%s" already exists.', $name));
        }
        if (self::SCOPE_CONTAINER !== $parentScope && !isset($this->scopes[$parentScope])) {
            throw new InvalidArgumentException(sprintf('The parent scope "%s" does not exist, or is invalid.', $parentScope));
        }

        $this->scopes[$name] = $parentScope;
        $this->scopeChildren[$name] = array();

        // normalize the child relations
        while ($parentScope !== self::SCOPE_CONTAINER) {
            $this->scopeChildren[$parentScope][] = $name;
            $parentScope = $this->scopes[$parentScope];
        }
    }

    /**
     * Returns whether this container has a certain scope
     *
     * @param string $name The name of the scope
     *
     * @return bool
     *
     * @api
     */
    public function hasScope($name)
    {
        return isset($this->scopes[$name]);
    }

    /**
     * Returns whether this scope is currently active
     *
     * This does not actually check if the passed scope actually exists.
     *
     * @param string $name
     *
     * @return bool
     *
     * @api
     */
    public function isScopeActive($name)
    {
        return isset($this->scopedServices[$name]);
    }

    /**
     * Camelizes a string.
     *
     * @param string $id A string to camelize
     *
     * @return string The camelized string
     */
    public static function camelize($id)
    {
        return strtr(ucwords(strtr($id, array('_' => ' ', '.' => '_ ', '\\' => '_ '))), array(' ' => ''));
    }

    /**
     * A string to underscore.
     *
     * @param string $id The string to underscore
     *
     * @return string The underscored string
     */
    public static function underscore($id)
    {
        return strtolower(preg_replace(array('/([A-Z]+)([A-Z][a-z])/', '/([a-z\d])([A-Z])/'), array('\\1_\\2', '\\1_\\2'), strtr($id, '_', '.')));
    }
}<|MERGE_RESOLUTION|>--- conflicted
+++ resolved
@@ -85,20 +85,9 @@
      */
     public function __construct(ParameterBagInterface $parameterBag = null)
     {
-<<<<<<< HEAD
         $this->parameterBag = $parameterBag ?: new ParameterBag();
 
         $this->set('service_container', $this);
-=======
-        $this->parameterBag = null === $parameterBag ? new ParameterBag() : $parameterBag;
-
-        $this->services       = array();
-        $this->aliases        = array();
-        $this->scopes         = array();
-        $this->scopeChildren  = array();
-        $this->scopedServices = array();
-        $this->scopeStacks    = array();
->>>>>>> d754467d
     }
 
     /**
