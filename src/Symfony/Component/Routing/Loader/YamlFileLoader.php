<?php

/*
 * This file is part of the Symfony package.
 *
 * (c) Fabien Potencier <fabien@symfony.com>
 *
 * For the full copyright and license information, please view the LICENSE
 * file that was distributed with this source code.
 */

namespace Symfony\Component\Routing\Loader;

use Symfony\Component\Config\Loader\FileLoader;
use Symfony\Component\Config\Resource\FileResource;
use Symfony\Component\Routing\Route;
use Symfony\Component\Routing\RouteCollection;
use Symfony\Component\Yaml\Exception\ParseException;
use Symfony\Component\Yaml\Parser as YamlParser;
use Symfony\Component\Yaml\Yaml;

/**
 * YamlFileLoader loads Yaml routing files.
 *
 * @author Fabien Potencier <fabien@symfony.com>
 * @author Tobias Schultze <http://tobion.de>
 */
class YamlFileLoader extends FileLoader
{
    private static $availableKeys = [
        'resource', 'type', 'prefix', 'path', 'host', 'schemes', 'methods', 'defaults', 'requirements', 'options', 'condition', 'controller', 'name_prefix', 'trailing_slash_on_root', 'locale', 'format', 'utf8',
    ];
    private $yamlParser;

    /**
     * Loads a Yaml file.
     *
     * @param string      $file A Yaml file path
     * @param string|null $type The resource type
     *
     * @return RouteCollection A RouteCollection instance
     *
     * @throws \InvalidArgumentException When a route can't be parsed because YAML is invalid
     */
    public function load($file, $type = null)
    {
        $path = $this->locator->locate($file);

        if (!stream_is_local($path)) {
            throw new \InvalidArgumentException(sprintf('This is not a local file "%s".', $path));
        }

        if (!file_exists($path)) {
            throw new \InvalidArgumentException(sprintf('File "%s" not found.', $path));
        }

        if (null === $this->yamlParser) {
            $this->yamlParser = new YamlParser();
        }

        try {
            $parsedConfig = $this->yamlParser->parseFile($path, Yaml::PARSE_CONSTANT);
        } catch (ParseException $e) {
            throw new \InvalidArgumentException(sprintf('The file "%s" does not contain valid YAML.', $path), 0, $e);
        }

        $collection = new RouteCollection();
        $collection->addResource(new FileResource($path));

        // empty file
        if (null === $parsedConfig) {
            return $collection;
        }

        // not an array
        if (!\is_array($parsedConfig)) {
            throw new \InvalidArgumentException(sprintf('The file "%s" must contain a YAML array.', $path));
        }

        foreach ($parsedConfig as $name => $config) {
            $this->validate($config, $name, $path);

            if (isset($config['resource'])) {
                $this->parseImport($collection, $config, $path, $file);
            } else {
                $this->parseRoute($collection, $name, $config, $path);
            }
        }

        return $collection;
    }

    /**
     * {@inheritdoc}
     */
    public function supports($resource, $type = null)
    {
        return \is_string($resource) && \in_array(pathinfo($resource, PATHINFO_EXTENSION), ['yml', 'yaml'], true) && (!$type || 'yaml' === $type);
    }

    /**
     * Parses a route and adds it to the RouteCollection.
     *
     * @param RouteCollection $collection A RouteCollection instance
     * @param string          $name       Route name
     * @param array           $config     Route definition
     * @param string          $path       Full path of the YAML file being processed
     */
    protected function parseRoute(RouteCollection $collection, $name, array $config, $path)
    {
        $defaults = isset($config['defaults']) ? $config['defaults'] : [];
        $requirements = isset($config['requirements']) ? $config['requirements'] : [];
        $options = isset($config['options']) ? $config['options'] : [];
        $host = isset($config['host']) ? $config['host'] : '';
        $schemes = isset($config['schemes']) ? $config['schemes'] : [];
        $methods = isset($config['methods']) ? $config['methods'] : [];
        $condition = isset($config['condition']) ? $config['condition'] : null;

        foreach ($requirements as $placeholder => $requirement) {
            if (\is_int($placeholder)) {
                @trigger_error(sprintf('A placeholder name must be a string (%d given). Did you forget to specify the placeholder key for the requirement "%s" of route "%s" in "%s"?', $placeholder, $requirement, $name, $path), E_USER_DEPRECATED);
            }
        }

        if (isset($config['controller'])) {
            $defaults['_controller'] = $config['controller'];
        }
        if (isset($config['locale'])) {
            $defaults['_locale'] = $config['locale'];
        }
        if (isset($config['format'])) {
            $defaults['_format'] = $config['format'];
        }
        if (isset($config['utf8'])) {
            $options['utf8'] = $config['utf8'];
        }

        if (\is_array($config['path'])) {
            $route = new Route('', $defaults, $requirements, $options, $host, $schemes, $methods, $condition);

            foreach ($config['path'] as $locale => $path) {
                $localizedRoute = clone $route;
                $localizedRoute->setDefault('_locale', $locale);
                $localizedRoute->setDefault('_canonical_route', $name);
                $localizedRoute->setPath($path);
                $collection->add($name.'.'.$locale, $localizedRoute);
            }
        } else {
            $route = new Route($config['path'], $defaults, $requirements, $options, $host, $schemes, $methods, $condition);
            $collection->add($name, $route);
        }
    }

    /**
     * Parses an import and adds the routes in the resource to the RouteCollection.
     *
     * @param RouteCollection $collection A RouteCollection instance
     * @param array           $config     Route definition
     * @param string          $path       Full path of the YAML file being processed
     * @param string          $file       Loaded file name
     */
    protected function parseImport(RouteCollection $collection, array $config, $path, $file)
    {
        $type = isset($config['type']) ? $config['type'] : null;
        $prefix = isset($config['prefix']) ? $config['prefix'] : '';
        $defaults = isset($config['defaults']) ? $config['defaults'] : [];
        $requirements = isset($config['requirements']) ? $config['requirements'] : [];
        $options = isset($config['options']) ? $config['options'] : [];
        $host = isset($config['host']) ? $config['host'] : null;
        $condition = isset($config['condition']) ? $config['condition'] : null;
        $schemes = isset($config['schemes']) ? $config['schemes'] : null;
        $methods = isset($config['methods']) ? $config['methods'] : null;
        $trailingSlashOnRoot = $config['trailing_slash_on_root'] ?? true;

        if (isset($config['controller'])) {
            $defaults['_controller'] = $config['controller'];
        }
        if (isset($config['locale'])) {
            $defaults['_locale'] = $config['locale'];
        }
        if (isset($config['format'])) {
            $defaults['_format'] = $config['format'];
        }
        if (isset($config['utf8'])) {
            $options['utf8'] = $config['utf8'];
        }

        $this->setCurrentDir(\dirname($path));

<<<<<<< HEAD
        $imported = $this->import($config['resource'], $type, false, $file) ?? [];
=======
        $imported = $this->import($config['resource'], $type, false, $file) ?: [];
>>>>>>> a54ecb0f

        if (!\is_array($imported)) {
            $imported = [$imported];
        }

        foreach ($imported as $subCollection) {
            /* @var $subCollection RouteCollection */
            if (!\is_array($prefix)) {
                $subCollection->addPrefix($prefix);
                if (!$trailingSlashOnRoot) {
                    $rootPath = (new Route(trim(trim($prefix), '/').'/'))->getPath();
                    foreach ($subCollection->all() as $route) {
                        if ($route->getPath() === $rootPath) {
                            $route->setPath(rtrim($rootPath, '/'));
                        }
                    }
                }
            } else {
                foreach ($prefix as $locale => $localePrefix) {
                    $prefix[$locale] = trim(trim($localePrefix), '/');
                }
                foreach ($subCollection->all() as $name => $route) {
                    if (null === $locale = $route->getDefault('_locale')) {
                        $subCollection->remove($name);
                        foreach ($prefix as $locale => $localePrefix) {
                            $localizedRoute = clone $route;
                            $localizedRoute->setDefault('_locale', $locale);
                            $localizedRoute->setDefault('_canonical_route', $name);
                            $localizedRoute->setPath($localePrefix.(!$trailingSlashOnRoot && '/' === $route->getPath() ? '' : $route->getPath()));
                            $subCollection->add($name.'.'.$locale, $localizedRoute);
                        }
                    } elseif (!isset($prefix[$locale])) {
                        throw new \InvalidArgumentException(sprintf('Route "%s" with locale "%s" is missing a corresponding prefix when imported in "%s".', $name, $locale, $file));
                    } else {
                        $route->setPath($prefix[$locale].(!$trailingSlashOnRoot && '/' === $route->getPath() ? '' : $route->getPath()));
                        $subCollection->add($name, $route);
                    }
                }
            }

            if (null !== $host) {
                $subCollection->setHost($host);
            }
            if (null !== $condition) {
                $subCollection->setCondition($condition);
            }
            if (null !== $schemes) {
                $subCollection->setSchemes($schemes);
            }
            if (null !== $methods) {
                $subCollection->setMethods($methods);
            }
            $subCollection->addDefaults($defaults);
            $subCollection->addRequirements($requirements);
            $subCollection->addOptions($options);

            if (isset($config['name_prefix'])) {
                $subCollection->addNamePrefix($config['name_prefix']);
            }

            $collection->addCollection($subCollection);
        }
    }

    /**
     * Validates the route configuration.
     *
     * @param array  $config A resource config
     * @param string $name   The config key
     * @param string $path   The loaded file path
     *
     * @throws \InvalidArgumentException If one of the provided config keys is not supported,
     *                                   something is missing or the combination is nonsense
     */
    protected function validate($config, $name, $path)
    {
        if (!\is_array($config)) {
            throw new \InvalidArgumentException(sprintf('The definition of "%s" in "%s" must be a YAML array.', $name, $path));
        }
        if ($extraKeys = array_diff(array_keys($config), self::$availableKeys)) {
            throw new \InvalidArgumentException(sprintf('The routing file "%s" contains unsupported keys for "%s": "%s". Expected one of: "%s".', $path, $name, implode('", "', $extraKeys), implode('", "', self::$availableKeys)));
        }
        if (isset($config['resource']) && isset($config['path'])) {
            throw new \InvalidArgumentException(sprintf('The routing file "%s" must not specify both the "resource" key and the "path" key for "%s". Choose between an import and a route definition.', $path, $name));
        }
        if (!isset($config['resource']) && isset($config['type'])) {
            throw new \InvalidArgumentException(sprintf('The "type" key for the route definition "%s" in "%s" is unsupported. It is only available for imports in combination with the "resource" key.', $name, $path));
        }
        if (!isset($config['resource']) && !isset($config['path'])) {
            throw new \InvalidArgumentException(sprintf('You must define a "path" for the route "%s" in file "%s".', $name, $path));
        }
        if (isset($config['controller']) && isset($config['defaults']['_controller'])) {
            throw new \InvalidArgumentException(sprintf('The routing file "%s" must not specify both the "controller" key and the defaults key "_controller" for "%s".', $path, $name));
        }
    }
}<|MERGE_RESOLUTION|>--- conflicted
+++ resolved
@@ -187,11 +187,7 @@
 
         $this->setCurrentDir(\dirname($path));
 
-<<<<<<< HEAD
-        $imported = $this->import($config['resource'], $type, false, $file) ?? [];
-=======
         $imported = $this->import($config['resource'], $type, false, $file) ?: [];
->>>>>>> a54ecb0f
 
         if (!\is_array($imported)) {
             $imported = [$imported];
