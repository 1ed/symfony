--- conflicted
+++ resolved
@@ -113,8 +113,7 @@
             ?? $this->context->getParameter('_locale')
             ?: $this->defaultLocale;
 
-<<<<<<< HEAD
-        if (null !== $locale) {
+        if (null !== $locale && null !== $name) {
             do {
                 if ((self::$declaredRoutes[$name.'.'.$locale][1]['_canonical_route'] ?? null) === $name) {
                     unset($parameters['_locale']);
@@ -125,12 +124,6 @@
         }
 
         if (!isset(self::$declaredRoutes[$name])) {
-=======
-        if (null !== $locale && (self::$declaredRoutes[$name.'.'.$locale][1]['_canonical_route'] ?? null) === $name && null !== $name) {
-            unset($parameters['_locale']);
-            $name .= '.'.$locale;
-        } elseif (!isset(self::$declaredRoutes[$name])) {
->>>>>>> c8677f31
             throw new RouteNotFoundException(sprintf('Unable to generate a URL for the named route "%s" as such route does not exist.', $name));
         }
 
