--- conflicted
+++ resolved
@@ -147,7 +147,6 @@
         $conditions = array();
         $hasTrailingSlash = false;
         $matches = false;
-<<<<<<< HEAD
         $methods = array();
 
         if ($req = $route->getRequirement('_method')) {
@@ -160,12 +159,8 @@
 
         $supportsTrailingSlash = $supportsRedirections && (!$methods || in_array('HEAD', $methods));
 
-        if (!count($compiledRoute->getVariables()) && false !== preg_match('#^(.)\^(?P<url>.*?)\$\1#', str_replace(array("\n", ' '), '', $compiledRoute->getRegex()), $m)) {
+        if (!count($compiledRoute->getVariables()) && false !== preg_match('#^(.)\^(?P<url>.*?)\$\1#', $compiledRoute->getRegex(), $m)) {
             if ($supportsTrailingSlash && substr($m['url'], -1) === '/') {
-=======
-        if (!count($compiledRoute->getVariables()) && false !== preg_match('#^(.)\^(?P<url>.*?)\$\1#', $compiledRoute->getRegex(), $m)) {
-            if ($supportsRedirections && substr($m['url'], -1) === '/') {
->>>>>>> 88353575
                 $conditions[] = sprintf("rtrim(\$pathinfo, '/') === %s", var_export(rtrim(str_replace('\\', '', $m['url']), '/'), true));
                 $hasTrailingSlash = true;
             } else {
@@ -176,13 +171,8 @@
                 $conditions[] = sprintf("0 === strpos(\$pathinfo, %s)", var_export($compiledRoute->getStaticPrefix(), true));
             }
 
-<<<<<<< HEAD
-            $regex = str_replace(array("\n", ' '), '', $compiledRoute->getRegex());
+            $regex = $compiledRoute->getRegex();
             if ($supportsTrailingSlash && $pos = strpos($regex, '/$')) {
-=======
-            $regex = $compiledRoute->getRegex();
-            if ($supportsRedirections && $pos = strpos($regex, '/$')) {
->>>>>>> 88353575
                 $regex = substr($regex, 0, $pos).'/?$'.substr($regex, $pos + 2);
                 $hasTrailingSlash = true;
             }
