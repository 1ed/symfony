<?php

/*
 * This file is part of the Symfony package.
 *
 * (c) Fabien Potencier <fabien@symfony.com>
 *
 * For the full copyright and license information, please view the LICENSE
 * file that was distributed with this source code.
 */

namespace Symfony\Component\Routing\Matcher\Dumper;

use Symfony\Component\Routing\Matcher\RedirectableUrlMatcherInterface;
use Symfony\Component\Routing\Route;
use Symfony\Component\Routing\RouteCollection;
use Symfony\Component\ExpressionLanguage\ExpressionLanguage;
use Symfony\Component\ExpressionLanguage\ExpressionFunctionProviderInterface;

/**
 * PhpMatcherDumper creates a PHP class able to match URLs for a given set of routes.
 *
 * @author Fabien Potencier <fabien@symfony.com>
 * @author Tobias Schultze <http://tobion.de>
 * @author Arnaud Le Blanc <arnaud.lb@gmail.com>
 * @author Nicolas Grekas <p@tchwork.com>
 */
class PhpMatcherDumper extends MatcherDumper
{
    private $expressionLanguage;
    private $signalingException;
    private $supportsRedirections;

    /**
     * @var ExpressionFunctionProviderInterface[]
     */
    private $expressionLanguageProviders = array();

    /**
     * Dumps a set of routes to a PHP class.
     *
     * Available options:
     *
     *  * class:      The class name
     *  * base_class: The base class name
     *
     * @param array $options An array of options
     *
     * @return string A PHP class representing the matcher class
     */
    public function dump(array $options = array())
    {
        $options = array_replace(array(
            'class' => 'ProjectUrlMatcher',
            'base_class' => 'Symfony\\Component\\Routing\\Matcher\\UrlMatcher',
        ), $options);

        // trailing slash support is only enabled if we know how to redirect the user
        $interfaces = class_implements($options['base_class']);
        $this->supportsRedirections = isset($interfaces[RedirectableUrlMatcherInterface::class]);

        return <<<EOF
<?php

use Symfony\Component\Routing\Exception\MethodNotAllowedException;
use Symfony\Component\Routing\Exception\ResourceNotFoundException;
use Symfony\Component\Routing\RequestContext;

/**
 * This class has been auto-generated
 * by the Symfony Routing Component.
 */
class {$options['class']} extends {$options['base_class']}
{
    public function __construct(RequestContext \$context)
    {
        \$this->context = \$context;
    }

{$this->generateMatchMethod()}
}

EOF;
    }

    public function addExpressionLanguageProvider(ExpressionFunctionProviderInterface $provider)
    {
        $this->expressionLanguageProviders[] = $provider;
    }

    /**
     * Generates the code for the match method implementing UrlMatcherInterface.
     */
    private function generateMatchMethod(): string
    {
        // Group hosts by same-suffix, re-order when possible
        $matchHost = false;
        $routes = new StaticPrefixCollection();
        foreach ($this->getRoutes()->all() as $name => $route) {
            if ($host = $route->getHost()) {
                $matchHost = true;
                $host = '/'.strtr(strrev($host), '}.{', '(/)');
            }

            $routes->addRoute($host ?: '/(.*)', array($name, $route));
        }
        $routes = $matchHost ? $routes->populateCollection(new RouteCollection()) : $this->getRoutes();

        $code = rtrim($this->compileRoutes($routes, $matchHost), "\n");
        $fetchHost = $matchHost ? "        \$host = strtolower(\$context->getHost());\n" : '';

        $code = <<<EOF
    {
        \$allow = array();
        \$pathinfo = rawurldecode(\$rawPathinfo);
        \$context = \$this->context;
        \$requestMethod = \$canonicalMethod = \$context->getMethod();
{$fetchHost}
        if ('HEAD' === \$requestMethod) {
            \$canonicalMethod = 'GET';
        }

$code

EOF;

        if ($this->supportsRedirections) {
            return <<<'EOF'
    public function match($pathinfo)
    {
        $allow = array();
        if ($ret = $this->doMatch($pathinfo, $allow)) {
            return $ret;
        }
        if ('/' !== $pathinfo && in_array($this->context->getMethod(), array('HEAD', 'GET'), true)) {
            $pathinfo = '/' !== $pathinfo[-1] ? $pathinfo.'/' : substr($pathinfo, 0, -1);
            if ($ret = $this->doMatch($pathinfo)) {
                return $this->redirect($pathinfo, $ret['_route']) + $ret;
            }
        }

        throw $allow ? new MethodNotAllowedException(array_keys($allow)) : new ResourceNotFoundException();
    }

    private function doMatch(string $rawPathinfo, array &$allow = array()): ?array

EOF
                .$code."\n        return null;\n    }";
        }

        return "    public function match(\$rawPathinfo)\n".$code."\n        throw \$allow ? new MethodNotAllowedException(array_keys(\$allow)) : new ResourceNotFoundException();\n    }";
    }

    /**
     * Generates PHP code to match a RouteCollection with all its routes.
     */
    private function compileRoutes(RouteCollection $routes, bool $matchHost): string
    {
        list($staticRoutes, $dynamicRoutes) = $this->groupStaticRoutes($routes);

        $code = $this->compileStaticRoutes($staticRoutes, $matchHost);
        $chunkLimit = count($dynamicRoutes);

        while (true) {
            try {
                $this->signalingException = new \RuntimeException('preg_match(): Compilation failed: regular expression is too large');
                $code .= $this->compileDynamicRoutes($dynamicRoutes, $matchHost, $chunkLimit);
                break;
            } catch (\Exception $e) {
                if (1 < $chunkLimit && $this->signalingException === $e) {
                    $chunkLimit = 1 + ($chunkLimit >> 1);
                    continue;
                }
                throw $e;
            }
        }

        if ('' === $code) {
            $code .= "        if ('/' === \$pathinfo) {\n";
            $code .= "            throw new Symfony\Component\Routing\Exception\NoConfigurationException();\n";
            $code .= "        }\n";
        }

        return $code;
    }

    /**
     * Splits static routes from dynamic routes, so that they can be matched first, using a simple switch.
     */
    private function groupStaticRoutes(RouteCollection $collection): array
    {
        $staticRoutes = $dynamicRegex = array();
        $dynamicRoutes = new RouteCollection();

        foreach ($collection->all() as $name => $route) {
            $compiledRoute = $route->compile();
            $hostRegex = $compiledRoute->getHostRegex();
            $regex = $compiledRoute->getRegex();
            if (!$compiledRoute->getPathVariables()) {
                $host = !$compiledRoute->getHostVariables() ? $route->getHost() : '';
                $url = $route->getPath();
                foreach ($dynamicRegex as list($hostRx, $rx)) {
                    if (preg_match($rx, $url) && (!$host || !$hostRx || preg_match($hostRx, $host))) {
                        $dynamicRegex[] = array($hostRegex, $regex);
                        $dynamicRoutes->add($name, $route);
                        continue 2;
                    }
                }

                $staticRoutes[$url][$name] = $route;
            } else {
                $dynamicRegex[] = array($hostRegex, $regex);
                $dynamicRoutes->add($name, $route);
            }
        }

        return array($staticRoutes, $dynamicRoutes);
    }

    /**
     * Compiles static routes in a switch statement.
     *
     * Condition-less paths are put in a static array in the switch's default, with generic matching logic.
     * Paths that can match two or more routes, or have user-specified conditions are put in separate switch's cases.
     *
     * @throws \LogicException
     */
    private function compileStaticRoutes(array $staticRoutes, bool $matchHost): string
    {
        if (!$staticRoutes) {
            return '';
        }
        $code = $default = '';

        foreach ($staticRoutes as $url => $routes) {
            if (1 === count($routes)) {
                foreach ($routes as $name => $route) {
                }

                if (!$route->getCondition()) {
                    if (!$this->supportsRedirections && $route->getSchemes()) {
                        throw new \LogicException('The "schemes" requirement is only supported for URL matchers that implement RedirectableUrlMatcherInterface.');
                    }
                    $default .= sprintf(
                        "%s => array(%s, %s, %s, %s),\n",
                        self::export($url),
                        self::export(array('_route' => $name) + $route->getDefaults()),
                        self::export(!$route->compile()->getHostVariables() ? $route->getHost() : $route->compile()->getHostRegex() ?: null),
                        self::export(array_flip($route->getMethods()) ?: null),
                        self::export(array_flip($route->getSchemes()) ?: null)
                    );
                    continue;
                }
            }

            $code .= sprintf("        case %s:\n", self::export($url));
            foreach ($routes as $name => $route) {
                $code .= $this->compileRoute($route, $name, true);
            }
            $code .= "            break;\n";
        }

        if ($default) {
            $code .= <<<EOF
        default:
            \$routes = array(
{$this->indent($default, 4)}            );

            if (!isset(\$routes[\$pathinfo])) {
                break;
            }
            list(\$ret, \$requiredHost, \$requiredMethods, \$requiredSchemes) = \$routes[\$pathinfo];
{$this->compileSwitchDefault(false, $matchHost)}
EOF;
        }

        return sprintf("        switch (\$pathinfo) {\n%s        }\n\n", $this->indent($code));
    }

    /**
     * Compiles a regular expression followed by a switch statement to match dynamic routes.
     *
     * The regular expression matches both the host and the pathinfo at the same time. For stellar performance,
     * it is built as a tree of patterns, with re-ordering logic to group same-prefix routes together when possible.
     *
     * Patterns are named so that we know which one matched (https://pcre.org/current/doc/html/pcre2syntax.html#SEC23).
     * This name is used to "switch" to the additional logic required to match the final route.
     *
     * Condition-less paths are put in a static array in the switch's default, with generic matching logic.
     * Paths that can match two or more routes, or have user-specified conditions are put in separate switch's cases.
     *
     * Last but not least:
     *  - Because it is not possibe to mix unicode/non-unicode patterns in a single regexp, several of them can be generated.
     *  - The same regexp can be used several times when the logic in the switch rejects the match. When this happens, the
     *    matching-but-failing subpattern is blacklisted by replacing its name by "(*F)", which forces a failure-to-match.
     *    To ease this backlisting operation, the name of subpatterns is also the string offset where the replacement should occur.
     */
    private function compileDynamicRoutes(RouteCollection $collection, bool $matchHost, int $chunkLimit): string
    {
        if (!$collection->all()) {
            return '';
        }
        $code = '';
        $state = (object) array(
            'regex' => '',
            'switch' => '',
            'default' => '',
            'mark' => 0,
            'markTail' => 0,
            'hostVars' => array(),
            'vars' => array(),
        );
        $state->getVars = static function ($m) use ($state) {
            if ('_route' === $m[1]) {
                return '?:';
            }

            $state->vars[] = $m[1];

            return '';
        };

        $chunkSize = 0;
        $prev = null;
        $perModifiers = array();
        foreach ($collection->all() as $name => $route) {
            preg_match('#[a-zA-Z]*$#', $route->compile()->getRegex(), $rx);
            if ($chunkLimit < ++$chunkSize || $prev !== $rx[0] && $route->compile()->getPathVariables()) {
                $chunkSize = 1;
                $routes = new RouteCollection();
                $perModifiers[] = array($rx[0], $routes);
                $prev = $rx[0];
            }
            $routes->add($name, $route);
        }

        foreach ($perModifiers as list($modifiers, $routes)) {
            $prev = false;
            $perHost = array();
            foreach ($routes->all() as $name => $route) {
                $regex = $route->compile()->getHostRegex();
                if ($prev !== $regex) {
                    $routes = new RouteCollection();
                    $perHost[] = array($regex, $routes);
                    $prev = $regex;
                }
                $routes->add($name, $route);
            }
            $prev = false;
            $rx = '{^(?';
            $code .= "\n            {$state->mark} => ".self::export($rx);
            $state->mark += strlen($rx);
            $state->regex = $rx;

            foreach ($perHost as list($hostRegex, $routes)) {
                if ($matchHost) {
                    if ($hostRegex) {
                        preg_match('#^.\^(.*)\$.[a-zA-Z]*$#', $hostRegex, $rx);
                        $state->vars = array();
                        $hostRegex = '(?i:'.preg_replace_callback('#\?P<([^>]++)>#', $state->getVars, $rx[1]).')';
                        $state->hostVars = $state->vars;
                    } else {
                        $hostRegex = '[^/]*+';
                        $state->hostVars = array();
                    }
                    $state->mark += strlen($rx = ($prev ? ')' : '')."|{$hostRegex}(?");
                    $code .= "\n                .".self::export($rx);
                    $state->regex .= $rx;
                    $prev = true;
                }

                $tree = new StaticPrefixCollection();
                foreach ($routes->all() as $name => $route) {
                    preg_match('#^.\^(.*)\$.[a-zA-Z]*$#', $route->compile()->getRegex(), $rx);

                    $state->vars = array();
                    $regex = preg_replace_callback('#\?P<([^>]++)>#', $state->getVars, $rx[1]);
                    $tree->addRoute($regex, array($name, $regex, $state->vars, $route));
                }

                $code .= $this->compileStaticPrefixCollection($tree, $state);
            }
            if ($matchHost) {
                $code .= "\n                .')'";
                $state->regex .= ')';
            }
            $rx = ")$}{$modifiers}";
            $code .= "\n                .'{$rx}',";
            $state->regex .= $rx;

            // if the regex is too large, throw a signaling exception to recompute with smaller chunk size
            set_error_handler(function ($type, $message) { throw 0 === strpos($message, $this->signalingException->getMessage()) ? $this->signalingException : new \ErrorException($message); });
            try {
                preg_match($state->regex, '');
            } finally {
                restore_error_handler();
            }
        }

        if ($state->default) {
            $state->switch .= <<<EOF
        default:
            \$routes = array(
{$this->indent($state->default, 4)}            );

            list(\$ret, \$vars, \$requiredMethods, \$requiredSchemes) = \$routes[\$m];
{$this->compileSwitchDefault(true, $matchHost)}
EOF;
        }

        $matchedPathinfo = $matchHost ? '$host.$pathinfo' : '$pathinfo';
        unset($state->getVars);

        return <<<EOF
        \$matchedPathinfo = {$matchedPathinfo};
        \$regexList = array({$code}
        );

        foreach (\$regexList as \$offset => \$regex) {
            while (preg_match(\$regex, \$matchedPathinfo, \$matches)) {
                switch (\$m = (int) \$matches['MARK']) {
{$this->indent($state->switch, 3)}                }

                if ({$state->mark} === \$m) {
                    break;
                }
                \$regex = substr_replace(\$regex, 'F', \$m - \$offset, 1 + strlen(\$m));
                \$offset += strlen(\$m);
            }
        }

EOF;
    }

    /**
     * Compiles a regexp tree of subpatterns that matches nested same-prefix routes.
     *
     * @param \stdClass $state A simple state object that keeps track of the progress of the compilation,
     *                         and gathers the generated switch's "case" and "default" statements
     */
    private function compileStaticPrefixCollection(StaticPrefixCollection $tree, \stdClass $state, int $prefixLen = 0): string
    {
        $code = '';
        $prevRegex = null;
        $routes = $tree->getRoutes();

        foreach ($routes as $i => $route) {
            if ($route instanceof StaticPrefixCollection) {
                $prevRegex = null;
                $prefix = substr($route->getPrefix(), $prefixLen);
                $state->mark += strlen($rx = "|{$prefix}(?");
                $code .= "\n                    .".self::export($rx);
                $state->regex .= $rx;
                $code .= $this->indent($this->compileStaticPrefixCollection($route, $state, $prefixLen + strlen($prefix)));
                $code .= "\n                    .')'";
                $state->regex .= ')';
                $state->markTail += 1;
                continue;
            }

            list($name, $regex, $vars, $route) = $route;
            $compiledRoute = $route->compile();

            if ($compiledRoute->getRegex() === $prevRegex) {
                $state->switch = substr_replace($state->switch, $this->compileRoute($route, $name, false)."\n", -19, 0);
                continue;
            }

            $state->mark += 3 + $state->markTail + strlen($regex) - $prefixLen;
            $state->markTail = 2 + strlen($state->mark);
            $rx = sprintf('|%s(*:%s)', substr($regex, $prefixLen), $state->mark);
            $code .= "\n                    .".self::export($rx);
            $state->regex .= $rx;
            $vars = array_merge($state->hostVars, $vars);

            if (!$route->getCondition() && (!is_array($next = $routes[1 + $i] ?? null) || $regex !== $next[1])) {
                $prevRegex = null;
                $state->default .= sprintf(
                    "%s => array(%s, %s, %s, %s),\n",
                    $state->mark,
                    self::export(array('_route' => $name) + $route->getDefaults()),
                    self::export($vars),
                    self::export(array_flip($route->getMethods()) ?: null),
                    self::export(array_flip($route->getSchemes()) ?: null)
                );
            } else {
                $prevRegex = $compiledRoute->getRegex();
                $combine = '            $matches = array(';
                foreach ($vars as $j => $m) {
                    $combine .= sprintf('%s => $matches[%d] ?? null, ', self::export($m), 1 + $j);
                }
                $combine = $vars ? substr_replace($combine, ");\n\n", -2) : '';

                $state->switch .= <<<EOF
        case {$state->mark}:
{$combine}{$this->compileRoute($route, $name, false)}
            break;

EOF;
            }
        }

        return $code;
    }

    /**
     * A simple helper to compiles the switch's "default" for both static and dynamic routes.
     */
    private function compileSwitchDefault(bool $hasVars, bool $matchHost): string
    {
        if ($hasVars) {
            $code = <<<EOF

            foreach (\$vars as \$i => \$v) {
                if (isset(\$matches[1 + \$i])) {
                    \$ret[\$v] = \$matches[1 + \$i];
                }
            }

EOF;
        } elseif ($matchHost) {
            $code = <<<EOF

            if (\$requiredHost) {
                if ('#' !== \$requiredHost[0] ? \$requiredHost !== \$host : !preg_match(\$requiredHost, \$host, \$hostMatches)) {
                    break;
                }
                if ('#' === \$requiredHost[0] && \$hostMatches) {
                    \$hostMatches['_route'] = \$ret['_route'];
                    \$ret = \$this->mergeDefaults(\$hostMatches, \$ret);
                }
            }

EOF;
        } else {
            $code = '';
        }
        if ($this->supportsRedirections) {
            $code .= <<<EOF

            \$hasRequiredScheme = !\$requiredSchemes || isset(\$requiredSchemes[\$context->getScheme()]);
            if (\$requiredMethods && !isset(\$requiredMethods[\$canonicalMethod]) && !isset(\$requiredMethods[\$requestMethod])) {
                if (\$hasRequiredScheme) {
                    \$allow += \$requiredMethods;
                }
                break;
            }
            if (!\$hasRequiredScheme) {
                if ('GET' !== \$canonicalMethod) {
                    break;
                }

                return \$this->redirect(\$rawPathinfo, \$ret['_route'], key(\$requiredSchemes)) + \$ret;
            }

            return \$ret;

EOF;
        } else {
            $code .= <<<EOF

            if (\$requiredMethods && !isset(\$requiredMethods[\$canonicalMethod]) && !isset(\$requiredMethods[\$requestMethod])) {
                \$allow += \$requiredMethods;
                break;
            }

            return \$ret;

EOF;
        }

        return $code;
    }

    /**
     * Compiles a single Route to PHP code used to match it against the path info.
     *
     * @throws \LogicException
     */
    private function compileRoute(Route $route, string $name, bool $checkHost): string
    {
        $code = '';
        $compiledRoute = $route->compile();
        $conditions = array();
        $matches = (bool) $compiledRoute->getPathVariables();
        $hostMatches = (bool) $compiledRoute->getHostVariables();
        $methods = array_flip($route->getMethods());

        if ($route->getCondition()) {
            $expression = $this->getExpressionLanguage()->compile($route->getCondition(), array('context', 'request'));

            if (false !== strpos($expression, '$request')) {
                $conditions[] = '($request = $request ?? $this->request ?: $this->createRequest($pathinfo))';
            }
            $conditions[] = $expression;
        }

        if (!$checkHost || !$compiledRoute->getHostRegex()) {
            // no-op
        } elseif ($hostMatches) {
            $conditions[] = sprintf('preg_match(%s, $host, $hostMatches)', self::export($compiledRoute->getHostRegex()));
        } else {
            $conditions[] = sprintf('%s === $host', self::export($route->getHost()));
        }

        $conditions = implode(' && ', $conditions);

        if ($conditions) {
            $code .= <<<EOF
        // $name
        if ($conditions) {

EOF;
        } else {
            $code .= "            // {$name}\n";
        }

        $gotoname = 'not_'.preg_replace('/[^A-Za-z0-9_]/', '', $name);

        // the offset where the return value is appended below, with indendation
        $retOffset = 12 + strlen($code);

        // optimize parameters array
        if ($matches || $hostMatches) {
            $vars = array("array('_route' => '$name')");
            if ($matches || ($hostMatches && !$checkHost)) {
                $vars[] = '$matches';
            }
            if ($hostMatches && $checkHost) {
                $vars[] = '$hostMatches';
            }

            $code .= sprintf(
                "            \$ret = \$this->mergeDefaults(%s, %s);\n",
                implode(' + ', $vars),
                self::export($route->getDefaults())
            );
        } elseif ($route->getDefaults()) {
            $code .= sprintf("            \$ret = %s;\n", self::export(array_replace($route->getDefaults(), array('_route' => $name))));
        } else {
            $code .= sprintf("            \$ret = array('_route' => '%s');\n", $name);
        }

<<<<<<< HEAD
=======
        if ($hasTrailingSlash) {
            $code .= <<<EOF
            if ('/' === substr(\$pathinfo, -1)) {
                // no-op
            } elseif ('GET' !== \$canonicalMethod) {
                goto $gotoname;
            } else {
                return array_replace(\$ret, \$this->redirect(\$rawPathinfo.'/', '$name'));
            }


EOF;
        }

        if ($methods) {
            $methodVariable = in_array('GET', $methods) ? '$canonicalMethod' : '$requestMethod';
            $methods = implode("', '", $methods);
        }

>>>>>>> 05782adc
        if ($schemes = $route->getSchemes()) {
            if (!$this->supportsRedirections) {
                throw new \LogicException('The "schemes" requirement is only supported for URL matchers that implement RedirectableUrlMatcherInterface.');
            }
            $schemes = self::export(array_flip($schemes));
            if ($methods) {
<<<<<<< HEAD
                $methodVariable = isset($methods['GET']) ? '$canonicalMethod' : '$requestMethod';
                $methods = self::export($methods);
                $code .= <<<EOF
            \$requiredSchemes = $schemes;
            \$hasRequiredScheme = isset(\$requiredSchemes[\$context->getScheme()]);
            if (!isset((\$a = {$methods})[{$methodVariable}])) {
=======
                $code .= <<<EOF
            \$requiredSchemes = $schemes;
            \$hasRequiredScheme = isset(\$requiredSchemes[\$context->getScheme()]);
            if (!in_array($methodVariable, array('$methods'))) {
>>>>>>> 05782adc
                if (\$hasRequiredScheme) {
                    \$allow += \$a;
                }
                goto $gotoname;
            }
            if (!\$hasRequiredScheme) {
                if ('GET' !== \$canonicalMethod) {
                    goto $gotoname;
                }

                return \$this->redirect(\$rawPathinfo, '$name', key(\$requiredSchemes)) + \$ret;
            }


EOF;
            } else {
                $code .= <<<EOF
            \$requiredSchemes = $schemes;
            if (!isset(\$requiredSchemes[\$context->getScheme()])) {
                if ('GET' !== \$canonicalMethod) {
                    goto $gotoname;
                }

                return \$this->redirect(\$rawPathinfo, '$name', key(\$requiredSchemes)) + \$ret;
            }


EOF;
            }
        } elseif ($methods) {
<<<<<<< HEAD
            $methodVariable = isset($methods['GET']) ? '$canonicalMethod' : '$requestMethod';
            $methods = self::export($methods);

            $code .= <<<EOF
            if (!isset((\$a = {$methods})[{$methodVariable}])) {
                \$allow += \$a;
=======
                $code .= <<<EOF
            if (!in_array($methodVariable, array('$methods'))) {
                \$allow = array_merge(\$allow, array('$methods'));
>>>>>>> 05782adc
                goto $gotoname;
            }


EOF;
        }

        if ($schemes || $methods) {
            $code .= "            return \$ret;\n";
        } else {
            $code = substr_replace($code, 'return', $retOffset, 6);
        }
        if ($conditions) {
            $code .= "        }\n";
        } elseif ($schemes || $methods) {
            $code .= '    ';
        }

        if ($schemes || $methods) {
            $code .= "        $gotoname:\n";
        }

        return $conditions ? $this->indent($code) : $code;
    }

    private function getExpressionLanguage()
    {
        if (null === $this->expressionLanguage) {
            if (!class_exists('Symfony\Component\ExpressionLanguage\ExpressionLanguage')) {
                throw new \RuntimeException('Unable to use expressions as the Symfony ExpressionLanguage component is not installed.');
            }
            $this->expressionLanguage = new ExpressionLanguage(null, $this->expressionLanguageProviders);
        }

        return $this->expressionLanguage;
    }

    private function indent($code, $level = 1)
    {
        return preg_replace('/^./m', str_repeat('    ', $level).'$0', $code);
    }

    /**
     * @internal
     */
    public static function export($value): string
    {
        if (null === $value) {
            return 'null';
        }
        if (!\is_array($value)) {
            return str_replace("\n", '\'."\n".\'', var_export($value, true));
        }
        if (!$value) {
            return 'array()';
        }

        $i = 0;
        $export = 'array(';

        foreach ($value as $k => $v) {
            if ($i === $k) {
                ++$i;
            } else {
                $export .= self::export($k).' => ';

                if (\is_int($k) && $i < $k) {
                    $i = 1 + $k;
                }
            }

            $export .= self::export($v).', ';
        }

        return substr_replace($export, ')', -2);
    }
}<|MERGE_RESOLUTION|>--- conflicted
+++ resolved
@@ -641,47 +641,21 @@
             $code .= sprintf("            \$ret = array('_route' => '%s');\n", $name);
         }
 
-<<<<<<< HEAD
-=======
-        if ($hasTrailingSlash) {
-            $code .= <<<EOF
-            if ('/' === substr(\$pathinfo, -1)) {
-                // no-op
-            } elseif ('GET' !== \$canonicalMethod) {
-                goto $gotoname;
-            } else {
-                return array_replace(\$ret, \$this->redirect(\$rawPathinfo.'/', '$name'));
-            }
-
-
-EOF;
-        }
-
         if ($methods) {
-            $methodVariable = in_array('GET', $methods) ? '$canonicalMethod' : '$requestMethod';
-            $methods = implode("', '", $methods);
-        }
-
->>>>>>> 05782adc
+            $methodVariable = isset($methods['GET']) ? '$canonicalMethod' : '$requestMethod';
+            $methods = self::export($methods);
+        }
+
         if ($schemes = $route->getSchemes()) {
             if (!$this->supportsRedirections) {
                 throw new \LogicException('The "schemes" requirement is only supported for URL matchers that implement RedirectableUrlMatcherInterface.');
             }
             $schemes = self::export(array_flip($schemes));
             if ($methods) {
-<<<<<<< HEAD
-                $methodVariable = isset($methods['GET']) ? '$canonicalMethod' : '$requestMethod';
-                $methods = self::export($methods);
                 $code .= <<<EOF
             \$requiredSchemes = $schemes;
             \$hasRequiredScheme = isset(\$requiredSchemes[\$context->getScheme()]);
             if (!isset((\$a = {$methods})[{$methodVariable}])) {
-=======
-                $code .= <<<EOF
-            \$requiredSchemes = $schemes;
-            \$hasRequiredScheme = isset(\$requiredSchemes[\$context->getScheme()]);
-            if (!in_array($methodVariable, array('$methods'))) {
->>>>>>> 05782adc
                 if (\$hasRequiredScheme) {
                     \$allow += \$a;
                 }
@@ -712,18 +686,9 @@
 EOF;
             }
         } elseif ($methods) {
-<<<<<<< HEAD
-            $methodVariable = isset($methods['GET']) ? '$canonicalMethod' : '$requestMethod';
-            $methods = self::export($methods);
-
             $code .= <<<EOF
             if (!isset((\$a = {$methods})[{$methodVariable}])) {
                 \$allow += \$a;
-=======
-                $code .= <<<EOF
-            if (!in_array($methodVariable, array('$methods'))) {
-                \$allow = array_merge(\$allow, array('$methods'));
->>>>>>> 05782adc
                 goto $gotoname;
             }
 
