<?php

/*
 * This file is part of the Symfony package.
 *
 * (c) Fabien Potencier <fabien@symfony.com>
 *
 * For the full copyright and license information, please view the LICENSE
 * file that was distributed with this source code.
 */

namespace Symfony\Component\Routing\Tests\Matcher\Dumper;

use PHPUnit\Framework\TestCase;
use Symfony\Component\Routing\Matcher\Dumper\PhpMatcherDumper;
use Symfony\Component\Routing\Matcher\RedirectableUrlMatcherInterface;
use Symfony\Component\Routing\Matcher\UrlMatcher;
use Symfony\Component\Routing\RequestContext;
use Symfony\Component\Routing\Route;
use Symfony\Component\Routing\RouteCollection;

class PhpMatcherDumperTest extends TestCase
{
    /**
     * @var string
     */
    private $matcherClass;

    /**
     * @var string
     */
    private $dumpPath;

    protected function setUp()
    {
        parent::setUp();

        $this->matcherClass = uniqid('ProjectUrlMatcher');
        $this->dumpPath = sys_get_temp_dir().DIRECTORY_SEPARATOR.'php_matcher.'.$this->matcherClass.'.php';
    }

    protected function tearDown()
    {
        parent::tearDown();

        @unlink($this->dumpPath);
    }

    /**
     * @expectedException \LogicException
     */
    public function testDumpWhenSchemeIsUsedWithoutAProperDumper()
    {
        $collection = new RouteCollection();
        $collection->add('secure', new Route(
            '/secure',
            array(),
            array(),
            array(),
            '',
            array('https')
        ));
        $dumper = new PhpMatcherDumper($collection);
        $dumper->dump();
    }

    public function testRedirectPreservesUrlEncoding()
    {
        $collection = new RouteCollection();
        $collection->add('foo', new Route('/foo:bar/'));

        $class = $this->generateDumpedMatcher($collection, true);

        $matcher = $this->getMockBuilder($class)
                        ->setMethods(array('redirect'))
                        ->setConstructorArgs(array(new RequestContext()))
                        ->getMock();
<<<<<<< HEAD
        
        $matcher->expects($this->once())->method('redirect')->with('/foo%3Abar/', 'foo')->willReturn(array());
=======

        $matcher->expects($this->once())->method('redirect')->with('/foo%3Abar/', 'foo');
>>>>>>> d731a274

        $matcher->match('/foo%3Abar');
    }

    /**
     * @dataProvider getRouteCollections
     */
    public function testDump(RouteCollection $collection, $fixture, $options = array())
    {
        $basePath = __DIR__.'/../../Fixtures/dumper/';

        $dumper = new PhpMatcherDumper($collection);
        $this->assertStringEqualsFile($basePath.$fixture, $dumper->dump($options), '->dump() correctly dumps routes as optimized PHP code.');
    }

    public function getRouteCollections()
    {
        /* test case 1 */

        $collection = new RouteCollection();

        $collection->add('overridden', new Route('/overridden'));

        // defaults and requirements
        $collection->add('foo', new Route(
            '/foo/{bar}',
            array('def' => 'test'),
            array('bar' => 'baz|symfony')
        ));
        // method requirement
        $collection->add('bar', new Route(
            '/bar/{foo}',
            array(),
            array(),
            array(),
            '',
            array(),
            array('GET', 'head')
        ));
        // GET method requirement automatically adds HEAD as valid
        $collection->add('barhead', new Route(
            '/barhead/{foo}',
            array(),
            array(),
            array(),
            '',
            array(),
            array('GET')
        ));
        // simple
        $collection->add('baz', new Route(
            '/test/baz'
        ));
        // simple with extension
        $collection->add('baz2', new Route(
            '/test/baz.html'
        ));
        // trailing slash
        $collection->add('baz3', new Route(
            '/test/baz3/'
        ));
        // trailing slash with variable
        $collection->add('baz4', new Route(
            '/test/{foo}/'
        ));
        // trailing slash and method
        $collection->add('baz5', new Route(
            '/test/{foo}/',
            array(),
            array(),
            array(),
            '',
            array(),
            array('post')
        ));
        // complex name
        $collection->add('baz.baz6', new Route(
            '/test/{foo}/',
            array(),
            array(),
            array(),
            '',
            array(),
            array('put')
        ));
        // defaults without variable
        $collection->add('foofoo', new Route(
            '/foofoo',
            array('def' => 'test')
        ));
        // pattern with quotes
        $collection->add('quoter', new Route(
            '/{quoter}',
            array(),
            array('quoter' => '[\']+')
        ));
        // space in pattern
        $collection->add('space', new Route(
            '/spa ce'
        ));

        // prefixes
        $collection1 = new RouteCollection();
        $collection1->add('overridden', new Route('/overridden1'));
        $collection1->add('foo1', new Route('/{foo}'));
        $collection1->add('bar1', new Route('/{bar}'));
        $collection1->addPrefix('/b\'b');
        $collection2 = new RouteCollection();
        $collection2->addCollection($collection1);
        $collection2->add('overridden', new Route('/{var}', array(), array('var' => '.*')));
        $collection1 = new RouteCollection();
        $collection1->add('foo2', new Route('/{foo1}'));
        $collection1->add('bar2', new Route('/{bar1}'));
        $collection1->addPrefix('/b\'b');
        $collection2->addCollection($collection1);
        $collection2->addPrefix('/a');
        $collection->addCollection($collection2);

        // overridden through addCollection() and multiple sub-collections with no own prefix
        $collection1 = new RouteCollection();
        $collection1->add('overridden2', new Route('/old'));
        $collection1->add('helloWorld', new Route('/hello/{who}', array('who' => 'World!')));
        $collection2 = new RouteCollection();
        $collection3 = new RouteCollection();
        $collection3->add('overridden2', new Route('/new'));
        $collection3->add('hey', new Route('/hey/'));
        $collection2->addCollection($collection3);
        $collection1->addCollection($collection2);
        $collection1->addPrefix('/multi');
        $collection->addCollection($collection1);

        // "dynamic" prefix
        $collection1 = new RouteCollection();
        $collection1->add('foo3', new Route('/{foo}'));
        $collection1->add('bar3', new Route('/{bar}'));
        $collection1->addPrefix('/b');
        $collection1->addPrefix('{_locale}');
        $collection->addCollection($collection1);

        // route between collections
        $collection->add('ababa', new Route('/ababa'));

        // collection with static prefix but only one route
        $collection1 = new RouteCollection();
        $collection1->add('foo4', new Route('/{foo}'));
        $collection1->addPrefix('/aba');
        $collection->addCollection($collection1);

        // prefix and host

        $collection1 = new RouteCollection();

        $route1 = new Route('/route1', array(), array(), array(), 'a.example.com');
        $collection1->add('route1', $route1);

        $route2 = new Route('/c2/route2', array(), array(), array(), 'a.example.com');
        $collection1->add('route2', $route2);

        $route3 = new Route('/c2/route3', array(), array(), array(), 'b.example.com');
        $collection1->add('route3', $route3);

        $route4 = new Route('/route4', array(), array(), array(), 'a.example.com');
        $collection1->add('route4', $route4);

        $route5 = new Route('/route5', array(), array(), array(), 'c.example.com');
        $collection1->add('route5', $route5);

        $route6 = new Route('/route6', array(), array(), array(), null);
        $collection1->add('route6', $route6);

        $collection->addCollection($collection1);

        // host and variables

        $collection1 = new RouteCollection();

        $route11 = new Route('/route11', array(), array(), array(), '{var1}.example.com');
        $collection1->add('route11', $route11);

        $route12 = new Route('/route12', array('var1' => 'val'), array(), array(), '{var1}.example.com');
        $collection1->add('route12', $route12);

        $route13 = new Route('/route13/{name}', array(), array(), array(), '{var1}.example.com');
        $collection1->add('route13', $route13);

        $route14 = new Route('/route14/{name}', array('var1' => 'val'), array(), array(), '{var1}.example.com');
        $collection1->add('route14', $route14);

        $route15 = new Route('/route15/{name}', array(), array(), array(), 'c.example.com');
        $collection1->add('route15', $route15);

        $route16 = new Route('/route16/{name}', array('var1' => 'val'), array(), array(), null);
        $collection1->add('route16', $route16);

        $route17 = new Route('/route17', array(), array(), array(), null);
        $collection1->add('route17', $route17);

        $collection->addCollection($collection1);

        // multiple sub-collections with a single route and a prefix each
        $collection1 = new RouteCollection();
        $collection1->add('a', new Route('/a...'));
        $collection2 = new RouteCollection();
        $collection2->add('b', new Route('/{var}'));
        $collection3 = new RouteCollection();
        $collection3->add('c', new Route('/{var}'));
        $collection3->addPrefix('/c');
        $collection2->addCollection($collection3);
        $collection2->addPrefix('/b');
        $collection1->addCollection($collection2);
        $collection1->addPrefix('/a');
        $collection->addCollection($collection1);

        /* test case 2 */

        $redirectCollection = clone $collection;

        // force HTTPS redirection
        $redirectCollection->add('secure', new Route(
            '/secure',
            array(),
            array(),
            array(),
            '',
            array('https')
        ));

        // force HTTP redirection
        $redirectCollection->add('nonsecure', new Route(
            '/nonsecure',
            array(),
            array(),
            array(),
            '',
            array('http')
        ));

        /* test case 3 */

        $rootprefixCollection = new RouteCollection();
        $rootprefixCollection->add('static', new Route('/test'));
        $rootprefixCollection->add('dynamic', new Route('/{var}'));
        $rootprefixCollection->addPrefix('rootprefix');
        $route = new Route('/with-condition');
        $route->setCondition('context.getMethod() == "GET"');
        $rootprefixCollection->add('with-condition', $route);

        /* test case 4 */
        $headMatchCasesCollection = new RouteCollection();
        $headMatchCasesCollection->add('just_head', new Route(
            '/just_head',
            array(),
            array(),
            array(),
            '',
            array(),
            array('HEAD')
        ));
        $headMatchCasesCollection->add('head_and_get', new Route(
            '/head_and_get',
            array(),
            array(),
            array(),
            '',
            array(),
            array('HEAD', 'GET')
        ));
        $headMatchCasesCollection->add('get_and_head', new Route(
            '/get_and_head',
            array(),
            array(),
            array(),
            '',
            array(),
            array('GET', 'HEAD')
        ));
        $headMatchCasesCollection->add('post_and_head', new Route(
            '/post_and_get',
            array(),
            array(),
            array(),
            '',
            array(),
            array('POST', 'HEAD')
        ));
        $headMatchCasesCollection->add('put_and_post', new Route(
            '/put_and_post',
            array(),
            array(),
            array(),
            '',
            array(),
            array('PUT', 'POST')
        ));
        $headMatchCasesCollection->add('put_and_get_and_head', new Route(
            '/put_and_post',
            array(),
            array(),
            array(),
            '',
            array(),
            array('PUT', 'GET', 'HEAD')
        ));

        /* test case 5 */
        $groupOptimisedCollection = new RouteCollection();
        $groupOptimisedCollection->add('a_first', new Route('/a/11'));
        $groupOptimisedCollection->add('a_second', new Route('/a/22'));
        $groupOptimisedCollection->add('a_third', new Route('/a/333'));
        $groupOptimisedCollection->add('a_wildcard', new Route('/{param}'));
        $groupOptimisedCollection->add('a_fourth', new Route('/a/44/'));
        $groupOptimisedCollection->add('a_fifth', new Route('/a/55/'));
        $groupOptimisedCollection->add('a_sixth', new Route('/a/66/'));
        $groupOptimisedCollection->add('nested_wildcard', new Route('/nested/{param}'));
        $groupOptimisedCollection->add('nested_a', new Route('/nested/group/a/'));
        $groupOptimisedCollection->add('nested_b', new Route('/nested/group/b/'));
        $groupOptimisedCollection->add('nested_c', new Route('/nested/group/c/'));

        $groupOptimisedCollection->add('slashed_a', new Route('/slashed/group/'));
        $groupOptimisedCollection->add('slashed_b', new Route('/slashed/group/b/'));
        $groupOptimisedCollection->add('slashed_c', new Route('/slashed/group/c/'));

        $trailingSlashCollection = new RouteCollection();
        $trailingSlashCollection->add('simple_trailing_slash_no_methods', new Route('/trailing/simple/no-methods/', array(), array(), array(), '', array(), array()));
        $trailingSlashCollection->add('simple_trailing_slash_GET_method', new Route('/trailing/simple/get-method/', array(), array(), array(), '', array(), array('GET')));
        $trailingSlashCollection->add('simple_trailing_slash_HEAD_method', new Route('/trailing/simple/head-method/', array(), array(), array(), '', array(), array('HEAD')));
        $trailingSlashCollection->add('simple_trailing_slash_POST_method', new Route('/trailing/simple/post-method/', array(), array(), array(), '', array(), array('POST')));
        $trailingSlashCollection->add('regex_trailing_slash_no_methods', new Route('/trailing/regex/no-methods/{param}/', array(), array(), array(), '', array(), array()));
        $trailingSlashCollection->add('regex_trailing_slash_GET_method', new Route('/trailing/regex/get-method/{param}/', array(), array(), array(), '', array(), array('GET')));
        $trailingSlashCollection->add('regex_trailing_slash_HEAD_method', new Route('/trailing/regex/head-method/{param}/', array(), array(), array(), '', array(), array('HEAD')));
        $trailingSlashCollection->add('regex_trailing_slash_POST_method', new Route('/trailing/regex/post-method/{param}/', array(), array(), array(), '', array(), array('POST')));

        $trailingSlashCollection->add('simple_not_trailing_slash_no_methods', new Route('/not-trailing/simple/no-methods', array(), array(), array(), '', array(), array()));
        $trailingSlashCollection->add('simple_not_trailing_slash_GET_method', new Route('/not-trailing/simple/get-method', array(), array(), array(), '', array(), array('GET')));
        $trailingSlashCollection->add('simple_not_trailing_slash_HEAD_method', new Route('/not-trailing/simple/head-method', array(), array(), array(), '', array(), array('HEAD')));
        $trailingSlashCollection->add('simple_not_trailing_slash_POST_method', new Route('/not-trailing/simple/post-method', array(), array(), array(), '', array(), array('POST')));
        $trailingSlashCollection->add('regex_not_trailing_slash_no_methods', new Route('/not-trailing/regex/no-methods/{param}', array(), array(), array(), '', array(), array()));
        $trailingSlashCollection->add('regex_not_trailing_slash_GET_method', new Route('/not-trailing/regex/get-method/{param}', array(), array(), array(), '', array(), array('GET')));
        $trailingSlashCollection->add('regex_not_trailing_slash_HEAD_method', new Route('/not-trailing/regex/head-method/{param}', array(), array(), array(), '', array(), array('HEAD')));
        $trailingSlashCollection->add('regex_not_trailing_slash_POST_method', new Route('/not-trailing/regex/post-method/{param}', array(), array(), array(), '', array(), array('POST')));

        return array(
           array(new RouteCollection(), 'url_matcher0.php', array()),
           array($collection, 'url_matcher1.php', array()),
           array($redirectCollection, 'url_matcher2.php', array('base_class' => 'Symfony\Component\Routing\Tests\Fixtures\RedirectableUrlMatcher')),
           array($rootprefixCollection, 'url_matcher3.php', array()),
           array($headMatchCasesCollection, 'url_matcher4.php', array()),
           array($groupOptimisedCollection, 'url_matcher5.php', array('base_class' => 'Symfony\Component\Routing\Tests\Fixtures\RedirectableUrlMatcher')),
           array($trailingSlashCollection, 'url_matcher6.php', array()),
           array($trailingSlashCollection, 'url_matcher7.php', array('base_class' => 'Symfony\Component\Routing\Tests\Fixtures\RedirectableUrlMatcher')),
        );
    }

    /**
     * @param $dumper
     */
    private function generateDumpedMatcher(RouteCollection $collection, $redirectableStub = false)
    {
        $options = array('class' => $this->matcherClass);

        if ($redirectableStub) {
            $options['base_class'] = '\Symfony\Component\Routing\Tests\Matcher\Dumper\RedirectableUrlMatcherStub';
        }

        $dumper = new PhpMatcherDumper($collection);
        $code = $dumper->dump($options);

        file_put_contents($this->dumpPath, $code);
        include $this->dumpPath;

        return $this->matcherClass;
    }
}

abstract class RedirectableUrlMatcherStub extends UrlMatcher implements RedirectableUrlMatcherInterface
{
    public function redirect($path, $route, $scheme = null)
    {
    }
}<|MERGE_RESOLUTION|>--- conflicted
+++ resolved
@@ -75,13 +75,8 @@
                         ->setMethods(array('redirect'))
                         ->setConstructorArgs(array(new RequestContext()))
                         ->getMock();
-<<<<<<< HEAD
-        
+
         $matcher->expects($this->once())->method('redirect')->with('/foo%3Abar/', 'foo')->willReturn(array());
-=======
-
-        $matcher->expects($this->once())->method('redirect')->with('/foo%3Abar/', 'foo');
->>>>>>> d731a274
 
         $matcher->match('/foo%3Abar');
     }
