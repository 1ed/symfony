--- conflicted
+++ resolved
@@ -157,12 +157,7 @@
                 $offset += strlen($m);
             }
         }
-<<<<<<< HEAD
-        if ('/' === $pathinfo) {
-=======
-
         if ('/' === $pathinfo && !$allow) {
->>>>>>> bc23cae7
             throw new Symfony\Component\Routing\Exception\NoConfigurationException();
         }
 
