<?php

/*
 * This file is part of the Symfony package.
 *
 * (c) Fabien Potencier <fabien@symfony.com>
 *
 * For the full copyright and license information, please view the LICENSE
 * file that was distributed with this source code.
 */

namespace Symfony\Component\Serializer\Normalizer;

/**
 * Converts between objects with getter and setter methods and arrays.
 *
 * The normalization process looks at all public methods and calls the ones
 * which have a name starting with get and take no parameters. The result is a
 * map from property names (method name stripped of the get prefix and converted
 * to lower case) to property values. Property values are normalized through the
 * serializer.
 *
 * The denormalization first looks at the constructor of the given class to see
 * if any of the parameters have the same name as one of the properties. The
 * constructor is then called with all parameters or an exception is thrown if
 * any required parameters were not present as properties. Then the denormalizer
 * walks through the given map of property names to property values to see if a
 * setter method exists for any of the properties. If a setter exists it is
 * called with the property value. No automatic denormalization of the value
 * takes place.
 *
 * @author Nils Adermann <naderman@naderman.de>
 * @author Kévin Dunglas <dunglas@gmail.com>
 */
class GetSetMethodNormalizer extends AbstractObjectNormalizer
{
    private static $setterAccessibleCache = array();
<<<<<<< HEAD

    /**
     * {@inheritdoc}
     *
     * @throws RuntimeException
     */
    public function denormalize($data, $class, $format = null, array $context = array())
    {
        $allowedAttributes = $this->getAllowedAttributes($class, $context, true);
        $normalizedData = $this->prepareForDenormalization($data);

        $reflectionClass = new \ReflectionClass($class);
        $object = $this->instantiateObject($normalizedData, $class, $context, $reflectionClass, $allowedAttributes, $format);

        $classMethods = get_class_methods($object);
        foreach ($normalizedData as $attribute => $value) {
            if ($this->nameConverter) {
                $attribute = $this->nameConverter->denormalize($attribute);
            }

            $allowed = $allowedAttributes === false || in_array($attribute, $allowedAttributes);
            $ignored = in_array($attribute, $this->ignoredAttributes);

            if ($allowed && !$ignored) {
                $setter = 'set'.ucfirst($attribute);

                if (in_array($setter, $classMethods) && !$reflectionClass->getMethod($setter)->isStatic()) {
                    $object->$setter($value);
                }
            }
        }

        return $object;
    }
=======
>>>>>>> b9ed4bfa

    /**
     * {@inheritdoc}
     */
    public function supportsNormalization($data, $format = null)
    {
        return parent::supportsNormalization($data, $format) && $this->supports(get_class($data));
    }

    /**
     * {@inheritdoc}
     */
    public function supportsDenormalization($data, $type, $format = null)
    {
        return parent::supportsDenormalization($data, $type, $format) && $this->supports($type);
    }

    /**
     * Checks if the given class has any get{Property} method.
     *
     * @param string $class
     *
     * @return bool
     */
    private function supports($class)
    {
        $class = new \ReflectionClass($class);
        $methods = $class->getMethods(\ReflectionMethod::IS_PUBLIC);
        foreach ($methods as $method) {
            if ($this->isGetMethod($method)) {
                return true;
            }
        }

        return false;
    }

    /**
     * Checks if a method's name is get.* or is.*, and can be called without parameters.
     *
     * @param \ReflectionMethod $method the method to check
     *
     * @return bool whether the method is a getter or boolean getter
     */
    private function isGetMethod(\ReflectionMethod $method)
    {
        $methodLength = strlen($method->name);

        return
            !$method->isStatic() &&
            (
                ((0 === strpos($method->name, 'get') && 3 < $methodLength) ||
                (0 === strpos($method->name, 'is') && 2 < $methodLength)) &&
                0 === $method->getNumberOfRequiredParameters()
            )
        ;
    }

    /**
     * {@inheritdoc}
     */
    protected function extractAttributes($object, $format = null, array $context = array())
    {
        $reflectionObject = new \ReflectionObject($object);
        $reflectionMethods = $reflectionObject->getMethods(\ReflectionMethod::IS_PUBLIC);

        $attributes = array();
        foreach ($reflectionMethods as $method) {
            if (!$this->isGetMethod($method)) {
                continue;
            }

            $attributeName = lcfirst(substr($method->name, 0 === strpos($method->name, 'is') ? 2 : 3));

            if ($this->isAllowedAttribute($object, $attributeName)) {
                $attributes[] = $attributeName;
            }
        }

        return $attributes;
    }

    /**
     * {@inheritdoc}
     */
    protected function getAttributeValue($object, $attribute, $format = null, array $context = array())
    {
        $ucfirsted = ucfirst($attribute);

        $getter = 'get'.$ucfirsted;
        if (is_callable(array($object, $getter))) {
            return $object->$getter();
        }

        $isser = 'is'.$ucfirsted;
        if (is_callable(array($object, $isser))) {
            return $object->$isser();
        }
    }

    /**
     * {@inheritdoc}
     */
    protected function setAttributeValue($object, $attribute, $value, $format = null, array $context = array())
    {
        $setter = 'set'.ucfirst($attribute);
        $key = get_class($object).':'.$setter;

        if (!isset(self::$setterAccessibleCache[$key])) {
            self::$setterAccessibleCache[$key] = is_callable(array($object, $setter)) && !(new \ReflectionMethod($object, $setter))->isStatic();
        }

        if (self::$setterAccessibleCache[$key]) {
            $object->$setter($value);
        }
    }
}<|MERGE_RESOLUTION|>--- conflicted
+++ resolved
@@ -35,43 +35,6 @@
 class GetSetMethodNormalizer extends AbstractObjectNormalizer
 {
     private static $setterAccessibleCache = array();
-<<<<<<< HEAD
-
-    /**
-     * {@inheritdoc}
-     *
-     * @throws RuntimeException
-     */
-    public function denormalize($data, $class, $format = null, array $context = array())
-    {
-        $allowedAttributes = $this->getAllowedAttributes($class, $context, true);
-        $normalizedData = $this->prepareForDenormalization($data);
-
-        $reflectionClass = new \ReflectionClass($class);
-        $object = $this->instantiateObject($normalizedData, $class, $context, $reflectionClass, $allowedAttributes, $format);
-
-        $classMethods = get_class_methods($object);
-        foreach ($normalizedData as $attribute => $value) {
-            if ($this->nameConverter) {
-                $attribute = $this->nameConverter->denormalize($attribute);
-            }
-
-            $allowed = $allowedAttributes === false || in_array($attribute, $allowedAttributes);
-            $ignored = in_array($attribute, $this->ignoredAttributes);
-
-            if ($allowed && !$ignored) {
-                $setter = 'set'.ucfirst($attribute);
-
-                if (in_array($setter, $classMethods) && !$reflectionClass->getMethod($setter)->isStatic()) {
-                    $object->$setter($value);
-                }
-            }
-        }
-
-        return $object;
-    }
-=======
->>>>>>> b9ed4bfa
 
     /**
      * {@inheritdoc}
