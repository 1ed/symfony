--- conflicted
+++ resolved
@@ -413,25 +413,6 @@
                         unset($data[$key]);
                         continue;
                     }
-<<<<<<< HEAD
-                    try {
-                        if (null !== $constructorParameter->getClass()) {
-                            if (!$this->serializer instanceof DenormalizerInterface) {
-                                throw new LogicException(sprintf('Cannot create an instance of %s from serialized data because the serializer inject in "%s" is not a denormalizer', $constructorParameter->getClass(), self::class));
-                            }
-                            $parameterClass = $constructorParameter->getClass()->getName();
-                            $parameterData = $this->serializer->denormalize($parameterData, $parameterClass, $format, $this->createChildContext($context, $paramName));
-                        }
-                    } catch (\ReflectionException $e) {
-                        throw new RuntimeException(sprintf('Could not determine the class of the parameter "%s".', $key), 0, $e);
-                    } catch (MissingConstructorArgumentsException $e) {
-                        if (!$constructorParameter->getType()->allowsNull()) {
-                            throw $e;
-                        }
-                        $parameterData = null;
-                    }
-=======
->>>>>>> 547bf26e
 
                     // Don't run set for a parameter passed to the constructor
                     $params[] = $this->denormalizeParameter($reflectionClass, $constructorParameter, $paramName, $parameterData, $context, $format);
@@ -465,7 +446,7 @@
         try {
             if (null !== $parameter->getClass()) {
                 if (!$this->serializer instanceof DenormalizerInterface) {
-                    throw new LogicException(sprintf('Cannot create an instance of %s from serialized data because the serializer inject in "%s" is not a denormalizer', $parameter->getClass(), static::class));
+                    throw new LogicException(sprintf('Cannot create an instance of %s from serialized data because the serializer inject in "%s" is not a denormalizer', $parameter->getClass(), self::class));
                 }
                 $parameterClass = $parameter->getClass()->getName();
                 $parameterData = $this->serializer->denormalize($parameterData, $parameterClass, $format, $this->createChildContext($context, $parameterName));
