--- conflicted
+++ resolved
@@ -51,8 +51,6 @@
  */
 class ObjectNormalizerTest extends TestCase
 {
-<<<<<<< HEAD
-    use ForwardCompatTestTrait;
     use AttributesTestTrait;
     use CallbacksTestTrait;
     use CircularReferenceTestTrait;
@@ -64,8 +62,6 @@
     use SkipNullValuesTestTrait;
     use TypeEnforcementTestTrait;
 
-=======
->>>>>>> ce30848f
     /**
      * @var ObjectNormalizer
      */
