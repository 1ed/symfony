--- conflicted
+++ resolved
@@ -109,11 +109,7 @@
     /**
      * {@inheritdoc}
      */
-<<<<<<< HEAD
-    final public function serialize($data, string $format, array $context = [])
-=======
-    final public function serialize($data, $format, array $context = []): string
->>>>>>> 8073b8ab
+    final public function serialize($data, string $format, array $context = []): string
     {
         if (!$this->supportsEncoding($format, $context)) {
             throw new NotEncodableValueException(sprintf('Serialization for the format %s is not supported', $format));
