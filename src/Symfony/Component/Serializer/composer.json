{
    "name": "symfony/serializer",
    "type": "library",
    "description": "Symfony Serializer Component",
    "keywords": [],
    "homepage": "https://symfony.com",
    "license": "MIT",
    "authors": [
        {
            "name": "Fabien Potencier",
            "email": "fabien@symfony.com"
        },
        {
            "name": "Symfony Community",
            "homepage": "https://symfony.com/contributors"
        }
    ],
    "require": {
<<<<<<< HEAD
        "php": ">=5.5.9",
        "symfony/polyfill-php54": "~1.0"
=======
        "php": ">=5.3.9",
        "symfony/polyfill-php55": "~1.0"
>>>>>>> 5e666e60
    },
    "require-dev": {
        "symfony/yaml": "~2.8|~3.0",
        "symfony/config": "~2.8|~3.0",
        "symfony/property-access": "~2.8|~3.0",
        "doctrine/annotations": "~1.0",
        "doctrine/cache": "~1.0"
    },
    "suggest": {
        "doctrine/annotations": "For using the annotation mapping. You will also need doctrine/cache.",
        "doctrine/cache": "For using the default cached annotation reader and metadata cache.",
        "symfony/yaml": "For using the default YAML mapping loader.",
        "symfony/config": "For using the XML mapping loader.",
        "symfony/property-access": "For using the ObjectNormalizer."
    },
    "autoload": {
        "psr-4": { "Symfony\\Component\\Serializer\\": "" }
    },
    "minimum-stability": "dev",
    "extra": {
        "branch-alias": {
            "dev-master": "3.0-dev"
        }
    }
}<|MERGE_RESOLUTION|>--- conflicted
+++ resolved
@@ -16,13 +16,8 @@
         }
     ],
     "require": {
-<<<<<<< HEAD
         "php": ">=5.5.9",
-        "symfony/polyfill-php54": "~1.0"
-=======
-        "php": ">=5.3.9",
         "symfony/polyfill-php55": "~1.0"
->>>>>>> 5e666e60
     },
     "require-dev": {
         "symfony/yaml": "~2.8|~3.0",
