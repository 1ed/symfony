--- conflicted
+++ resolved
@@ -16,12 +16,8 @@
         }
     ],
     "require": {
-<<<<<<< HEAD
-        "php": "^7.1.3"
-=======
         "php": "^7.1.3",
         "symfony/polyfill-ctype": "~1.8"
->>>>>>> a488d555
     },
     "require-dev": {
         "symfony/yaml": "~3.4|~4.0",
@@ -30,10 +26,7 @@
         "symfony/http-foundation": "~3.4|~4.0",
         "symfony/cache": "~3.4|~4.0",
         "symfony/property-info": "~3.4|~4.0",
-<<<<<<< HEAD
         "symfony/validator": "~3.4|~4.0",
-=======
->>>>>>> a488d555
         "doctrine/annotations": "~1.0",
         "symfony/dependency-injection": "~3.4|~4.0",
         "doctrine/cache": "~1.0",
@@ -65,11 +58,7 @@
     "minimum-stability": "dev",
     "extra": {
         "branch-alias": {
-<<<<<<< HEAD
             "dev-master": "4.1-dev"
-=======
-            "dev-master": "4.0-dev"
->>>>>>> a488d555
         }
     }
 }