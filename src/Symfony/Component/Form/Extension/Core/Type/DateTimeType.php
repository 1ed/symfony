<?php

/*
 * This file is part of the Symfony package.
 *
 * (c) Fabien Potencier <fabien@symfony.com>
 *
 * For the full copyright and license information, please view the LICENSE
 * file that was distributed with this source code.
 */

namespace Symfony\Component\Form\Extension\Core\Type;

use Symfony\Component\Form\AbstractType;
use Symfony\Component\Form\FormInterface;
use Symfony\Component\Form\FormBuilder;
use Symfony\Component\Form\FormView;
use Symfony\Component\Form\ReversedTransformer;
use Symfony\Component\Form\Extension\Core\DataTransformer\DataTransformerChain;
use Symfony\Component\Form\Extension\Core\DataTransformer\DateTimeToArrayTransformer;
use Symfony\Component\Form\Extension\Core\DataTransformer\DateTimeToStringTransformer;
use Symfony\Component\Form\Extension\Core\DataTransformer\DateTimeToTimestampTransformer;
use Symfony\Component\Form\Extension\Core\DataTransformer\ArrayToPartsTransformer;

class DateTimeType extends AbstractType
{
    /**
     * {@inheritdoc}
     */
    public function buildForm(FormBuilder $builder, array $options)
    {
        $parts = array('year', 'month', 'day', 'hour', 'minute');
        $timeParts = array('hour', 'minute');

        $format = 'Y-m-d H:i:00';
        if ($options['with_seconds']) {
            $format = 'Y-m-d H:i:s';

            $parts[] = 'second';
            $timeParts[] = 'second';
        }

<<<<<<< HEAD
        if ($options['date_widget'] !== $options['time_widget']) {
            throw new FormException(sprintf('Options "date_widget" and "time_widget" need to be identical. Used: "date_widget" = "%s" and "time_widget" = "%s".', $options['date_widget'] ?: 'choice', $options['time_widget'] ?: 'choice'));
        }

        if ('single_text' === $options['widget']) {
=======
        if ($options['widget'] === 'single_text') {
>>>>>>> de5e80b6
            $builder->appendClientTransformer(new DateTimeToStringTransformer($options['data_timezone'], $options['user_timezone'], $format));
        } else {
            // Only pass a subset of the options to children
            $dateOptions = array_intersect_key($options, array_flip(array(
                'years',
                'months',
                'days',
                'empty_value',
                'required',
                'invalid_message',
                'invalid_message_parameters',
                'translation_domain',
            )));
            $timeOptions = array_intersect_key($options, array_flip(array(
                'hours',
                'minutes',
                'seconds',
                'with_seconds',
                'empty_value',
                'required',
                'invalid_message',
                'invalid_message_parameters',
                'translation_domain',
            )));

            // If `widget` is set, overwrite widget options from `date` and `time`
            if (isset($options['widget'])) {
                $dateOptions['widget'] = $options['widget'];
                $timeOptions['widget'] = $options['widget'];
            } else {
                if (isset($options['date_widget'])) {
                    $dateOptions['widget'] = $options['date_widget'];
                }

                if (isset($options['time_widget'])) {
                    $timeOptions['widget'] = $options['time_widget'];
                }
            }

            if (isset($options['date_format'])) {
                $dateOptions['format'] = $options['date_format'];
            }

            $dateOptions['input'] = 'array';
            $timeOptions['input'] = 'array';

            $builder
                ->appendClientTransformer(new DataTransformerChain(array(
                    new DateTimeToArrayTransformer($options['data_timezone'], $options['user_timezone'], $parts),
                    new ArrayToPartsTransformer(array(
                        'date' => array('year', 'month', 'day'),
                        'time' => $timeParts,
                    )),
                )))
                ->add('date', 'date', $dateOptions)
                ->add('time', 'time', $timeOptions)
            ;
        }

        if ('string' === $options['input']) {
            $builder->appendNormTransformer(new ReversedTransformer(
                new DateTimeToStringTransformer($options['data_timezone'], $options['data_timezone'], $format)
            ));
        } elseif ('timestamp' === $options['input']) {
            $builder->appendNormTransformer(new ReversedTransformer(
                new DateTimeToTimestampTransformer($options['data_timezone'], $options['data_timezone'])
            ));
        } elseif ('array' === $options['input']) {
            $builder->appendNormTransformer(new ReversedTransformer(
                new DateTimeToArrayTransformer($options['data_timezone'], $options['data_timezone'], $parts)
            ));
        }

        $builder->setAttribute('widget', $options['widget']);
    }

    /**
     * {@inheritdoc}
     */
    public function buildView(FormView $view, FormInterface $form)
    {
        $view->set('widget', $form->getAttribute('widget'));
    }

    /**
     * {@inheritdoc}
     */
    public function getDefaultOptions(array $options)
    {
        return array(
            'input'         => 'datetime',
            'data_timezone' => null,
            'user_timezone' => null,
            'date_widget'   => null,
            'date_format'   => null,
            'time_widget'   => null,
            /* Defaults for date field */
            'years'         => range(date('Y') - 5, date('Y') + 5),
            'months'        => range(1, 12),
            'days'          => range(1, 31),
            /* Defaults for time field */
            'hours'         => range(0, 23),
            'minutes'       => range(0, 59),
            'seconds'       => range(0, 59),
            'with_seconds'  => false,
            // Don't modify \DateTime classes by reference, we treat
            // them like immutable value objects
            'by_reference'  => false,
            // This will overwrite "widget" child options
            'widget'        => null,
            // This will overwrite "empty_value" child options
            'empty_value'   => null,
            // If initialized with a \DateTime object, FieldType initializes
            // this option to "\DateTime". Since the internal, normalized
            // representation is not \DateTime, but an array, we need to unset
            // this option.
            'data_class'    => null,
        );
    }

    /**
     * {@inheritdoc}
     */
    public function getAllowedOptionValues(array $options)
    {
        return array(
            'input'       => array(
                'datetime',
                'string',
                'timestamp',
                'array',
            ),
            'date_widget' => array(
                null, // inherit default from DateType
                'single_text',
                'text',
                'choice',
            ),
            'time_widget' => array(
                null, // inherit default from TimeType
                'single_text',
                'text',
                'choice',
            ),
            // This option will overwrite "date_widget" and "time_widget" options
            'widget'     => array(
                null, // default, don't overwrite options
                'single_text',
                'text',
                'choice',
            ),
        );
    }

    /**
     * {@inheritdoc}
     */
    public function getParent(array $options)
    {
        return isset($options['widget']) && 'single_text' === $options['widget'] ? 'field' : 'form';
    }

    /**
     * {@inheritdoc}
     */
    public function getName()
    {
        return 'datetime';
    }
}<|MERGE_RESOLUTION|>--- conflicted
+++ resolved
@@ -40,15 +40,7 @@
             $timeParts[] = 'second';
         }
 
-<<<<<<< HEAD
-        if ($options['date_widget'] !== $options['time_widget']) {
-            throw new FormException(sprintf('Options "date_widget" and "time_widget" need to be identical. Used: "date_widget" = "%s" and "time_widget" = "%s".', $options['date_widget'] ?: 'choice', $options['time_widget'] ?: 'choice'));
-        }
-
         if ('single_text' === $options['widget']) {
-=======
-        if ($options['widget'] === 'single_text') {
->>>>>>> de5e80b6
             $builder->appendClientTransformer(new DateTimeToStringTransformer($options['data_timezone'], $options['user_timezone'], $format));
         } else {
             // Only pass a subset of the options to children
