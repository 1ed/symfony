--- conflicted
+++ resolved
@@ -85,16 +85,9 @@
     {
         $i = 0;
 
-<<<<<<< HEAD
         $assertIndexAndAddOption = function ($index, $option, $default) use (&$i) {
             return function (OptionsResolver $resolver) use (&$i, $index, $option, $default) {
                 $this->assertEquals($index, $i, 'Executed at index '.$index);
-=======
-        $assertIndexAndAddOption = function ($index, $option, $default) use (&$i, $test) {
-            return function (OptionsResolver $resolver) use (&$i, $test, $index, $option, $default) {
-                /* @var TestCase $test */
-                $test->assertEquals($index, $i, 'Executed at index '.$index);
->>>>>>> 33bae93a
 
                 ++$i;
 
@@ -189,16 +182,9 @@
     {
         $i = 0;
 
-<<<<<<< HEAD
         $assertIndex = function ($index) use (&$i) {
             return function () use (&$i, $index) {
                 $this->assertEquals($index, $i, 'Executed at index '.$index);
-=======
-        $assertIndex = function ($index) use (&$i, $test) {
-            return function () use (&$i, $test, $index) {
-                /* @var TestCase $test */
-                $test->assertEquals($index, $i, 'Executed at index '.$index);
->>>>>>> 33bae93a
 
                 ++$i;
             };
@@ -262,16 +248,9 @@
 
         $i = 0;
 
-<<<<<<< HEAD
         $assertIndex = function ($index) use (&$i) {
             return function () use (&$i, $index) {
                 $this->assertEquals($index, $i, 'Executed at index '.$index);
-=======
-        $assertIndex = function ($index) use (&$i, $test) {
-            return function () use (&$i, $test, $index) {
-                /* @var TestCase $test */
-                $test->assertEquals($index, $i, 'Executed at index '.$index);
->>>>>>> 33bae93a
 
                 ++$i;
             };
@@ -311,16 +290,9 @@
 
         $i = 0;
 
-<<<<<<< HEAD
         $assertIndex = function ($index) use (&$i) {
             return function () use (&$i, $index) {
                 $this->assertEquals($index, $i, 'Executed at index '.$index);
-=======
-        $assertIndex = function ($index) use (&$i, $test) {
-            return function () use (&$i, $test, $index) {
-                /* @var TestCase $test */
-                $test->assertEquals($index, $i, 'Executed at index '.$index);
->>>>>>> 33bae93a
 
                 ++$i;
             };
