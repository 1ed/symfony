--- conflicted
+++ resolved
@@ -760,27 +760,6 @@
         $this->assertSame('Empty', $view['day']->vars['placeholder']);
     }
 
-<<<<<<< HEAD
-=======
-    /**
-     * @group legacy
-     */
-    public function testPassEmptyValueBC()
-    {
-        $view = $this->factory->create(static::TESTED_TYPE, null, array(
-            'empty_value' => 'Empty',
-        ))
-            ->createView();
-
-        $this->assertSame('Empty', $view['year']->vars['placeholder']);
-        $this->assertSame('Empty', $view['month']->vars['placeholder']);
-        $this->assertSame('Empty', $view['day']->vars['placeholder']);
-        $this->assertSame('Empty', $view['year']->vars['empty_value']);
-        $this->assertSame('Empty', $view['month']->vars['empty_value']);
-        $this->assertSame('Empty', $view['day']->vars['empty_value']);
-    }
-
->>>>>>> 663661b3
     public function testPassPlaceholderAsArray()
     {
         $view = $this->factory->create(static::TESTED_TYPE, null, array(
