<?php

/*
 * This file is part of the Symfony package.
 *
 * (c) Fabien Potencier <fabien@symfony.com>
 *
 * For the full copyright and license information, please view the LICENSE
 * file that was distributed with this source code.
 */

namespace Symfony\Component\Form\Tests;

use Symfony\Component\Form\Form;
use Symfony\Component\Form\FormEvent;
use Symfony\Component\Form\FormEvents;
use Symfony\Component\PropertyAccess\PropertyPath;
use Symfony\Component\Form\FormConfigBuilder;
use Symfony\Component\Form\FormError;
use Symfony\Component\Form\Exception\TransformationFailedException;
use Symfony\Component\EventDispatcher\EventDispatcher;
use Symfony\Component\Form\Tests\Fixtures\FixedDataTransformer;
use Symfony\Component\Form\Tests\Fixtures\FixedFilterListener;

class SimpleFormTest_Countable implements \Countable
{
    private $count;

    public function __construct($count)
    {
        $this->count = $count;
    }

    public function count()
    {
        return $this->count;
    }
}

class SimpleFormTest_Traversable implements \IteratorAggregate
{
    private $iterator;

    public function __construct($count)
    {
        $this->iterator = new \ArrayIterator($count > 0 ? array_fill(0, $count, 'Foo') : array());
    }

    public function getIterator()
    {
        return $this->iterator;
    }
}

class SimpleFormTest extends AbstractFormTest
{
    public function testDataIsInitializedToConfiguredValue()
    {
        $model = new FixedDataTransformer(array(
            'default' => 'foo',
        ));
        $view = new FixedDataTransformer(array(
            'foo' => 'bar',
        ));

        $config = new FormConfigBuilder('name', null, $this->dispatcher);
        $config->addViewTransformer($view);
        $config->addModelTransformer($model);
        $config->setData('default');
        $form = new Form($config);

        $this->assertSame('default', $form->getData());
        $this->assertSame('foo', $form->getNormData());
        $this->assertSame('bar', $form->getViewData());
    }

    /**
     * @expectedException        \Symfony\Component\Form\Exception\TransformationFailedException
     * @expectedExceptionMessage Unable to transform value for property path "name": No mapping for value "arg"
     */
    public function testDataTransformationFailure()
    {
        $model = new FixedDataTransformer(array(
            'default' => 'foo',
        ));
        $view = new FixedDataTransformer(array(
            'foo' => 'bar',
        ));

        $config = new FormConfigBuilder('name', null, $this->dispatcher);
        $config->addViewTransformer($view);
        $config->addModelTransformer($model);
        $config->setData('arg');
        $form = new Form($config);

        $form->getData();
    }

    // https://github.com/symfony/symfony/commit/d4f4038f6daf7cf88ca7c7ab089473cce5ebf7d8#commitcomment-1632879
    public function testDataIsInitializedFromSubmit()
    {
        $mock = $this->getMockBuilder('\stdClass')
            ->setMethods(array('preSetData', 'preSubmit'))
            ->getMock();
        $mock->expects($this->at(0))
            ->method('preSetData');
        $mock->expects($this->at(1))
            ->method('preSubmit');

        $config = new FormConfigBuilder('name', null, $this->dispatcher);
        $config->addEventListener(FormEvents::PRE_SET_DATA, array($mock, 'preSetData'));
        $config->addEventListener(FormEvents::PRE_SUBMIT, array($mock, 'preSubmit'));
        $form = new Form($config);

        // no call to setData() or similar where the object would be
        // initialized otherwise

        $form->submit('foobar');
    }

    // https://github.com/symfony/symfony/pull/7789
    public function testFalseIsConvertedToNull()
    {
        $mock = $this->getMockBuilder('\stdClass')
            ->setMethods(array('preSubmit'))
            ->getMock();
        $mock->expects($this->once())
            ->method('preSubmit')
            ->with($this->callback(function ($event) {
                return null === $event->getData();
            }));

        $config = new FormConfigBuilder('name', null, $this->dispatcher);
        $config->addEventListener(FormEvents::PRE_SUBMIT, array($mock, 'preSubmit'));
        $form = new Form($config);

        $form->submit(false);

        $this->assertTrue($form->isValid());
        $this->assertNull($form->getData());
    }

    /**
     * @expectedException \Symfony\Component\Form\Exception\AlreadySubmittedException
     */
    public function testSubmitThrowsExceptionIfAlreadySubmitted()
    {
        $this->form->submit(array());
        $this->form->submit(array());
    }

    public function testSubmitIsIgnoredIfDisabled()
    {
        $form = $this->getBuilder()
            ->setDisabled(true)
            ->setData('initial')
            ->getForm();

        $form->submit('new');

        $this->assertEquals('initial', $form->getData());
        $this->assertTrue($form->isSubmitted());
    }

    public function testNeverRequiredIfParentNotRequired()
    {
        $parent = $this->getBuilder()->setRequired(false)->getForm();
        $child = $this->getBuilder()->setRequired(true)->getForm();

        $child->setParent($parent);

        $this->assertFalse($child->isRequired());
    }

    public function testRequired()
    {
        $parent = $this->getBuilder()->setRequired(true)->getForm();
        $child = $this->getBuilder()->setRequired(true)->getForm();

        $child->setParent($parent);

        $this->assertTrue($child->isRequired());
    }

    public function testNotRequired()
    {
        $parent = $this->getBuilder()->setRequired(true)->getForm();
        $child = $this->getBuilder()->setRequired(false)->getForm();

        $child->setParent($parent);

        $this->assertFalse($child->isRequired());
    }

    /**
     * @dataProvider getDisabledStates
     */
    public function testAlwaysDisabledIfParentDisabled($parentDisabled, $disabled, $result)
    {
        $parent = $this->getBuilder()->setDisabled($parentDisabled)->getForm();
        $child = $this->getBuilder()->setDisabled($disabled)->getForm();

        $child->setParent($parent);

        $this->assertSame($result, $child->isDisabled());
    }

    public function getDisabledStates()
    {
        return array(
            // parent, button, result
            array(true, true, true),
            array(true, false, true),
            array(false, true, true),
            array(false, false, false),
        );
    }

    public function testGetRootReturnsRootOfParent()
    {
        $parent = $this->getMockForm();
        $parent->expects($this->once())
            ->method('getRoot')
            ->will($this->returnValue('ROOT'));

        $this->form->setParent($parent);

        $this->assertEquals('ROOT', $this->form->getRoot());
    }

    public function testGetRootReturnsSelfIfNoParent()
    {
        $this->assertSame($this->form, $this->form->getRoot());
    }

    public function testEmptyIfEmptyArray()
    {
        $this->form->setData(array());

        $this->assertTrue($this->form->isEmpty());
    }

    public function testEmptyIfEmptyCountable()
    {
        $this->form = new Form(new FormConfigBuilder('name', __NAMESPACE__.'\SimpleFormTest_Countable', $this->dispatcher));

        $this->form->setData(new SimpleFormTest_Countable(0));

        $this->assertTrue($this->form->isEmpty());
    }

    public function testNotEmptyIfFilledCountable()
    {
        $this->form = new Form(new FormConfigBuilder('name', __NAMESPACE__.'\SimpleFormTest_Countable', $this->dispatcher));

        $this->form->setData(new SimpleFormTest_Countable(1));

        $this->assertFalse($this->form->isEmpty());
    }

    public function testEmptyIfEmptyTraversable()
    {
        $this->form = new Form(new FormConfigBuilder('name', __NAMESPACE__.'\SimpleFormTest_Traversable', $this->dispatcher));

        $this->form->setData(new SimpleFormTest_Traversable(0));

        $this->assertTrue($this->form->isEmpty());
    }

    public function testNotEmptyIfFilledTraversable()
    {
        $this->form = new Form(new FormConfigBuilder('name', __NAMESPACE__.'\SimpleFormTest_Traversable', $this->dispatcher));

        $this->form->setData(new SimpleFormTest_Traversable(1));

        $this->assertFalse($this->form->isEmpty());
    }

    public function testEmptyIfNull()
    {
        $this->form->setData(null);

        $this->assertTrue($this->form->isEmpty());
    }

    public function testEmptyIfEmptyString()
    {
        $this->form->setData('');

        $this->assertTrue($this->form->isEmpty());
    }

    public function testNotEmptyIfText()
    {
        $this->form->setData('foobar');

        $this->assertFalse($this->form->isEmpty());
    }

    public function testValidIfSubmitted()
    {
        $form = $this->getBuilder()->getForm();
        $form->submit('foobar');

        $this->assertTrue($form->isValid());
    }

    public function testValidIfSubmittedAndDisabled()
    {
        $form = $this->getBuilder()->setDisabled(true)->getForm();
        $form->submit('foobar');

        $this->assertTrue($form->isValid());
    }

    /**
     * @group legacy
     * @expectedDeprecation Call Form::isValid() with an unsubmitted form %s.
     */
    public function testNotValidIfNotSubmitted()
    {
        $this->assertFalse($this->form->isValid());
    }

    public function testNotValidIfErrors()
    {
        $form = $this->getBuilder()->getForm();
        $form->submit('foobar');
        $form->addError(new FormError('Error!'));

        $this->assertFalse($form->isValid());
    }

    public function testHasErrors()
    {
        $this->form->addError(new FormError('Error!'));

        $this->assertCount(1, $this->form->getErrors());
    }

    public function testHasNoErrors()
    {
        $this->assertCount(0, $this->form->getErrors());
    }

    /**
     * @expectedException \Symfony\Component\Form\Exception\AlreadySubmittedException
     */
    public function testSetParentThrowsExceptionIfAlreadySubmitted()
    {
        $this->form->submit(array());
        $this->form->setParent($this->getBuilder('parent')->getForm());
    }

    public function testSubmitted()
    {
        $form = $this->getBuilder()->getForm();
        $form->submit('foobar');

        $this->assertTrue($form->isSubmitted());
    }

    public function testNotSubmitted()
    {
        $this->assertFalse($this->form->isSubmitted());
    }

    /**
     * @expectedException \Symfony\Component\Form\Exception\AlreadySubmittedException
     */
    public function testSetDataThrowsExceptionIfAlreadySubmitted()
    {
        $this->form->submit(array());
        $this->form->setData(null);
    }

    public function testSetDataClonesObjectIfNotByReference()
    {
        $data = new \stdClass();
        $form = $this->getBuilder('name', null, '\stdClass')->setByReference(false)->getForm();
        $form->setData($data);

        $this->assertNotSame($data, $form->getData());
        $this->assertEquals($data, $form->getData());
    }

    public function testSetDataDoesNotCloneObjectIfByReference()
    {
        $data = new \stdClass();
        $form = $this->getBuilder('name', null, '\stdClass')->setByReference(true)->getForm();
        $form->setData($data);

        $this->assertSame($data, $form->getData());
    }

    public function testSetDataExecutesTransformationChain()
    {
        // use real event dispatcher now
        $form = $this->getBuilder('name', new EventDispatcher())
            ->addEventSubscriber(new FixedFilterListener(array(
                'preSetData' => array(
                    'app' => 'filtered',
                ),
            )))
            ->addModelTransformer(new FixedDataTransformer(array(
                '' => '',
                'filtered' => 'norm',
            )))
            ->addViewTransformer(new FixedDataTransformer(array(
                '' => '',
                'norm' => 'client',
            )))
            ->getForm();

        $form->setData('app');

        $this->assertEquals('filtered', $form->getData());
        $this->assertEquals('norm', $form->getNormData());
        $this->assertEquals('client', $form->getViewData());
    }

    public function testSetDataExecutesViewTransformersInOrder()
    {
        $form = $this->getBuilder()
            ->addViewTransformer(new FixedDataTransformer(array(
                '' => '',
                'first' => 'second',
            )))
            ->addViewTransformer(new FixedDataTransformer(array(
                '' => '',
                'second' => 'third',
            )))
            ->getForm();

        $form->setData('first');

        $this->assertEquals('third', $form->getViewData());
    }

    public function testSetDataExecutesModelTransformersInReverseOrder()
    {
        $form = $this->getBuilder()
            ->addModelTransformer(new FixedDataTransformer(array(
                '' => '',
                'second' => 'third',
            )))
            ->addModelTransformer(new FixedDataTransformer(array(
                '' => '',
                'first' => 'second',
            )))
            ->getForm();

        $form->setData('first');

        $this->assertEquals('third', $form->getNormData());
    }

    /*
     * When there is no data transformer, the data must have the same format
     * in all three representations
     */
    public function testSetDataConvertsScalarToStringIfNoTransformer()
    {
        $form = $this->getBuilder()->getForm();

        $form->setData(1);

        $this->assertSame('1', $form->getData());
        $this->assertSame('1', $form->getNormData());
        $this->assertSame('1', $form->getViewData());
    }

    /*
     * Data in client format should, if possible, always be a string to
     * facilitate differentiation between '0' and ''
     */
    public function testSetDataConvertsScalarToStringIfOnlyModelTransformer()
    {
        $form = $this->getBuilder()
            ->addModelTransformer(new FixedDataTransformer(array(
            '' => '',
            1 => 23,
        )))
            ->getForm();

        $form->setData(1);

        $this->assertSame(1, $form->getData());
        $this->assertSame(23, $form->getNormData());
        $this->assertSame('23', $form->getViewData());
    }

    /*
     * NULL remains NULL in app and norm format to remove the need to treat
     * empty values and NULL explicitly in the application
     */
    public function testSetDataConvertsNullToStringIfNoTransformer()
    {
        $form = $this->getBuilder()->getForm();

        $form->setData(null);

        $this->assertNull($form->getData());
        $this->assertNull($form->getNormData());
        $this->assertSame('', $form->getViewData());
    }

    public function testSetDataIsIgnoredIfDataIsLocked()
    {
        $form = $this->getBuilder()
            ->setData('default')
            ->setDataLocked(true)
            ->getForm();

        $form->setData('foobar');

        $this->assertSame('default', $form->getData());
    }

    public function testPreSetDataChangesDataIfDataIsLocked()
    {
        $config = new FormConfigBuilder('name', null, $this->dispatcher);
        $config
            ->setData('default')
            ->setDataLocked(true)
            ->addEventListener(FormEvents::PRE_SET_DATA, function (FormEvent $event) {
                $event->setData('foobar');
            });
        $form = new Form($config);

        $this->assertSame('foobar', $form->getData());
        $this->assertSame('foobar', $form->getNormData());
        $this->assertSame('foobar', $form->getViewData());
    }

    public function testSubmitConvertsEmptyToNullIfNoTransformer()
    {
        $form = $this->getBuilder()->getForm();

        $form->submit('');

        $this->assertNull($form->getData());
        $this->assertNull($form->getNormData());
        $this->assertSame('', $form->getViewData());
    }

    public function testSubmitExecutesTransformationChain()
    {
        // use real event dispatcher now
        $form = $this->getBuilder('name', new EventDispatcher())
            ->addEventSubscriber(new FixedFilterListener(array(
                'preSubmit' => array(
                    'client' => 'filteredclient',
                ),
                'onSubmit' => array(
                    'norm' => 'filterednorm',
                ),
            )))
            ->addViewTransformer(new FixedDataTransformer(array(
                '' => '',
                // direction is reversed!
                'norm' => 'filteredclient',
                'filterednorm' => 'cleanedclient',
            )))
            ->addModelTransformer(new FixedDataTransformer(array(
                '' => '',
                // direction is reversed!
                'app' => 'filterednorm',
            )))
            ->getForm();

        $form->submit('client');

        $this->assertEquals('app', $form->getData());
        $this->assertEquals('filterednorm', $form->getNormData());
        $this->assertEquals('cleanedclient', $form->getViewData());
    }

    public function testSubmitExecutesViewTransformersInReverseOrder()
    {
        $form = $this->getBuilder()
            ->addViewTransformer(new FixedDataTransformer(array(
                '' => '',
                'third' => 'second',
            )))
            ->addViewTransformer(new FixedDataTransformer(array(
                '' => '',
                'second' => 'first',
            )))
            ->getForm();

        $form->submit('first');

        $this->assertEquals('third', $form->getNormData());
    }

    public function testSubmitExecutesModelTransformersInOrder()
    {
        $form = $this->getBuilder()
            ->addModelTransformer(new FixedDataTransformer(array(
                '' => '',
                'second' => 'first',
            )))
            ->addModelTransformer(new FixedDataTransformer(array(
                '' => '',
                'third' => 'second',
            )))
            ->getForm();

        $form->submit('first');

        $this->assertEquals('third', $form->getData());
    }

    public function testSynchronizedByDefault()
    {
        $this->assertTrue($this->form->isSynchronized());
    }

    public function testSynchronizedAfterSubmission()
    {
        $this->form->submit('foobar');

        $this->assertTrue($this->form->isSynchronized());
    }

    public function testNotSynchronizedIfViewReverseTransformationFailed()
    {
        $transformer = $this->getDataTransformer();
        $transformer->expects($this->once())
            ->method('reverseTransform')
            ->will($this->throwException(new TransformationFailedException()));

        $form = $this->getBuilder()
            ->addViewTransformer($transformer)
            ->getForm();

        $form->submit('foobar');

        $this->assertFalse($form->isSynchronized());
    }

    public function testNotSynchronizedIfModelReverseTransformationFailed()
    {
        $transformer = $this->getDataTransformer();
        $transformer->expects($this->once())
            ->method('reverseTransform')
            ->will($this->throwException(new TransformationFailedException()));

        $form = $this->getBuilder()
            ->addModelTransformer($transformer)
            ->getForm();

        $form->submit('foobar');

        $this->assertFalse($form->isSynchronized());
    }

    public function testEmptyDataCreatedBeforeTransforming()
    {
        $form = $this->getBuilder()
            ->setEmptyData('foo')
            ->addViewTransformer(new FixedDataTransformer(array(
                '' => '',
                // direction is reversed!
                'bar' => 'foo',
            )))
            ->getForm();

        $form->submit('');

        $this->assertEquals('bar', $form->getData());
    }

    public function testEmptyDataFromClosure()
    {
        $form = $this->getBuilder()
            ->setEmptyData(function ($form) {
                // the form instance is passed to the closure to allow use
                // of form data when creating the empty value
                $this->assertInstanceOf('Symfony\Component\Form\FormInterface', $form);

                return 'foo';
            })
            ->addViewTransformer(new FixedDataTransformer(array(
                '' => '',
                // direction is reversed!
                'bar' => 'foo',
            )))
            ->getForm();

        $form->submit('');

        $this->assertEquals('bar', $form->getData());
    }

    public function testSubmitResetsErrors()
    {
        $this->form->addError(new FormError('Error!'));
        $this->form->submit('foobar');

        $this->assertCount(0, $this->form->getErrors());
    }

    public function testCreateView()
    {
        $type = $this->getMockBuilder('Symfony\Component\Form\ResolvedFormTypeInterface')->getMock();
        $view = $this->getMockBuilder('Symfony\Component\Form\FormView')->getMock();
        $form = $this->getBuilder()->setType($type)->getForm();

        $type->expects($this->once())
            ->method('createView')
            ->with($form)
            ->will($this->returnValue($view));

        $this->assertSame($view, $form->createView());
    }

    public function testCreateViewWithParent()
    {
        $type = $this->getMockBuilder('Symfony\Component\Form\ResolvedFormTypeInterface')->getMock();
        $view = $this->getMockBuilder('Symfony\Component\Form\FormView')->getMock();
        $parentForm = $this->getMockBuilder('Symfony\Component\Form\Test\FormInterface')->getMock();
        $parentView = $this->getMockBuilder('Symfony\Component\Form\FormView')->getMock();
        $form = $this->getBuilder()->setType($type)->getForm();
        $form->setParent($parentForm);

        $parentForm->expects($this->once())
            ->method('createView')
            ->will($this->returnValue($parentView));

        $type->expects($this->once())
            ->method('createView')
            ->with($form, $parentView)
            ->will($this->returnValue($view));

        $this->assertSame($view, $form->createView());
    }

    public function testCreateViewWithExplicitParent()
    {
        $type = $this->getMockBuilder('Symfony\Component\Form\ResolvedFormTypeInterface')->getMock();
        $view = $this->getMockBuilder('Symfony\Component\Form\FormView')->getMock();
        $parentView = $this->getMockBuilder('Symfony\Component\Form\FormView')->getMock();
        $form = $this->getBuilder()->setType($type)->getForm();

        $type->expects($this->once())
            ->method('createView')
            ->with($form, $parentView)
            ->will($this->returnValue($view));

        $this->assertSame($view, $form->createView($parentView));
    }

    public function testFormCanHaveEmptyName()
    {
        $form = $this->getBuilder('')->getForm();

        $this->assertEquals('', $form->getName());
    }

    public function testSetNullParentWorksWithEmptyName()
    {
        $form = $this->getBuilder('')->getForm();
        $form->setParent(null);

        $this->assertNull($form->getParent());
    }

    /**
     * @expectedException \Symfony\Component\Form\Exception\LogicException
     * @expectedExceptionMessage A form with an empty name cannot have a parent form.
     */
    public function testFormCannotHaveEmptyNameNotInRootLevel()
    {
        $this->getBuilder()
            ->setCompound(true)
            ->setDataMapper($this->getDataMapper())
            ->add($this->getBuilder(''))
            ->getForm();
    }

    public function testGetPropertyPathReturnsConfiguredPath()
    {
        $form = $this->getBuilder()->setPropertyPath('address.street')->getForm();

        $this->assertEquals(new PropertyPath('address.street'), $form->getPropertyPath());
    }

    // see https://github.com/symfony/symfony/issues/3903
    public function testGetPropertyPathDefaultsToNameIfParentHasDataClass()
    {
        $parent = $this->getBuilder(null, null, 'stdClass')
            ->setCompound(true)
            ->setDataMapper($this->getDataMapper())
            ->getForm();
        $form = $this->getBuilder('name')->getForm();
        $parent->add($form);

        $this->assertEquals(new PropertyPath('name'), $form->getPropertyPath());
    }

    // see https://github.com/symfony/symfony/issues/3903
    public function testGetPropertyPathDefaultsToIndexedNameIfParentDataClassIsNull()
    {
        $parent = $this->getBuilder()
            ->setCompound(true)
            ->setDataMapper($this->getDataMapper())
            ->getForm();
        $form = $this->getBuilder('name')->getForm();
        $parent->add($form);

        $this->assertEquals(new PropertyPath('[name]'), $form->getPropertyPath());
    }

    public function testGetPropertyPathDefaultsToNameIfFirstParentWithoutInheritDataHasDataClass()
    {
        $grandParent = $this->getBuilder(null, null, 'stdClass')
            ->setCompound(true)
            ->setDataMapper($this->getDataMapper())
            ->getForm();
        $parent = $this->getBuilder()
            ->setCompound(true)
            ->setDataMapper($this->getDataMapper())
            ->setInheritData(true)
            ->getForm();
        $form = $this->getBuilder('name')->getForm();
        $grandParent->add($parent);
        $parent->add($form);

        $this->assertEquals(new PropertyPath('name'), $form->getPropertyPath());
    }

    public function testGetPropertyPathDefaultsToIndexedNameIfDataClassOfFirstParentWithoutInheritDataIsNull()
    {
        $grandParent = $this->getBuilder()
            ->setCompound(true)
            ->setDataMapper($this->getDataMapper())
            ->getForm();
        $parent = $this->getBuilder()
            ->setCompound(true)
            ->setDataMapper($this->getDataMapper())
            ->setInheritData(true)
            ->getForm();
        $form = $this->getBuilder('name')->getForm();
        $grandParent->add($parent);
        $parent->add($form);

        $this->assertEquals(new PropertyPath('[name]'), $form->getPropertyPath());
    }

    public function testViewDataMayBeObjectIfDataClassIsNull()
    {
        $object = new \stdClass();
        $config = new FormConfigBuilder('name', null, $this->dispatcher);
        $config->addViewTransformer(new FixedDataTransformer(array(
            '' => '',
            'foo' => $object,
        )));
        $form = new Form($config);

        $form->setData('foo');

        $this->assertSame($object, $form->getViewData());
    }

    public function testViewDataMayBeArrayAccessIfDataClassIsNull()
    {
        $arrayAccess = $this->getMockBuilder('\ArrayAccess')->getMock();
        $config = new FormConfigBuilder('name', null, $this->dispatcher);
        $config->addViewTransformer(new FixedDataTransformer(array(
            '' => '',
            'foo' => $arrayAccess,
        )));
        $form = new Form($config);

        $form->setData('foo');

        $this->assertSame($arrayAccess, $form->getViewData());
    }

    /**
     * @expectedException \Symfony\Component\Form\Exception\LogicException
     */
    public function testViewDataMustBeObjectIfDataClassIsSet()
    {
        $config = new FormConfigBuilder('name', 'stdClass', $this->dispatcher);
        $config->addViewTransformer(new FixedDataTransformer(array(
            '' => '',
            'foo' => array('bar' => 'baz'),
        )));
        $form = new Form($config);

        $form->setData('foo');
    }

    /**
     * @expectedException \Symfony\Component\Form\Exception\RuntimeException
     * @expectedExceptionMessage A cycle was detected. Listeners to the PRE_SET_DATA event must not call setData(). You should call setData() on the FormEvent object instead.
     */
    public function testSetDataCannotInvokeItself()
    {
        // Cycle detection to prevent endless loops
        $config = new FormConfigBuilder('name', 'stdClass', $this->dispatcher);
        $config->addEventListener(FormEvents::PRE_SET_DATA, function (FormEvent $event) {
            $event->getForm()->setData('bar');
        });
        $form = new Form($config);

        $form->setData('foo');
    }

    public function testSubmittingWrongDataIsIgnored()
    {
        $child = $this->getBuilder('child', $this->dispatcher);
        $child->addEventListener(FormEvents::PRE_SUBMIT, function (FormEvent $event) {
            // child form doesn't receive the wrong data that is submitted on parent
            $this->assertNull($event->getData());
        });

        $parent = $this->getBuilder('parent', new EventDispatcher())
            ->setCompound(true)
            ->setDataMapper($this->getDataMapper())
            ->add($child)
            ->getForm();

        $parent->submit('not-an-array');
    }

    public function testHandleRequestForwardsToRequestHandler()
    {
        $handler = $this->getMockBuilder('Symfony\Component\Form\RequestHandlerInterface')->getMock();

        $form = $this->getBuilder()
            ->setRequestHandler($handler)
            ->getForm();

        $handler->expects($this->once())
            ->method('handleRequest')
            ->with($this->identicalTo($form), 'REQUEST');

        $this->assertSame($form, $form->handleRequest('REQUEST'));
    }

    public function testFormInheritsParentData()
    {
        $child = $this->getBuilder('child')
            ->setInheritData(true);

        $parent = $this->getBuilder('parent')
            ->setCompound(true)
            ->setDataMapper($this->getDataMapper())
            ->setData('foo')
            ->addModelTransformer(new FixedDataTransformer(array(
                'foo' => 'norm[foo]',
            )))
            ->addViewTransformer(new FixedDataTransformer(array(
                'norm[foo]' => 'view[foo]',
            )))
            ->add($child)
            ->getForm();

        $this->assertSame('foo', $parent->get('child')->getData());
        $this->assertSame('norm[foo]', $parent->get('child')->getNormData());
        $this->assertSame('view[foo]', $parent->get('child')->getViewData());
    }

    /**
     * @expectedException \Symfony\Component\Form\Exception\RuntimeException
     */
    public function testInheritDataDisallowsSetData()
    {
        $form = $this->getBuilder()
            ->setInheritData(true)
            ->getForm();

        $form->setData('foo');
    }

    /**
     * @expectedException \Symfony\Component\Form\Exception\RuntimeException
     */
    public function testGetDataRequiresParentToBeSetIfInheritData()
    {
        $form = $this->getBuilder()
            ->setInheritData(true)
            ->getForm();

        $form->getData();
    }

    /**
     * @expectedException \Symfony\Component\Form\Exception\RuntimeException
     */
    public function testGetNormDataRequiresParentToBeSetIfInheritData()
    {
        $form = $this->getBuilder()
            ->setInheritData(true)
            ->getForm();

        $form->getNormData();
    }

    /**
     * @expectedException \Symfony\Component\Form\Exception\RuntimeException
     */
    public function testGetViewDataRequiresParentToBeSetIfInheritData()
    {
        $form = $this->getBuilder()
            ->setInheritData(true)
            ->getForm();

        $form->getViewData();
    }

    public function testPostSubmitDataIsNullIfInheritData()
    {
        $form = $this->getBuilder()
            ->addEventListener(FormEvents::POST_SUBMIT, function (FormEvent $event) {
                $this->assertNull($event->getData());
            })
            ->setInheritData(true)
            ->getForm();

        $form->submit('foo');
    }

    public function testSubmitIsNeverFiredIfInheritData()
    {
        $form = $this->getBuilder()
            ->addEventListener(FormEvents::SUBMIT, function (FormEvent $event) {
                $this->fail('The SUBMIT event should not be fired');
            })
            ->setInheritData(true)
            ->getForm();

        $form->submit('foo');
    }

    public function testInitializeSetsDefaultData()
    {
        $config = $this->getBuilder()->setData('DEFAULT')->getFormConfig();
        $form = $this->getMockBuilder('Symfony\Component\Form\Form')->setMethods(array('setData'))->setConstructorArgs(array($config))->getMock();

        $form->expects($this->once())
            ->method('setData')
            ->with($this->identicalTo('DEFAULT'));

        /* @var Form $form */
        $form->initialize();
    }

    /**
     * @expectedException \Symfony\Component\Form\Exception\RuntimeException
     */
    public function testInitializeFailsIfParent()
    {
        $parent = $this->getBuilder()->setRequired(false)->getForm();
        $child = $this->getBuilder()->setRequired(true)->getForm();

        $child->setParent($parent);

        $child->initialize();
    }

<<<<<<< HEAD
=======
    /**
     * @expectedException        \InvalidArgumentException
     * @expectedExceptionMessage Custom resolver "Symfony\Component\Form\Tests\Fixtures\CustomOptionsResolver" must extend "Symfony\Component\OptionsResolver\OptionsResolver".
     */
    public function testCustomOptionsResolver()
    {
        $fooType = new Fixtures\LegacyFooType();
        $resolver = new Fixtures\CustomOptionsResolver();
        $fooType->setDefaultOptions($resolver);
    }

    /**
     * @expectedException \Symfony\Component\Form\Exception\RuntimeException
     * @expectedExceptionMessage A cycle was detected. Listeners to the PRE_SET_DATA event must not call getData() if the form data has not already been set. You should call getData() on the FormEvent object instead.
     */
    public function testCannotCallGetDataInPreSetDataListenerIfDataHasNotAlreadyBeenSet()
    {
        $config = new FormConfigBuilder('name', 'stdClass', $this->dispatcher);
        $config->addEventListener(FormEvents::PRE_SET_DATA, function (FormEvent $event) {
            $event->getForm()->getData();
        });
        $form = new Form($config);

        $form->setData('foo');
    }

    /**
     * @expectedException \Symfony\Component\Form\Exception\RuntimeException
     * @expectedExceptionMessage A cycle was detected. Listeners to the PRE_SET_DATA event must not call getNormData() if the form data has not already been set.
     */
    public function testCannotCallGetNormDataInPreSetDataListener()
    {
        $config = new FormConfigBuilder('name', 'stdClass', $this->dispatcher);
        $config->addEventListener(FormEvents::PRE_SET_DATA, function (FormEvent $event) {
            $event->getForm()->getNormData();
        });
        $form = new Form($config);

        $form->setData('foo');
    }

    /**
     * @expectedException \Symfony\Component\Form\Exception\RuntimeException
     * @expectedExceptionMessage A cycle was detected. Listeners to the PRE_SET_DATA event must not call getViewData() if the form data has not already been set.
     */
    public function testCannotCallGetViewDataInPreSetDataListener()
    {
        $config = new FormConfigBuilder('name', 'stdClass', $this->dispatcher);
        $config->addEventListener(FormEvents::PRE_SET_DATA, function (FormEvent $event) {
            $event->getForm()->getViewData();
        });
        $form = new Form($config);

        $form->setData('foo');
    }

>>>>>>> 6b862e85
    protected function createForm()
    {
        return $this->getBuilder()->getForm();
    }
}<|MERGE_RESOLUTION|>--- conflicted
+++ resolved
@@ -1063,19 +1063,6 @@
         $child->initialize();
     }
 
-<<<<<<< HEAD
-=======
-    /**
-     * @expectedException        \InvalidArgumentException
-     * @expectedExceptionMessage Custom resolver "Symfony\Component\Form\Tests\Fixtures\CustomOptionsResolver" must extend "Symfony\Component\OptionsResolver\OptionsResolver".
-     */
-    public function testCustomOptionsResolver()
-    {
-        $fooType = new Fixtures\LegacyFooType();
-        $resolver = new Fixtures\CustomOptionsResolver();
-        $fooType->setDefaultOptions($resolver);
-    }
-
     /**
      * @expectedException \Symfony\Component\Form\Exception\RuntimeException
      * @expectedExceptionMessage A cycle was detected. Listeners to the PRE_SET_DATA event must not call getData() if the form data has not already been set. You should call getData() on the FormEvent object instead.
@@ -1121,7 +1108,6 @@
         $form->setData('foo');
     }
 
->>>>>>> 6b862e85
     protected function createForm()
     {
         return $this->getBuilder()->getForm();
