--- conflicted
+++ resolved
@@ -31,11 +31,7 @@
 
     public function addType(FormTypeInterface $type)
     {
-<<<<<<< HEAD
-        $this->types[get_class($type)] = $type;
-=======
-        $this->types[$type->getName() ?: \get_class($type)] = $type;
->>>>>>> 82d13dae
+        $this->types[\get_class($type)] = $type;
     }
 
     public function getType($name)
