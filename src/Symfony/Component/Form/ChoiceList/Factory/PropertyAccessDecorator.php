--- conflicted
+++ resolved
@@ -92,28 +92,6 @@
     /**
      * {@inheritdoc}
      *
-<<<<<<< HEAD
-=======
-     * @param array|\Traversable                $choices The choices
-     * @param callable|string|PropertyPath|null $value   The callable or path for
-     *                                                   generating the choice values
-     *
-     * @return ChoiceListInterface The choice list
-     *
-     * @deprecated Added for backwards compatibility in Symfony 2.7, to be
-     *             removed in Symfony 3.0.
-     */
-    public function createListFromFlippedChoices($choices, $value = null, $triggerDeprecationNotice = true)
-    {
-        // Property paths are not supported here, because array keys can never
-        // be objects
-        return $this->decoratedFactory->createListFromFlippedChoices($choices, $value, $triggerDeprecationNotice);
-    }
-
-    /**
-     * {@inheritdoc}
-     *
->>>>>>> 28841c41
      * @param ChoiceLoaderInterface             $loader The choice loader
      * @param callable|string|PropertyPath|null $value  The callable or path for
      *                                                  generating the choice values
