--- conflicted
+++ resolved
@@ -47,23 +47,21 @@
     protected $messagePluralization;
 
     /**
-<<<<<<< HEAD
-     * The cause for this error
+     * The cause for this error.
+     *
      * @var mixed
      */
     private $cause;
 
     /**
-     * The form that spawned this error
+     * The form that spawned this error.
+     *
      * @var FormInterface
      */
     private $origin;
 
     /**
-     * Constructor
-=======
      * Constructor.
->>>>>>> cbbd0624
      *
      * Any array key in $messageParameters will be used as a placeholder in
      * $messageTemplate.
