--- conflicted
+++ resolved
@@ -40,13 +40,6 @@
 
     public static function setHandler(callable $callable = null)
     {
-<<<<<<< HEAD
-=======
-        if (null !== $callable && !\is_callable($callable, true)) {
-            throw new \InvalidArgumentException('Invalid PHP callback.');
-        }
-
->>>>>>> 82d13dae
         $prevHandler = self::$handler;
         self::$handler = $callable;
 
