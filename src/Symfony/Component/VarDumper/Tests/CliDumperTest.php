<?php

/*
 * This file is part of the Symfony package.
 *
 * (c) Fabien Potencier <fabien@symfony.com>
 *
 * For the full copyright and license information, please view the LICENSE
 * file that was distributed with this source code.
 */

namespace Symfony\Component\VarDumper\Tests;

use PHPUnit\Framework\TestCase;
use Symfony\Component\VarDumper\Cloner\VarCloner;
use Symfony\Component\VarDumper\Dumper\CliDumper;
use Symfony\Component\VarDumper\Test\VarDumperTestTrait;

/**
 * @author Nicolas Grekas <p@tchwork.com>
 */
class CliDumperTest extends TestCase
{
    use VarDumperTestTrait;

    public function testGet()
    {
        require __DIR__.'/Fixtures/dumb-var.php';

        $dumper = new CliDumper('php://output');
        $dumper->setColors(false);
        $cloner = new VarCloner();
        $cloner->addCasters(array(
            ':stream' => function ($res, $a) {
                unset($a['uri'], $a['wrapper_data']);

                return $a;
            },
        ));
        $data = $cloner->cloneVar($var);

        ob_start();
        $dumper->dump($data);
        $out = ob_get_clean();
        $out = preg_replace('/[ \t]+$/m', '', $out);
        $intMax = PHP_INT_MAX;
        $res = (int) $var['res'];
<<<<<<< HEAD
=======
        $closure54 = '';
        $r = defined('HHVM_VERSION') ? '' : '#%d';

        if (\PHP_VERSION_ID >= 50400) {
            $closure54 = <<<EOTXT

    class: "Symfony\Component\VarDumper\Tests\CliDumperTest"
    this: Symfony\Component\VarDumper\Tests\CliDumperTest {{$r} …}
EOTXT;
        }
>>>>>>> bd62b148

        $r = defined('HHVM_VERSION') ? '' : '#%d';
        $this->assertStringMatchesFormat(
            <<<EOTXT
array:24 [
  "number" => 1
  0 => &1 null
  "const" => 1.1
  1 => true
  2 => false
  3 => NAN
  4 => INF
  5 => -INF
  6 => {$intMax}
  "str" => "déjà\\n"
  7 => b"é\\x00"
  "[]" => []
  "res" => stream resource {@{$res}
%A  wrapper_type: "plainfile"
    stream_type: "STDIO"
    mode: "r"
    unread_bytes: 0
    seekable: true
%A  options: []
  }
  "obj" => Symfony\Component\VarDumper\Tests\Fixture\DumbFoo {#%d
    +foo: "foo"
    +"bar": "bar"
  }
  "closure" => Closure {{$r}
    class: "Symfony\Component\VarDumper\Tests\CliDumperTest"
    this: Symfony\Component\VarDumper\Tests\CliDumperTest {{$r} …}
    parameters: {
      \$a: {}
      &\$b: {
        typeHint: "PDO"
        default: null
      }
    }
    file: "{$var['file']}"
    line: "{$var['line']} to {$var['line']}"
  }
  "line" => {$var['line']}
  "nobj" => array:1 [
    0 => &3 {#%d}
  ]
  "recurs" => &4 array:1 [
    0 => &4 array:1 [&4]
  ]
  8 => &1 null
  "sobj" => Symfony\Component\VarDumper\Tests\Fixture\DumbFoo {#%d}
  "snobj" => &3 {#%d}
  "snobj2" => {#%d}
  "file" => "{$var['file']}"
  b"bin-key-é" => ""
]

EOTXT
            ,
            $out
        );
    }

    /**
     * @requires extension xml
     */
    public function testXmlResource()
    {
        $var = xml_parser_create();

        $this->assertDumpMatchesFormat(
            <<<'EOTXT'
xml resource {
  current_byte_index: %i
  current_column_number: %i
  current_line_number: 1
  error_code: XML_ERROR_NONE
}
EOTXT
            ,
            $var
        );
    }

    public function testJsonCast()
    {
        $var = (array) json_decode('{"0":{},"1":null}');
        foreach ($var as &$v) {
        }
        $var[] = &$v;
        $var[''] = 2;

        $this->assertDumpMatchesFormat(
            <<<'EOTXT'
array:4 [
  "0" => {}
  "1" => &1 null
  0 => &1 null
  "" => 2
]
EOTXT
            ,
            $var
        );
    }

    public function testObjectCast()
    {
        $var = (object) array(1 => 1);
        $var->{1} = 2;

        $this->assertDumpMatchesFormat(
            <<<'EOTXT'
{
  +1: 1
  +"1": 2
}
EOTXT
            ,
            $var
        );
    }

    public function testClosedResource()
    {
        if (defined('HHVM_VERSION') && HHVM_VERSION_ID < 30600) {
            $this->markTestSkipped();
        }

        $var = fopen(__FILE__, 'r');
        fclose($var);

        $dumper = new CliDumper('php://output');
        $dumper->setColors(false);
        $cloner = new VarCloner();
        $data = $cloner->cloneVar($var);

        ob_start();
        $dumper->dump($data);
        $out = ob_get_clean();
        $res = (int) $var;

        $this->assertStringMatchesFormat(
            <<<EOTXT
Closed resource @{$res}

EOTXT
            ,
            $out
        );
    }

    public function testFlags()
    {
        putenv('DUMP_LIGHT_ARRAY=1');
        putenv('DUMP_STRING_LENGTH=1');

        $var = array(
            range(1, 3),
            array('foo', 2 => 'bar'),
        );

        $this->assertDumpEquals(
            <<<EOTXT
[
  [
    1
    2
    3
  ]
  [
    0 => (3) "foo"
    2 => (3) "bar"
  ]
]
EOTXT
            ,
            $var
        );

        putenv('DUMP_LIGHT_ARRAY=');
        putenv('DUMP_STRING_LENGTH=');
    }

    /**
     * @requires function Twig_Template::getSourceContext
     */
    public function testThrowingCaster()
    {
        $out = fopen('php://memory', 'r+b');

        require_once __DIR__.'/Fixtures/Twig.php';
        $twig = new \__TwigTemplate_VarDumperFixture_u75a09(new \Twig_Environment(new \Twig_Loader_Filesystem()));

        $dumper = new CliDumper();
        $dumper->setColors(false);
        $cloner = new VarCloner();
        $cloner->addCasters(array(
            ':stream' => function ($res, $a) {
                unset($a['wrapper_data']);

                return $a;
            },
        ));
        $cloner->addCasters(array(
            ':stream' => eval('return function () use ($twig) {
                try {
                    $twig->render(array());
                } catch (\Twig_Error_Runtime $e) {
                    throw $e->getPrevious();
                }
            };'),
        ));
        $ref = (int) $out;

        $data = $cloner->cloneVar($out);
        $dumper->dump($data, $out);
        $out = stream_get_contents($out, -1, 0);

        $r = defined('HHVM_VERSION') ? '' : '#%d';
        $this->assertStringMatchesFormat(
            <<<EOTXT
stream resource {@{$ref}
  ⚠: Symfony\Component\VarDumper\Exception\ThrowingCasterException {{$r}
    #message: "Unexpected Exception thrown from a caster: Foobar"
    -trace: {
      %sTwig.php:2: {
        : foo bar
        :   twig source
        : 
      }
      %sTemplate.php:%d: {
        : try {
        :     \$this->doDisplay(\$context, \$blocks);
        : } catch (Twig_Error \$e) {
      }
      %sTemplate.php:%d: {
        : {
        :     \$this->displayWithErrorHandling(\$this->env->mergeGlobals(\$context), array_merge(\$this->blocks, \$blocks));
        : }
      }
      %sTemplate.php:%d: {
        : try {
        :     \$this->display(\$context);
        : } catch (%s \$e) {
      }
      %sCliDumperTest.php:%d: {
%A
      }
    }
  }
%Awrapper_type: "PHP"
  stream_type: "MEMORY"
  mode: "%s+b"
  unread_bytes: 0
  seekable: true
  uri: "php://memory"
%Aoptions: []
}

EOTXT
            ,
            $out
        );
    }

    public function testRefsInProperties()
    {
        $var = (object) array('foo' => 'foo');
        $var->bar = &$var->foo;

        $dumper = new CliDumper();
        $dumper->setColors(false);
        $cloner = new VarCloner();

        $data = $cloner->cloneVar($var);
        $out = $dumper->dump($data, true);

        $r = defined('HHVM_VERSION') ? '' : '#%d';
        $this->assertStringMatchesFormat(
            <<<EOTXT
{{$r}
  +"foo": &1 "foo"
  +"bar": &1 "foo"
}

EOTXT
            ,
            $out
        );
    }

    /**
     * @runInSeparateProcess
     * @preserveGlobalState disabled
     * @requires PHP 5.6
     */
    public function testSpecialVars56()
    {
        $var = $this->getSpecialVars();

        $this->assertDumpEquals(
            <<<'EOTXT'
array:3 [
  0 => array:1 [
    0 => &1 array:1 [
      0 => &1 array:1 [&1]
    ]
  ]
  1 => array:1 [
    "GLOBALS" => &2 array:1 [
      "GLOBALS" => &2 array:1 [&2]
    ]
  ]
  2 => &2 array:1 [&2]
]
EOTXT
            ,
            $var
        );
    }

    /**
     * @runInSeparateProcess
     * @preserveGlobalState disabled
     */
    public function testGlobalsNoExt()
    {
        $var = $this->getSpecialVars();
        unset($var[0]);
        $out = '';

        $dumper = new CliDumper(function ($line, $depth) use (&$out) {
            if ($depth >= 0) {
                $out .= str_repeat('  ', $depth).$line."\n";
            }
        });
        $dumper->setColors(false);
        $cloner = new VarCloner();

        $refl = new \ReflectionProperty($cloner, 'useExt');
        $refl->setAccessible(true);
        $refl->setValue($cloner, false);

        $data = $cloner->cloneVar($var);
        $dumper->dump($data);

        $this->assertSame(
            <<<'EOTXT'
array:2 [
  1 => array:1 [
    "GLOBALS" => &1 array:1 [
      "GLOBALS" => &1 array:1 [&1]
    ]
  ]
  2 => &1 array:1 [&1]
]

EOTXT
            ,
            $out
        );
    }

    /**
     * @runInSeparateProcess
     * @preserveGlobalState disabled
     */
    public function testBuggyRefs()
    {
        if (\PHP_VERSION_ID >= 50600) {
            $this->markTestSkipped('PHP 5.6 fixed refs counting');
        }

        $var = $this->getSpecialVars();
        $var = $var[0];

        $dumper = new CliDumper();
        $dumper->setColors(false);
        $cloner = new VarCloner();

        $data = $cloner->cloneVar($var)->withMaxDepth(3);
        $out = '';
        $dumper->dump($data, function ($line, $depth) use (&$out) {
            if ($depth >= 0) {
                $out .= str_repeat('  ', $depth).$line."\n";
            }
        });

        $this->assertSame(
            <<<'EOTXT'
array:1 [
  0 => array:1 [
    0 => array:1 [
      0 => array:1 [ …1]
    ]
  ]
]

EOTXT
            ,
            $out
        );
    }

    public function testIncompleteClass()
    {
        $unserializeCallbackHandler = ini_set('unserialize_callback_func', null);
        $var = unserialize('O:8:"Foo\Buzz":0:{}');
        ini_set('unserialize_callback_func', $unserializeCallbackHandler);

        $this->assertDumpMatchesFormat(
            <<<EOTXT
__PHP_Incomplete_Class(Foo\Buzz) {}
EOTXT
            ,
            $var
        );
    }

    private function getSpecialVars()
    {
        foreach (array_keys($GLOBALS) as $var) {
            if ('GLOBALS' !== $var) {
                unset($GLOBALS[$var]);
            }
        }

        $var = function &() {
            $var = array();
            $var[] = &$var;

            return $var;
        };

        return array($var(), $GLOBALS, &$GLOBALS);
    }
}<|MERGE_RESOLUTION|>--- conflicted
+++ resolved
@@ -45,19 +45,6 @@
         $out = preg_replace('/[ \t]+$/m', '', $out);
         $intMax = PHP_INT_MAX;
         $res = (int) $var['res'];
-<<<<<<< HEAD
-=======
-        $closure54 = '';
-        $r = defined('HHVM_VERSION') ? '' : '#%d';
-
-        if (\PHP_VERSION_ID >= 50400) {
-            $closure54 = <<<EOTXT
-
-    class: "Symfony\Component\VarDumper\Tests\CliDumperTest"
-    this: Symfony\Component\VarDumper\Tests\CliDumperTest {{$r} …}
-EOTXT;
-        }
->>>>>>> bd62b148
 
         $r = defined('HHVM_VERSION') ? '' : '#%d';
         $this->assertStringMatchesFormat(
