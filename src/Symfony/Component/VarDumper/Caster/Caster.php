--- conflicted
+++ resolved
@@ -65,13 +65,12 @@
         }
 
         if ($a) {
-<<<<<<< HEAD
             static $publicProperties = array();
 
             $i = 0;
             $prefixedKeys = array();
             foreach ($a as $k => $v) {
-                if (isset($k[0]) && "\0" !== $k[0]) {
+                if (isset($k[0]) ? "\0" !== $k[0] : \PHP_VERSION_ID >= 70200) {
                     if (!isset($publicProperties[$class])) {
                         foreach (get_class_vars($class) as $prop => $v) {
                             $publicProperties[$class][$prop] = true;
@@ -80,14 +79,6 @@
                     if (!isset($publicProperties[$class][$k])) {
                         $prefixedKeys[$i] = self::PREFIX_DYNAMIC.$k;
                     }
-=======
-            $combine = false;
-            $p = array_keys($a);
-            foreach ($p as $i => $k) {
-                if (isset($k[0]) ? "\0" !== $k[0] && !$reflector->hasProperty($k) : \PHP_VERSION_ID >= 70200) {
-                    $combine = true;
-                    $p[$i] = self::PREFIX_DYNAMIC.$k;
->>>>>>> a280e81e
                 } elseif (isset($k[16]) && "\0" === $k[16] && 0 === strpos($k, "\0class@anonymous\0")) {
                     $prefixedKeys[$i] = "\0".get_parent_class($class).'@anonymous'.strrchr($k, "\0");
                 }
