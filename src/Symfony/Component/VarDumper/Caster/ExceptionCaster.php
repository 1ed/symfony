--- conflicted
+++ resolved
@@ -154,15 +154,9 @@
 
             if (file_exists($f['file']) && 0 <= self::$srcContext) {
                 if (!empty($f['class']) && is_subclass_of($f['class'], 'Twig_Template') && method_exists($f['class'], 'getDebugInfo')) {
-<<<<<<< HEAD
-                    $template = isset($f['object']) ? $f['object'] : new $f['class'](new \Twig_Environment(new \Twig_Loader_Filesystem()));
+                    $template = isset($f['object']) ? $f['object'] : unserialize(sprintf('O:%d:"%s":0:{}', strlen($f['class']), $f['class']));
 
                     $ellipsis = 0;
-=======
-                    $template = isset($f['object']) ? $f['object'] : unserialize(sprintf('O:%d:"%s":0:{}', strlen($f['class']), $f['class']));
-
-                    $templateName = $template->getTemplateName();
->>>>>>> b77d6d90
                     $templateSrc = method_exists($template, 'getSourceContext') ? $template->getSourceContext()->getCode() : (method_exists($template, 'getSource') ? $template->getSource() : '');
                     $templateInfo = $template->getDebugInfo();
                     if (isset($templateInfo[$f['line']])) {
