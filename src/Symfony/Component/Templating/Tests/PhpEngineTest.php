<?php

/*
 * This file is part of the Symfony package.
 *
 * (c) Fabien Potencier <fabien@symfony.com>
 *
 * For the full copyright and license information, please view the LICENSE
 * file that was distributed with this source code.
 */

namespace Symfony\Component\Templating\Tests;

use PHPUnit\Framework\TestCase;
use Symfony\Component\Templating\Helper\SlotsHelper;
use Symfony\Component\Templating\Loader\Loader;
use Symfony\Component\Templating\Loader\LoaderInterface;
use Symfony\Component\Templating\PhpEngine;
use Symfony\Component\Templating\Storage\StringStorage;
use Symfony\Component\Templating\TemplateNameParser;
use Symfony\Component\Templating\TemplateReference;
use Symfony\Component\Templating\TemplateReferenceInterface;

class PhpEngineTest extends TestCase
{
    protected $loader;

    protected function setUp(): void
    {
        $this->loader = new ProjectTemplateLoader();
    }

    protected function tearDown(): void
    {
        $this->loader = null;
    }

    public function testConstructor()
    {
        $engine = new ProjectTemplateEngine(new TemplateNameParser(), $this->loader);
        $this->assertEquals($this->loader, $engine->getLoader(), '__construct() takes a loader instance as its second first argument');
    }

    public function testOffsetGet()
    {
        $engine = new ProjectTemplateEngine(new TemplateNameParser(), $this->loader);
        $engine->set($helper = new \Symfony\Component\Templating\Tests\Fixtures\SimpleHelper('bar'), 'foo');
        $this->assertEquals($helper, $engine['foo'], '->offsetGet() returns the value of a helper');

        try {
            $engine['bar'];
            $this->fail('->offsetGet() throws an InvalidArgumentException if the helper is not defined');
        } catch (\Exception $e) {
            $this->assertInstanceOf('\InvalidArgumentException', $e, '->offsetGet() throws an InvalidArgumentException if the helper is not defined');
            $this->assertEquals('The helper "bar" is not defined.', $e->getMessage(), '->offsetGet() throws an InvalidArgumentException if the helper is not defined');
        }
    }

    public function testGetSetHas()
    {
        $engine = new ProjectTemplateEngine(new TemplateNameParser(), $this->loader);
        $foo = new \Symfony\Component\Templating\Tests\Fixtures\SimpleHelper('foo');
        $engine->set($foo);
        $this->assertEquals($foo, $engine->get('foo'), '->set() sets a helper');

        $engine[$foo] = 'bar';
        $this->assertEquals($foo, $engine->get('bar'), '->set() takes an alias as a second argument');

        $this->assertArrayHasKey('bar', $engine);

        try {
            $engine->get('foobar');
            $this->fail('->get() throws an InvalidArgumentException if the helper is not defined');
        } catch (\Exception $e) {
            $this->assertInstanceOf('\InvalidArgumentException', $e, '->get() throws an InvalidArgumentException if the helper is not defined');
            $this->assertEquals('The helper "foobar" is not defined.', $e->getMessage(), '->get() throws an InvalidArgumentException if the helper is not defined');
        }

        $this->assertArrayHasKey('bar', $engine);
        $this->assertTrue($engine->has('foo'), '->has() returns true if the helper exists');
        $this->assertFalse($engine->has('foobar'), '->has() returns false if the helper does not exist');
    }

    public function testUnsetHelper()
    {
        $engine = new ProjectTemplateEngine(new TemplateNameParser(), $this->loader);
        $foo = new \Symfony\Component\Templating\Tests\Fixtures\SimpleHelper('foo');
        $engine->set($foo);

        $this->expectException('\LogicException');

        unset($engine['foo']);
    }

    public function testExtendRender()
    {
        $engine = new ProjectTemplateEngine(new TemplateNameParser(), $this->loader, [], [new SlotsHelper()]);
        try {
            $engine->render('name');
            $this->fail('->render() throws an InvalidArgumentException if the template does not exist');
        } catch (\Exception $e) {
            $this->assertInstanceOf('\InvalidArgumentException', $e, '->render() throws an InvalidArgumentException if the template does not exist');
            $this->assertEquals('The template "name" does not exist.', $e->getMessage(), '->render() throws an InvalidArgumentException if the template does not exist');
        }

        $engine = new ProjectTemplateEngine(new TemplateNameParser(), $this->loader, [new SlotsHelper()]);
        $engine->set(new \Symfony\Component\Templating\Tests\Fixtures\SimpleHelper('bar'));
        $this->loader->setTemplate('foo.php', '<?php $this->extend("layout.php"); echo $this[\'foo\'].$foo ?>');
        $this->loader->setTemplate('layout.php', '-<?php echo $this[\'slots\']->get("_content") ?>-');
        $this->assertEquals('-barfoo-', $engine->render('foo.php', ['foo' => 'foo']), '->render() uses the decorator to decorate the template');

        $engine = new ProjectTemplateEngine(new TemplateNameParser(), $this->loader, [new SlotsHelper()]);
        $engine->set(new \Symfony\Component\Templating\Tests\Fixtures\SimpleHelper('bar'));
        $this->loader->setTemplate('bar.php', 'bar');
        $this->loader->setTemplate('foo.php', '<?php $this->extend("layout.php"); echo $foo ?>');
        $this->loader->setTemplate('layout.php', '<?php echo $this->render("bar.php") ?>-<?php echo $this[\'slots\']->get("_content") ?>-');
        $this->assertEquals('bar-foo-', $engine->render('foo.php', ['foo' => 'foo', 'bar' => 'bar']), '->render() supports render() calls in templates');
    }

    public function testRenderParameter()
    {
        $engine = new ProjectTemplateEngine(new TemplateNameParser(), $this->loader);
        $this->loader->setTemplate('foo.php', '<?php echo $template . $parameters ?>');
        $this->assertEquals('foobar', $engine->render('foo.php', ['template' => 'foo', 'parameters' => 'bar']), '->render() extract variables');
    }

    /**
     * @dataProvider forbiddenParameterNames
     */
    public function testRenderForbiddenParameter($name)
    {
        $this->expectException('InvalidArgumentException');
        $engine = new ProjectTemplateEngine(new TemplateNameParser(), $this->loader);
        $this->loader->setTemplate('foo.php', 'bar');
        $engine->render('foo.php', [$name => 'foo']);
    }

    public function forbiddenParameterNames()
    {
        return [
            ['this'],
            ['view'],
        ];
    }

    public function testEscape()
    {
        $engine = new ProjectTemplateEngine(new TemplateNameParser(), $this->loader);
        $this->assertEquals('&lt;br /&gt;', $engine->escape('<br />'), '->escape() escapes strings');
        $foo = new \stdClass();
        $this->assertEquals($foo, $engine->escape($foo), '->escape() does nothing on non strings');
    }

    public function testGetSetCharset()
    {
        $helper = new SlotsHelper();
        $engine = new ProjectTemplateEngine(new TemplateNameParser(), $this->loader, [$helper]);
        $this->assertEquals('UTF-8', $engine->getCharset(), 'EngineInterface::getCharset() returns UTF-8 by default');
        $this->assertEquals('UTF-8', $helper->getCharset(), 'HelperInterface::getCharset() returns UTF-8 by default');

        $engine->setCharset('ISO-8859-1');
        $this->assertEquals('ISO-8859-1', $engine->getCharset(), 'EngineInterface::setCharset() changes the default charset to use');
        $this->assertEquals('ISO-8859-1', $helper->getCharset(), 'EngineInterface::setCharset() changes the default charset of helper');
    }

    public function testGlobalVariables()
    {
        $engine = new ProjectTemplateEngine(new TemplateNameParser(), $this->loader);
        $engine->addGlobal('global_variable', 'lorem ipsum');

        $this->assertEquals([
            'global_variable' => 'lorem ipsum',
        ], $engine->getGlobals());
    }

    public function testGlobalsGetPassedToTemplate()
    {
        $engine = new ProjectTemplateEngine(new TemplateNameParser(), $this->loader);
        $engine->addGlobal('global', 'global variable');

        $this->loader->setTemplate('global.php', '<?php echo $global; ?>');

        $this->assertEquals($engine->render('global.php'), 'global variable');

        $this->assertEquals($engine->render('global.php', ['global' => 'overwritten']), 'overwritten');
    }

    public function testGetLoader()
    {
        $engine = new ProjectTemplateEngine(new TemplateNameParser(), $this->loader);

        $this->assertSame($this->loader, $engine->getLoader());
    }
}

class ProjectTemplateEngine extends PhpEngine
{
    public function getLoader(): LoaderInterface
    {
        return $this->loader;
    }
}

class ProjectTemplateLoader extends Loader
{
    public $templates = [];

    public function setTemplate($name, $content)
    {
        $template = new TemplateReference($name, 'php');
        $this->templates[$template->getLogicalName()] = $content;
    }

    public function load(TemplateReferenceInterface $template)
    {
        if (isset($this->templates[$template->getLogicalName()])) {
            return new StringStorage($this->templates[$template->getLogicalName()]);
        }

        return false;
    }

<<<<<<< HEAD
    public function isFresh(TemplateReferenceInterface $template, int $time)
=======
    public function isFresh(TemplateReferenceInterface $template, $time): bool
>>>>>>> 55cd8d6f
    {
        return false;
    }
}<|MERGE_RESOLUTION|>--- conflicted
+++ resolved
@@ -220,11 +220,7 @@
         return false;
     }
 
-<<<<<<< HEAD
-    public function isFresh(TemplateReferenceInterface $template, int $time)
-=======
-    public function isFresh(TemplateReferenceInterface $template, $time): bool
->>>>>>> 55cd8d6f
+    public function isFresh(TemplateReferenceInterface $template, int $time): bool
     {
         return false;
     }
