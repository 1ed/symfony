<?php

/*
 * This file is part of the Symfony package.
 *
 * (c) Fabien Potencier <fabien@symfony.com>
 *
 * For the full copyright and license information, please view the LICENSE
 * file that was distributed with this source code.
 */

namespace Symfony\Component\BrowserKit\Tests;

use PHPUnit\Framework\TestCase;
use Symfony\Component\BrowserKit\AbstractBrowser;
use Symfony\Component\BrowserKit\Client;
use Symfony\Component\BrowserKit\CookieJar;
use Symfony\Component\BrowserKit\History;
use Symfony\Component\BrowserKit\Response;
use Symfony\Component\DomCrawler\Crawler;
use Symfony\Component\DomCrawler\Form as DomCrawlerForm;

<<<<<<< HEAD
class SpecialResponse extends Response
{
}

class TestClient extends AbstractBrowser
{
    protected $nextResponse = null;
    protected $nextScript = null;

    public function setNextResponse(Response $response)
    {
        $this->nextResponse = $response;
    }

    public function setNextScript($script)
    {
        $this->nextScript = $script;
    }

    protected function doRequest($request): Response
    {
        if (null === $this->nextResponse) {
            return new Response();
        }

        $response = $this->nextResponse;
        $this->nextResponse = null;

        return $response;
    }

    protected function filterResponse($response): Response
    {
        if ($response instanceof SpecialResponse) {
            return new Response($response->getContent(), $response->getStatusCode(), $response->getHeaders());
        }

        return $response;
    }

    protected function getScript($request)
    {
        $r = new \ReflectionClass('Symfony\Component\BrowserKit\Response');
        $path = $r->getFileName();

        return <<<EOF
<?php

require_once('$path');

echo serialize($this->nextScript);
EOF;
    }
}

=======
>>>>>>> 54a514fc
class AbstractBrowserTest extends TestCase
{
    public function getBrowser(array $server = [], History $history = null, CookieJar $cookieJar = null)
    {
        return new TestClient($server, $history, $cookieJar);
    }

    /**
     * @group legacy
     */
    public function testAbstractBrowserIsAClient()
    {
        $browser = $this->getBrowser();

        $this->assertInstanceOf(Client::class, $browser);
    }

    public function testGetHistory()
    {
        $client = $this->getBrowser([], $history = new History());
        $this->assertSame($history, $client->getHistory(), '->getHistory() returns the History');
    }

    public function testGetCookieJar()
    {
        $client = $this->getBrowser([], null, $cookieJar = new CookieJar());
        $this->assertSame($cookieJar, $client->getCookieJar(), '->getCookieJar() returns the CookieJar');
    }

    public function testGetRequest()
    {
        $client = $this->getBrowser();
        $client->request('GET', 'http://example.com/');

        $this->assertEquals('http://example.com/', $client->getRequest()->getUri(), '->getCrawler() returns the Request of the last request');
    }

    /**
     * @group legacy
     * @expectedDeprecation Calling the "Symfony\Component\BrowserKit\Tests\%s::getRequest()" method before the "request()" one is deprecated since Symfony 4.1 and will throw an exception in 5.0.
     */
    public function testGetRequestNull()
    {
        $client = $this->getBrowser();
        $this->assertNull($client->getRequest());
    }

    public function testXmlHttpRequest()
    {
        $client = $this->getBrowser();
        $client->xmlHttpRequest('GET', 'http://example.com/', [], [], [], null, true);
        $this->assertEquals($client->getRequest()->getServer()['HTTP_X_REQUESTED_WITH'], 'XMLHttpRequest');
        $this->assertFalse($client->getServerParameter('HTTP_X_REQUESTED_WITH', false));
    }

    public function testGetRequestWithIpAsHttpHost()
    {
        $client = $this->getBrowser();
        $client->request('GET', 'https://example.com/foo', [], [], ['HTTP_HOST' => '127.0.0.1']);

        $this->assertEquals('https://example.com/foo', $client->getRequest()->getUri());
        $headers = $client->getRequest()->getServer();
        $this->assertEquals('127.0.0.1', $headers['HTTP_HOST']);
    }

    public function testGetResponse()
    {
        $client = $this->getBrowser();
        $client->setNextResponse(new Response('foo'));
        $client->request('GET', 'http://example.com/');

        $this->assertEquals('foo', $client->getResponse()->getContent(), '->getCrawler() returns the Response of the last request');
        $this->assertInstanceOf('Symfony\Component\BrowserKit\Response', $client->getResponse(), '->getCrawler() returns the Response of the last request');
    }

    /**
     * @group legacy
     * @expectedDeprecation Calling the "Symfony\Component\BrowserKit\Tests\%s::getResponse()" method before the "request()" one is deprecated since Symfony 4.1 and will throw an exception in 5.0.
     */
    public function testGetResponseNull()
    {
        $client = $this->getBrowser();
        $this->assertNull($client->getResponse());
    }

    /**
     * @group legacy
     * @expectedDeprecation Calling the "Symfony\Component\BrowserKit\Tests\%s::getInternalResponse()" method before the "request()" one is deprecated since Symfony 4.1 and will throw an exception in 5.0.
     */
    public function testGetInternalResponseNull()
    {
        $client = $this->getBrowser();
        $this->assertNull($client->getInternalResponse());
    }

    public function testGetContent()
    {
        $json = '{"jsonrpc":"2.0","method":"echo","id":7,"params":["Hello World"]}';

        $client = $this->getBrowser();
        $client->request('POST', 'http://example.com/jsonrpc', [], [], [], $json);
        $this->assertEquals($json, $client->getRequest()->getContent());
    }

    public function testGetCrawler()
    {
        $client = $this->getBrowser();
        $client->setNextResponse(new Response('foo'));
        $crawler = $client->request('GET', 'http://example.com/');

        $this->assertSame($crawler, $client->getCrawler(), '->getCrawler() returns the Crawler of the last request');
    }

    /**
     * @group legacy
     * @expectedDeprecation Calling the "Symfony\Component\BrowserKit\Tests\%s::getCrawler()" method before the "request()" one is deprecated since Symfony 4.1 and will throw an exception in 5.0.
     */
    public function testGetCrawlerNull()
    {
        $client = $this->getBrowser();
        $this->assertNull($client->getCrawler());
    }

    public function testRequestHttpHeaders()
    {
        $client = $this->getBrowser();
        $client->request('GET', '/');
        $headers = $client->getRequest()->getServer();
        $this->assertEquals('localhost', $headers['HTTP_HOST'], '->request() sets the HTTP_HOST header');

        $client = $this->getBrowser();
        $client->request('GET', 'http://www.example.com');
        $headers = $client->getRequest()->getServer();
        $this->assertEquals('www.example.com', $headers['HTTP_HOST'], '->request() sets the HTTP_HOST header');

        $client->request('GET', 'https://www.example.com');
        $headers = $client->getRequest()->getServer();
        $this->assertTrue($headers['HTTPS'], '->request() sets the HTTPS header');

        $client = $this->getBrowser();
        $client->request('GET', 'http://www.example.com:8080');
        $headers = $client->getRequest()->getServer();
        $this->assertEquals('www.example.com:8080', $headers['HTTP_HOST'], '->request() sets the HTTP_HOST header with port');
    }

    public function testRequestURIConversion()
    {
        $client = $this->getBrowser();
        $client->request('GET', '/foo');
        $this->assertEquals('http://localhost/foo', $client->getRequest()->getUri(), '->request() converts the URI to an absolute one');

        $client = $this->getBrowser();
        $client->request('GET', 'http://www.example.com');
        $this->assertEquals('http://www.example.com', $client->getRequest()->getUri(), '->request() does not change absolute URIs');

        $client = $this->getBrowser();
        $client->request('GET', 'http://www.example.com/');
        $client->request('GET', '/foo');
        $this->assertEquals('http://www.example.com/foo', $client->getRequest()->getUri(), '->request() uses the previous request for relative URLs');

        $client = $this->getBrowser();
        $client->request('GET', 'http://www.example.com/foo');
        $client->request('GET', '#');
        $this->assertEquals('http://www.example.com/foo#', $client->getRequest()->getUri(), '->request() uses the previous request for #');
        $client->request('GET', '#');
        $this->assertEquals('http://www.example.com/foo#', $client->getRequest()->getUri(), '->request() uses the previous request for #');
        $client->request('GET', '#foo');
        $this->assertEquals('http://www.example.com/foo#foo', $client->getRequest()->getUri(), '->request() uses the previous request for #');

        $client = $this->getBrowser();
        $client->request('GET', 'http://www.example.com/foo/');
        $client->request('GET', 'bar');
        $this->assertEquals('http://www.example.com/foo/bar', $client->getRequest()->getUri(), '->request() uses the previous request for relative URLs');

        $client = $this->getBrowser();
        $client->request('GET', 'http://www.example.com/foo/foobar');
        $client->request('GET', 'bar');
        $this->assertEquals('http://www.example.com/foo/bar', $client->getRequest()->getUri(), '->request() uses the previous request for relative URLs');

        $client = $this->getBrowser();
        $client->request('GET', 'http://www.example.com/foo/');
        $client->request('GET', 'http');
        $this->assertEquals('http://www.example.com/foo/http', $client->getRequest()->getUri(), '->request() uses the previous request for relative URLs');

        $client = $this->getBrowser();
        $client->request('GET', 'http://www.example.com/foo');
        $client->request('GET', 'http/bar');
        $this->assertEquals('http://www.example.com/http/bar', $client->getRequest()->getUri(), '->request() uses the previous request for relative URLs');

        $client = $this->getBrowser();
        $client->request('GET', 'http://www.example.com/');
        $client->request('GET', 'http');
        $this->assertEquals('http://www.example.com/http', $client->getRequest()->getUri(), '->request() uses the previous request for relative URLs');

        $client = $this->getBrowser();
        $client->request('GET', 'http://www.example.com/foo');
        $client->request('GET', '?');
        $this->assertEquals('http://www.example.com/foo?', $client->getRequest()->getUri(), '->request() uses the previous request for ?');
        $client->request('GET', '?');
        $this->assertEquals('http://www.example.com/foo?', $client->getRequest()->getUri(), '->request() uses the previous request for ?');
        $client->request('GET', '?foo=bar');
        $this->assertEquals('http://www.example.com/foo?foo=bar', $client->getRequest()->getUri(), '->request() uses the previous request for ?');
    }

    public function testRequestReferer()
    {
        $client = $this->getBrowser();
        $client->request('GET', 'http://www.example.com/foo/foobar');
        $client->request('GET', 'bar');
        $server = $client->getRequest()->getServer();
        $this->assertEquals('http://www.example.com/foo/foobar', $server['HTTP_REFERER'], '->request() sets the referer');
    }

    public function testRequestHistory()
    {
        $client = $this->getBrowser();
        $client->request('GET', 'http://www.example.com/foo/foobar');
        $client->request('GET', 'bar');

        $this->assertEquals('http://www.example.com/foo/bar', $client->getHistory()->current()->getUri(), '->request() updates the History');
        $this->assertEquals('http://www.example.com/foo/foobar', $client->getHistory()->back()->getUri(), '->request() updates the History');
    }

    public function testRequestCookies()
    {
        $client = $this->getBrowser();
        $client->setNextResponse(new Response('<html><a href="/foo">foo</a></html>', 200, ['Set-Cookie' => 'foo=bar']));
        $client->request('GET', 'http://www.example.com/foo/foobar');
        $this->assertEquals(['foo' => 'bar'], $client->getCookieJar()->allValues('http://www.example.com/foo/foobar'), '->request() updates the CookieJar');

        $client->request('GET', 'bar');
        $this->assertEquals(['foo' => 'bar'], $client->getCookieJar()->allValues('http://www.example.com/foo/foobar'), '->request() updates the CookieJar');
    }

    public function testRequestSecureCookies()
    {
        $client = $this->getBrowser();
        $client->setNextResponse(new Response('<html><a href="/foo">foo</a></html>', 200, ['Set-Cookie' => 'foo=bar; path=/; secure']));
        $client->request('GET', 'https://www.example.com/foo/foobar');

        $this->assertTrue($client->getCookieJar()->get('foo', '/', 'www.example.com')->isSecure());
    }

    public function testClick()
    {
        $client = $this->getBrowser();
        $client->setNextResponse(new Response('<html><a href="/foo">foo</a></html>'));
        $crawler = $client->request('GET', 'http://www.example.com/foo/foobar');

        $client->click($crawler->filter('a')->link());

        $this->assertEquals('http://www.example.com/foo', $client->getRequest()->getUri(), '->click() clicks on links');
    }

    public function testClickLink()
    {
        $client = $this->getBrowser();
        $client->setNextResponse(new Response('<html><a href="/foo">foo</a></html>'));
        $client->request('GET', 'http://www.example.com/foo/foobar');
        $client->clickLink('foo');

        $this->assertEquals('http://www.example.com/foo', $client->getRequest()->getUri(), '->click() clicks on links');
    }

    public function testClickLinkNotFound()
    {
        $client = $this->getBrowser();
        $client->setNextResponse(new Response('<html><a href="/foo">foobar</a></html>'));
        $client->request('GET', 'http://www.example.com/foo/foobar');

        try {
            $client->clickLink('foo');
            $this->fail('->clickLink() throws a \InvalidArgumentException if the link could not be found');
        } catch (\Exception $e) {
            $this->assertInstanceOf('InvalidArgumentException', $e, '->clickLink() throws a \InvalidArgumentException if the link could not be found');
        }
    }

    public function testClickForm()
    {
        $client = $this->getBrowser();
        $client->setNextResponse(new Response('<html><form action="/foo"><input type="submit" /></form></html>'));
        $crawler = $client->request('GET', 'http://www.example.com/foo/foobar');

        $client->click($crawler->filter('input')->form());

        $this->assertEquals('http://www.example.com/foo', $client->getRequest()->getUri(), '->click() Form submit forms');
    }

    public function testSubmit()
    {
        $client = $this->getBrowser();
        $client->setNextResponse(new Response('<html><form action="/foo"><input type="submit" /></form></html>'));
        $crawler = $client->request('GET', 'http://www.example.com/foo/foobar');

        $client->submit($crawler->filter('input')->form());

        $this->assertEquals('http://www.example.com/foo', $client->getRequest()->getUri(), '->submit() submit forms');
    }

    public function testSubmitForm()
    {
        $client = $this->getBrowser();
        $client->setNextResponse(new Response('<html><form name="signup" action="/foo"><input type="text" name="username" value="the username" /><input type="password" name="password" value="the password" /><input type="submit" value="Register" /></form></html>'));
        $client->request('GET', 'http://www.example.com/foo/foobar');

        $client->submitForm('Register', [
            'username' => 'new username',
            'password' => 'new password',
        ], 'PUT', [
            'HTTP_USER_AGENT' => 'Symfony User Agent',
        ]);

        $this->assertEquals('http://www.example.com/foo', $client->getRequest()->getUri(), '->submitForm() submit forms');
        $this->assertEquals('PUT', $client->getRequest()->getMethod(), '->submitForm() allows to change the method');
        $this->assertEquals('new username', $client->getRequest()->getParameters()['username'], '->submitForm() allows to override the form values');
        $this->assertEquals('new password', $client->getRequest()->getParameters()['password'], '->submitForm() allows to override the form values');
        $this->assertEquals('Symfony User Agent', $client->getRequest()->getServer()['HTTP_USER_AGENT'], '->submitForm() allows to change the $_SERVER parameters');
    }

    public function testSubmitFormNotFound()
    {
        $client = $this->getBrowser();
        $client->setNextResponse(new Response('<html><form action="/foo"><input type="submit" /></form></html>'));
        $client->request('GET', 'http://www.example.com/foo/foobar');

        try {
            $client->submitForm('Register', [
                'username' => 'username',
                'password' => 'password',
            ], 'POST');
            $this->fail('->submitForm() throws a \InvalidArgumentException if the form could not be found');
        } catch (\Exception $e) {
            $this->assertInstanceOf('InvalidArgumentException', $e, '->submitForm() throws a \InvalidArgumentException if the form could not be found');
        }
    }

    public function testSubmitPreserveAuth()
    {
        $client = $this->getBrowser(['PHP_AUTH_USER' => 'foo', 'PHP_AUTH_PW' => 'bar']);
        $client->setNextResponse(new Response('<html><form action="/foo"><input type="submit" /></form></html>'));
        $crawler = $client->request('GET', 'http://www.example.com/foo/foobar');

        $server = $client->getRequest()->getServer();
        $this->assertArrayHasKey('PHP_AUTH_USER', $server);
        $this->assertEquals('foo', $server['PHP_AUTH_USER']);
        $this->assertArrayHasKey('PHP_AUTH_PW', $server);
        $this->assertEquals('bar', $server['PHP_AUTH_PW']);

        $client->submit($crawler->filter('input')->form());

        $this->assertEquals('http://www.example.com/foo', $client->getRequest()->getUri(), '->submit() submit forms');

        $server = $client->getRequest()->getServer();
        $this->assertArrayHasKey('PHP_AUTH_USER', $server);
        $this->assertEquals('foo', $server['PHP_AUTH_USER']);
        $this->assertArrayHasKey('PHP_AUTH_PW', $server);
        $this->assertEquals('bar', $server['PHP_AUTH_PW']);
    }

    public function testSubmitPassthrewHeaders()
    {
        $client = $this->getBrowser();
        $client->setNextResponse(new Response('<html><form action="/foo"><input type="submit" /></form></html>'));
        $crawler = $client->request('GET', 'http://www.example.com/foo/foobar');
        $headers = ['Accept-Language' => 'de'];

        $client->submit($crawler->filter('input')->form(), [], $headers);

        $server = $client->getRequest()->getServer();
        $this->assertArrayHasKey('Accept-Language', $server);
        $this->assertEquals('de', $server['Accept-Language']);
    }

    public function testFollowRedirect()
    {
        $client = $this->getBrowser();
        $client->followRedirects(false);
        $client->request('GET', 'http://www.example.com/foo/foobar');

        try {
            $client->followRedirect();
            $this->fail('->followRedirect() throws a \LogicException if the request was not redirected');
        } catch (\Exception $e) {
            $this->assertInstanceOf('LogicException', $e, '->followRedirect() throws a \LogicException if the request was not redirected');
        }

        $client->setNextResponse(new Response('', 302, ['Location' => 'http://www.example.com/redirected']));
        $client->request('GET', 'http://www.example.com/foo/foobar');
        $client->followRedirect();

        $this->assertEquals('http://www.example.com/redirected', $client->getRequest()->getUri(), '->followRedirect() follows a redirect if any');

        $client = $this->getBrowser();
        $client->setNextResponse(new Response('', 302, ['Location' => 'http://www.example.com/redirected']));
        $client->request('GET', 'http://www.example.com/foo/foobar');

        $this->assertEquals('http://www.example.com/redirected', $client->getRequest()->getUri(), '->followRedirect() automatically follows redirects if followRedirects is true');

        $client = $this->getBrowser();
        $client->setNextResponse(new Response('', 201, ['Location' => 'http://www.example.com/redirected']));
        $client->request('GET', 'http://www.example.com/foo/foobar');

        $this->assertEquals('http://www.example.com/foo/foobar', $client->getRequest()->getUri(), '->followRedirect() does not follow redirect if HTTP Code is not 30x');

        $client = $this->getBrowser();
        $client->setNextResponse(new Response('', 201, ['Location' => 'http://www.example.com/redirected']));
        $client->followRedirects(false);
        $client->request('GET', 'http://www.example.com/foo/foobar');

        try {
            $client->followRedirect();
            $this->fail('->followRedirect() throws a \LogicException if the request did not respond with 30x HTTP Code');
        } catch (\Exception $e) {
            $this->assertInstanceOf('LogicException', $e, '->followRedirect() throws a \LogicException if the request did not respond with 30x HTTP Code');
        }
    }

    public function testFollowRelativeRedirect()
    {
        $client = $this->getBrowser();
        $client->setNextResponse(new Response('', 302, ['Location' => '/redirected']));
        $client->request('GET', 'http://www.example.com/foo/foobar');
        $this->assertEquals('http://www.example.com/redirected', $client->getRequest()->getUri(), '->followRedirect() follows a redirect if any');

        $client = $this->getBrowser();
        $client->setNextResponse(new Response('', 302, ['Location' => '/redirected:1234']));
        $client->request('GET', 'http://www.example.com/foo/foobar');
        $this->assertEquals('http://www.example.com/redirected:1234', $client->getRequest()->getUri(), '->followRedirect() follows relative urls');
    }

    public function testFollowRedirectWithMaxRedirects()
    {
        $client = $this->getBrowser();
        $client->setMaxRedirects(1);
        $client->setNextResponse(new Response('', 302, ['Location' => 'http://www.example.com/redirected']));
        $client->request('GET', 'http://www.example.com/foo/foobar');
        $this->assertEquals('http://www.example.com/redirected', $client->getRequest()->getUri(), '->followRedirect() follows a redirect if any');

        $client->setNextResponse(new Response('', 302, ['Location' => 'http://www.example.com/redirected2']));
        try {
            $client->followRedirect();
            $this->fail('->followRedirect() throws a \LogicException if the request was redirected and limit of redirections was reached');
        } catch (\Exception $e) {
            $this->assertInstanceOf('LogicException', $e, '->followRedirect() throws a \LogicException if the request was redirected and limit of redirections was reached');
        }

        $client->setNextResponse(new Response('', 302, ['Location' => 'http://www.example.com/redirected']));
        $client->request('GET', 'http://www.example.com/foo/foobar');
        $this->assertEquals('http://www.example.com/redirected', $client->getRequest()->getUri(), '->followRedirect() follows a redirect if any');

        $client->setNextResponse(new Response('', 302, ['Location' => '/redirected']));
        $client->request('GET', 'http://www.example.com/foo/foobar');

        $this->assertEquals('http://www.example.com/redirected', $client->getRequest()->getUri(), '->followRedirect() follows relative URLs');

        $client = $this->getBrowser();
        $client->setNextResponse(new Response('', 302, ['Location' => '//www.example.org/']));
        $client->request('GET', 'https://www.example.com/');

        $this->assertEquals('https://www.example.org/', $client->getRequest()->getUri(), '->followRedirect() follows protocol-relative URLs');

        $client = $this->getBrowser();
        $client->setNextResponse(new Response('', 302, ['Location' => 'http://www.example.com/redirected']));
        $client->request('POST', 'http://www.example.com/foo/foobar', ['name' => 'bar']);

        $this->assertEquals('GET', $client->getRequest()->getMethod(), '->followRedirect() uses a GET for 302');
        $this->assertEquals([], $client->getRequest()->getParameters(), '->followRedirect() does not submit parameters when changing the method');
    }

    public function testFollowRedirectWithCookies()
    {
        $client = $this->getBrowser();
        $client->followRedirects(false);
        $client->setNextResponse(new Response('', 302, [
            'Location' => 'http://www.example.com/redirected',
            'Set-Cookie' => 'foo=bar',
        ]));
        $client->request('GET', 'http://www.example.com/');
        $this->assertEquals([], $client->getRequest()->getCookies());
        $client->followRedirect();
        $this->assertEquals(['foo' => 'bar'], $client->getRequest()->getCookies());
    }

    public function testFollowRedirectWithHeaders()
    {
        $headers = [
            'HTTP_HOST' => 'www.example.com',
            'HTTP_USER_AGENT' => 'Symfony BrowserKit',
            'CONTENT_TYPE' => 'application/vnd.custom+xml',
            'HTTPS' => false,
        ];

        $client = $this->getBrowser();
        $client->followRedirects(false);
        $client->setNextResponse(new Response('', 302, [
            'Location' => 'http://www.example.com/redirected',
        ]));
        $client->request('GET', 'http://www.example.com/', [], [], [
            'CONTENT_TYPE' => 'application/vnd.custom+xml',
        ]);

        $this->assertEquals($headers, $client->getRequest()->getServer());

        $client->followRedirect();

        $headers['HTTP_REFERER'] = 'http://www.example.com/';

        $this->assertEquals($headers, $client->getRequest()->getServer());
    }

    public function testFollowRedirectWithPort()
    {
        $headers = [
            'HTTP_HOST' => 'www.example.com:8080',
            'HTTP_USER_AGENT' => 'Symfony BrowserKit',
            'HTTPS' => false,
            'HTTP_REFERER' => 'http://www.example.com:8080/',
        ];

        $client = $this->getBrowser();
        $client->setNextResponse(new Response('', 302, [
            'Location' => 'http://www.example.com:8080/redirected',
        ]));
        $client->request('GET', 'http://www.example.com:8080/');

        $this->assertEquals($headers, $client->getRequest()->getServer());
    }

    public function testIsFollowingRedirects()
    {
        $client = $this->getBrowser();
        $this->assertTrue($client->isFollowingRedirects(), '->getFollowRedirects() returns default value');
        $client->followRedirects(false);
        $this->assertFalse($client->isFollowingRedirects(), '->getFollowRedirects() returns assigned value');
    }

    public function testGetMaxRedirects()
    {
        $client = $this->getBrowser();
        $this->assertEquals(-1, $client->getMaxRedirects(), '->getMaxRedirects() returns default value');
        $client->setMaxRedirects(3);
        $this->assertEquals(3, $client->getMaxRedirects(), '->getMaxRedirects() returns assigned value');
    }

    public function testFollowRedirectWithPostMethod()
    {
        $parameters = ['foo' => 'bar'];
        $files = ['myfile.foo' => 'baz'];
        $server = ['X_TEST_FOO' => 'bazbar'];
        $content = 'foobarbaz';

        $client = $this->getBrowser();

        $client->setNextResponse(new Response('', 307, ['Location' => 'http://www.example.com/redirected']));
        $client->request('POST', 'http://www.example.com/foo/foobar', $parameters, $files, $server, $content);

        $this->assertEquals('http://www.example.com/redirected', $client->getRequest()->getUri(), '->followRedirect() follows a redirect with POST method');
        $this->assertArrayHasKey('foo', $client->getRequest()->getParameters(), '->followRedirect() keeps parameters with POST method');
        $this->assertArrayHasKey('myfile.foo', $client->getRequest()->getFiles(), '->followRedirect() keeps files with POST method');
        $this->assertArrayHasKey('X_TEST_FOO', $client->getRequest()->getServer(), '->followRedirect() keeps $_SERVER with POST method');
        $this->assertEquals($content, $client->getRequest()->getContent(), '->followRedirect() keeps content with POST method');
        $this->assertEquals('POST', $client->getRequest()->getMethod(), '->followRedirect() keeps request method');
    }

    public function testFollowRedirectDropPostMethod()
    {
        $parameters = ['foo' => 'bar'];
        $files = ['myfile.foo' => 'baz'];
        $server = ['X_TEST_FOO' => 'bazbar'];
        $content = 'foobarbaz';

        $client = $this->getBrowser();

        foreach ([301, 302, 303] as $code) {
            $client->setNextResponse(new Response('', $code, ['Location' => 'http://www.example.com/redirected']));
            $client->request('POST', 'http://www.example.com/foo/foobar', $parameters, $files, $server, $content);

            $this->assertEquals('http://www.example.com/redirected', $client->getRequest()->getUri(), '->followRedirect() follows a redirect with POST method on response code: '.$code.'.');
            $this->assertEmpty($client->getRequest()->getParameters(), '->followRedirect() drops parameters with POST method on response code: '.$code.'.');
            $this->assertEmpty($client->getRequest()->getFiles(), '->followRedirect() drops files with POST method on response code: '.$code.'.');
            $this->assertArrayHasKey('X_TEST_FOO', $client->getRequest()->getServer(), '->followRedirect() keeps $_SERVER with POST method on response code: '.$code.'.');
            $this->assertEmpty($client->getRequest()->getContent(), '->followRedirect() drops content with POST method on response code: '.$code.'.');
            $this->assertEquals('GET', $client->getRequest()->getMethod(), '->followRedirect() drops request method to GET on response code: '.$code.'.');
        }
    }

    /**
     * @dataProvider getTestsForMetaRefresh
     */
    public function testFollowMetaRefresh(string $content, string $expectedEndingUrl, bool $followMetaRefresh = true)
    {
        $client = $this->getBrowser();
        $client->followMetaRefresh($followMetaRefresh);
        $client->setNextResponse(new Response($content));
        $client->request('GET', 'http://www.example.com/foo/foobar');
        $this->assertEquals($expectedEndingUrl, $client->getRequest()->getUri());
    }

    public function getTestsForMetaRefresh()
    {
        return [
            ['<html><head><meta http-equiv="Refresh" content="4" /><meta http-equiv="refresh" content="0; URL=http://www.example.com/redirected"/></head></html>', 'http://www.example.com/redirected'],
            ['<html><head><meta http-equiv="refresh" content="0;URL=http://www.example.com/redirected"/></head></html>', 'http://www.example.com/redirected'],
            ['<html><head><meta http-equiv="refresh" content="0;URL=\'http://www.example.com/redirected\'"/></head></html>', 'http://www.example.com/redirected'],
            ['<html><head><meta http-equiv="refresh" content=\'0;URL="http://www.example.com/redirected"\'/></head></html>', 'http://www.example.com/redirected'],
            ['<html><head><meta http-equiv="refresh" content="0; URL = http://www.example.com/redirected"/></head></html>', 'http://www.example.com/redirected'],
            ['<html><head><meta http-equiv="refresh" content="0;URL= http://www.example.com/redirected  "/></head></html>', 'http://www.example.com/redirected'],
            ['<html><head><meta http-equiv="refresh" content="0;url=http://www.example.com/redirected  "/></head></html>', 'http://www.example.com/redirected'],
            ['<html><head><noscript><meta http-equiv="refresh" content="0;URL=http://www.example.com/redirected"/></noscript></head></head></html>', 'http://www.example.com/redirected'],
            // Non-zero timeout should not result in a redirect.
            ['<html><head><meta http-equiv="refresh" content="4; URL=http://www.example.com/redirected"/></head></html>', 'http://www.example.com/foo/foobar'],
            ['<html><body></body></html>', 'http://www.example.com/foo/foobar'],
            // Invalid meta tag placement should not result in a redirect.
            ['<html><body><meta http-equiv="refresh" content="0;url=http://www.example.com/redirected"/></body></html>', 'http://www.example.com/foo/foobar'],
            // Valid meta refresh should not be followed if disabled.
            ['<html><head><meta http-equiv="refresh" content="0;URL=http://www.example.com/redirected"/></head></html>', 'http://www.example.com/foo/foobar', false],
        ];
    }

    public function testBack()
    {
        $client = $this->getBrowser();

        $parameters = ['foo' => 'bar'];
        $files = ['myfile.foo' => 'baz'];
        $server = ['X_TEST_FOO' => 'bazbar'];
        $content = 'foobarbaz';

        $client->request('GET', 'http://www.example.com/foo/foobar', $parameters, $files, $server, $content);
        $client->request('GET', 'http://www.example.com/foo');
        $client->back();

        $this->assertEquals('http://www.example.com/foo/foobar', $client->getRequest()->getUri(), '->back() goes back in the history');
        $this->assertArrayHasKey('foo', $client->getRequest()->getParameters(), '->back() keeps parameters');
        $this->assertArrayHasKey('myfile.foo', $client->getRequest()->getFiles(), '->back() keeps files');
        $this->assertArrayHasKey('X_TEST_FOO', $client->getRequest()->getServer(), '->back() keeps $_SERVER');
        $this->assertEquals($content, $client->getRequest()->getContent(), '->back() keeps content');
    }

    public function testForward()
    {
        $client = $this->getBrowser();

        $parameters = ['foo' => 'bar'];
        $files = ['myfile.foo' => 'baz'];
        $server = ['X_TEST_FOO' => 'bazbar'];
        $content = 'foobarbaz';

        $client->request('GET', 'http://www.example.com/foo/foobar');
        $client->request('GET', 'http://www.example.com/foo', $parameters, $files, $server, $content);
        $client->back();
        $client->forward();

        $this->assertEquals('http://www.example.com/foo', $client->getRequest()->getUri(), '->forward() goes forward in the history');
        $this->assertArrayHasKey('foo', $client->getRequest()->getParameters(), '->forward() keeps parameters');
        $this->assertArrayHasKey('myfile.foo', $client->getRequest()->getFiles(), '->forward() keeps files');
        $this->assertArrayHasKey('X_TEST_FOO', $client->getRequest()->getServer(), '->forward() keeps $_SERVER');
        $this->assertEquals($content, $client->getRequest()->getContent(), '->forward() keeps content');
    }

    public function testBackAndFrowardWithRedirects()
    {
        $client = $this->getBrowser();

        $client->request('GET', 'http://www.example.com/foo');
        $client->setNextResponse(new Response('', 301, ['Location' => 'http://www.example.com/redirected']));
        $client->request('GET', 'http://www.example.com/bar');

        $this->assertEquals('http://www.example.com/redirected', $client->getRequest()->getUri(), 'client followed redirect');

        $client->back();

        $this->assertEquals('http://www.example.com/foo', $client->getRequest()->getUri(), '->back() goes back in the history skipping redirects');

        $client->forward();

        $this->assertEquals('http://www.example.com/redirected', $client->getRequest()->getUri(), '->forward() goes forward in the history skipping redirects');
    }

    public function testReload()
    {
        $client = $this->getBrowser();

        $parameters = ['foo' => 'bar'];
        $files = ['myfile.foo' => 'baz'];
        $server = ['X_TEST_FOO' => 'bazbar'];
        $content = 'foobarbaz';

        $client->request('GET', 'http://www.example.com/foo/foobar', $parameters, $files, $server, $content);
        $client->reload();

        $this->assertEquals('http://www.example.com/foo/foobar', $client->getRequest()->getUri(), '->reload() reloads the current page');
        $this->assertArrayHasKey('foo', $client->getRequest()->getParameters(), '->reload() keeps parameters');
        $this->assertArrayHasKey('myfile.foo', $client->getRequest()->getFiles(), '->reload() keeps files');
        $this->assertArrayHasKey('X_TEST_FOO', $client->getRequest()->getServer(), '->reload() keeps $_SERVER');
        $this->assertEquals($content, $client->getRequest()->getContent(), '->reload() keeps content');
    }

    public function testRestart()
    {
        $client = $this->getBrowser();
        $client->request('GET', 'http://www.example.com/foo/foobar');
        $client->restart();

        $this->assertTrue($client->getHistory()->isEmpty(), '->restart() clears the history');
        $this->assertEquals([], $client->getCookieJar()->all(), '->restart() clears the cookies');
    }

    /**
     * @runInSeparateProcess
     */
    public function testInsulatedRequests()
    {
        $client = $this->getBrowser();
        $client->insulate();
        $client->setNextScript("new Symfony\Component\BrowserKit\Response('foobar')");
        $client->request('GET', 'http://www.example.com/foo/foobar');

        $this->assertEquals('foobar', $client->getResponse()->getContent(), '->insulate() process the request in a forked process');

        $client->setNextScript("new Symfony\Component\BrowserKit\Response('foobar)");

        try {
            $client->request('GET', 'http://www.example.com/foo/foobar');
            $this->fail('->request() throws a \RuntimeException if the script has an error');
        } catch (\Exception $e) {
            $this->assertInstanceOf('RuntimeException', $e, '->request() throws a \RuntimeException if the script has an error');
        }
    }

    public function testGetServerParameter()
    {
        $client = $this->getBrowser();
        $this->assertEquals('', $client->getServerParameter('HTTP_HOST'));
        $this->assertEquals('Symfony BrowserKit', $client->getServerParameter('HTTP_USER_AGENT'));
        $this->assertEquals('testvalue', $client->getServerParameter('testkey', 'testvalue'));
    }

    public function testSetServerParameter()
    {
        $client = $this->getBrowser();

        $this->assertEquals('', $client->getServerParameter('HTTP_HOST'));
        $this->assertEquals('Symfony BrowserKit', $client->getServerParameter('HTTP_USER_AGENT'));

        $client->setServerParameter('HTTP_HOST', 'testhost');
        $this->assertEquals('testhost', $client->getServerParameter('HTTP_HOST'));

        $client->setServerParameter('HTTP_USER_AGENT', 'testua');
        $this->assertEquals('testua', $client->getServerParameter('HTTP_USER_AGENT'));
    }

    public function testSetServerParameterInRequest()
    {
        $client = $this->getBrowser();

        $this->assertEquals('', $client->getServerParameter('HTTP_HOST'));
        $this->assertEquals('Symfony BrowserKit', $client->getServerParameter('HTTP_USER_AGENT'));

        $client->request('GET', 'https://www.example.com/https/www.example.com', [], [], [
            'HTTP_HOST' => 'testhost',
            'HTTP_USER_AGENT' => 'testua',
            'HTTPS' => false,
            'NEW_SERVER_KEY' => 'new-server-key-value',
        ]);

        $this->assertEquals('', $client->getServerParameter('HTTP_HOST'));
        $this->assertEquals('Symfony BrowserKit', $client->getServerParameter('HTTP_USER_AGENT'));

        $this->assertEquals('https://www.example.com/https/www.example.com', $client->getRequest()->getUri());

        $server = $client->getRequest()->getServer();

        $this->assertArrayHasKey('HTTP_USER_AGENT', $server);
        $this->assertEquals('testua', $server['HTTP_USER_AGENT']);

        $this->assertArrayHasKey('HTTP_HOST', $server);
        $this->assertEquals('testhost', $server['HTTP_HOST']);

        $this->assertArrayHasKey('NEW_SERVER_KEY', $server);
        $this->assertEquals('new-server-key-value', $server['NEW_SERVER_KEY']);

        $this->assertArrayHasKey('HTTPS', $server);
        $this->assertTrue($server['HTTPS']);
    }

    public function testRequestWithRelativeUri()
    {
        $client = $this->getBrowser();

        $client->request('GET', '/', [], [], [
            'HTTP_HOST' => 'testhost',
            'HTTPS' => true,
        ]);
        $this->assertEquals('https://testhost/', $client->getRequest()->getUri());

        $client->request('GET', 'https://www.example.com/', [], [], [
            'HTTP_HOST' => 'testhost',
            'HTTPS' => false,
        ]);
        $this->assertEquals('https://www.example.com/', $client->getRequest()->getUri());
    }

    public function testInternalRequest()
    {
        $client = $this->getBrowser();

        $client->request('GET', 'https://www.example.com/https/www.example.com', [], [], [
            'HTTP_HOST' => 'testhost',
            'HTTP_USER_AGENT' => 'testua',
            'HTTPS' => false,
            'NEW_SERVER_KEY' => 'new-server-key-value',
        ]);

        $this->assertInstanceOf('Symfony\Component\BrowserKit\Request', $client->getInternalRequest());
    }

    /**
     * @group legacy
     * @expectedDeprecation Calling the "Symfony\Component\BrowserKit\Tests\%s::getInternalRequest()" method before the "request()" one is deprecated since Symfony 4.1 and will throw an exception in 5.0.
     */
    public function testInternalRequestNull()
    {
        $client = $this->getBrowser();
        $this->assertNull($client->getInternalRequest());
    }

    /**
     * @group legacy
     * @expectedDeprecation The "Symfony\Component\BrowserKit\Tests\ClassThatInheritClient::submit()" method will have a new "array $serverParameters = []" argument in version 5.0, not defining it is deprecated since Symfony 4.2.
     */
    public function testInheritedClassCallSubmitWithTwoArguments()
    {
        $clientChild = new ClassThatInheritClient();
        $clientChild->setNextResponse(new Response('<html><form action="/foo"><input type="submit" /></form></html>'));
        $clientChild->submit($clientChild->request('GET', 'http://www.example.com/foo/foobar')->filter('input')->form());
    }
}

class ClassThatInheritClient extends AbstractBrowser
{
    protected $nextResponse = null;

    public function setNextResponse(Response $response)
    {
        $this->nextResponse = $response;
    }

    protected function doRequest($request): Response
    {
        if (null === $this->nextResponse) {
            return new Response();
        }

        $response = $this->nextResponse;
        $this->nextResponse = null;

        return $response;
    }

    public function submit(DomCrawlerForm $form, array $values = []): Crawler
    {
        return parent::submit($form, $values);
    }
}<|MERGE_RESOLUTION|>--- conflicted
+++ resolved
@@ -20,64 +20,6 @@
 use Symfony\Component\DomCrawler\Crawler;
 use Symfony\Component\DomCrawler\Form as DomCrawlerForm;
 
-<<<<<<< HEAD
-class SpecialResponse extends Response
-{
-}
-
-class TestClient extends AbstractBrowser
-{
-    protected $nextResponse = null;
-    protected $nextScript = null;
-
-    public function setNextResponse(Response $response)
-    {
-        $this->nextResponse = $response;
-    }
-
-    public function setNextScript($script)
-    {
-        $this->nextScript = $script;
-    }
-
-    protected function doRequest($request): Response
-    {
-        if (null === $this->nextResponse) {
-            return new Response();
-        }
-
-        $response = $this->nextResponse;
-        $this->nextResponse = null;
-
-        return $response;
-    }
-
-    protected function filterResponse($response): Response
-    {
-        if ($response instanceof SpecialResponse) {
-            return new Response($response->getContent(), $response->getStatusCode(), $response->getHeaders());
-        }
-
-        return $response;
-    }
-
-    protected function getScript($request)
-    {
-        $r = new \ReflectionClass('Symfony\Component\BrowserKit\Response');
-        $path = $r->getFileName();
-
-        return <<<EOF
-<?php
-
-require_once('$path');
-
-echo serialize($this->nextScript);
-EOF;
-    }
-}
-
-=======
->>>>>>> 54a514fc
 class AbstractBrowserTest extends TestCase
 {
     public function getBrowser(array $server = [], History $history = null, CookieJar $cookieJar = null)
