<?php

/*
 * This file is part of the Symfony package.
 *
 * (c) Fabien Potencier <fabien@symfony.com>
 *
 * For the full copyright and license information, please view the LICENSE
 * file that was distributed with this source code.
 */

namespace Symfony\Component\PropertyAccess\Tests;

use PHPUnit\Framework\TestCase;
use Symfony\Component\Cache\Adapter\ArrayAdapter;
use Symfony\Component\PropertyAccess\Exception\NoSuchIndexException;
use Symfony\Component\PropertyAccess\Exception\UninitializedPropertyException;
use Symfony\Component\PropertyAccess\PropertyAccess;
use Symfony\Component\PropertyAccess\PropertyAccessor;
use Symfony\Component\PropertyAccess\Tests\Fixtures\ReturnTyped;
use Symfony\Component\PropertyAccess\Tests\Fixtures\TestAdderRemoverInvalidArgumentLength;
use Symfony\Component\PropertyAccess\Tests\Fixtures\TestAdderRemoverInvalidMethods;
use Symfony\Component\PropertyAccess\Tests\Fixtures\TestClass;
use Symfony\Component\PropertyAccess\Tests\Fixtures\TestClassIsWritable;
use Symfony\Component\PropertyAccess\Tests\Fixtures\TestClassMagicCall;
use Symfony\Component\PropertyAccess\Tests\Fixtures\TestClassMagicGet;
use Symfony\Component\PropertyAccess\Tests\Fixtures\TestClassSetValue;
use Symfony\Component\PropertyAccess\Tests\Fixtures\TestClassTypeErrorInsideCall;
use Symfony\Component\PropertyAccess\Tests\Fixtures\TestSingularAndPluralProps;
use Symfony\Component\PropertyAccess\Tests\Fixtures\Ticket5775Object;
use Symfony\Component\PropertyAccess\Tests\Fixtures\TypeHinted;
use Symfony\Component\PropertyAccess\Tests\Fixtures\UninitializedPrivateProperty;
use Symfony\Component\PropertyAccess\Tests\Fixtures\UninitializedProperty;

class PropertyAccessorTest extends TestCase
{
    /**
     * @var PropertyAccessor
     */
    private $propertyAccessor;

    protected function setUp(): void
    {
        $this->propertyAccessor = new PropertyAccessor();
    }

    public function getPathsWithUnexpectedType()
    {
        return [
            ['', 'foobar'],
            ['foo', 'foobar'],
            [null, 'foobar'],
            [123, 'foobar'],
            [(object) ['prop' => null], 'prop.foobar'],
            [(object) ['prop' => (object) ['subProp' => null]], 'prop.subProp.foobar'],
            [['index' => null], '[index][foobar]'],
            [['index' => ['subIndex' => null]], '[index][subIndex][foobar]'],
        ];
    }

    public function getPathsWithMissingProperty()
    {
        return [
            [(object) ['firstName' => 'Bernhard'], 'lastName'],
            [(object) ['property' => (object) ['firstName' => 'Bernhard']], 'property.lastName'],
            [['index' => (object) ['firstName' => 'Bernhard']], '[index].lastName'],
            [new TestClass('Bernhard'), 'protectedProperty'],
            [new TestClass('Bernhard'), 'privateProperty'],
            [new TestClass('Bernhard'), 'protectedAccessor'],
            [new TestClass('Bernhard'), 'protectedIsAccessor'],
            [new TestClass('Bernhard'), 'protectedHasAccessor'],
            [new TestClass('Bernhard'), 'privateAccessor'],
            [new TestClass('Bernhard'), 'privateIsAccessor'],
            [new TestClass('Bernhard'), 'privateHasAccessor'],

            // Properties are not camelized
            [new TestClass('Bernhard'), 'public_property'],
        ];
    }

    public function getPathsWithMissingIndex()
    {
        return [
            [['firstName' => 'Bernhard'], '[lastName]'],
            [[], '[index][lastName]'],
            [['index' => []], '[index][lastName]'],
            [['index' => ['firstName' => 'Bernhard']], '[index][lastName]'],
            [(object) ['property' => ['firstName' => 'Bernhard']], 'property[lastName]'],
        ];
    }

    /**
     * @dataProvider getValidPropertyPaths
     */
    public function testGetValue($objectOrArray, $path, $value)
    {
        $this->assertSame($value, $this->propertyAccessor->getValue($objectOrArray, $path));
    }

    /**
     * @dataProvider getPathsWithMissingProperty
     */
    public function testGetValueThrowsExceptionIfPropertyNotFound($objectOrArray, $path)
    {
        $this->expectException('Symfony\Component\PropertyAccess\Exception\NoSuchPropertyException');
        $this->propertyAccessor->getValue($objectOrArray, $path);
    }

    /**
     * @dataProvider getPathsWithMissingProperty
     */
    public function testGetValueReturnsNullIfPropertyNotFoundAndExceptionIsDisabled($objectOrArray, $path)
    {
        $this->propertyAccessor = PropertyAccess::createPropertyAccessorBuilder()->disableExceptionOnInvalidPropertyPath()->getPropertyAccessor();

        $this->assertNull($this->propertyAccessor->getValue($objectOrArray, $path), $path);
    }

    /**
     * @dataProvider getPathsWithMissingIndex
     */
    public function testGetValueThrowsNoExceptionIfIndexNotFound($objectOrArray, $path)
    {
        $this->assertNull($this->propertyAccessor->getValue($objectOrArray, $path));
    }

    /**
     * @dataProvider getPathsWithMissingIndex
     */
    public function testGetValueThrowsExceptionIfIndexNotFoundAndIndexExceptionsEnabled($objectOrArray, $path)
    {
        $this->expectException('Symfony\Component\PropertyAccess\Exception\NoSuchIndexException');
        $this->propertyAccessor = new PropertyAccessor(false, true);
        $this->propertyAccessor->getValue($objectOrArray, $path);
    }

    /**
     * @requires PHP 7.4
     */
    public function testGetValueThrowsExceptionIfUninitializedProperty()
    {
<<<<<<< HEAD
        $this->expectException(UninitializedPropertyException::class);
        $this->expectExceptionMessage('The property "Symfony\Component\PropertyAccess\Tests\Fixtures\UninitializedProperty::$uninitialized" is not readable because it is typed "string". You should either initialize it or make it nullable using "?string" instead.');
=======
        $this->expectException('Symfony\Component\PropertyAccess\Exception\AccessException');
        $this->expectExceptionMessage('The property "Symfony\Component\PropertyAccess\Tests\Fixtures\UninitializedProperty::$uninitialized" is not readable because it is typed "string". You should initialize it or declare a default value instead.');
>>>>>>> cc24b55e

        $this->propertyAccessor->getValue(new UninitializedProperty(), 'uninitialized');
    }

    public function testGetValueThrowsExceptionIfUninitializedPropertyWithGetter()
    {
<<<<<<< HEAD
        $this->expectException(UninitializedPropertyException::class);
        $this->expectExceptionMessage('The method "Symfony\Component\PropertyAccess\Tests\Fixtures\UninitializedPrivateProperty::getUninitialized()" returned "null", but expected type "array". Have you forgotten to initialize a property or to make the return type nullable using "?array" instead?');
=======
        $this->expectException('Symfony\Component\PropertyAccess\Exception\AccessException');
        $this->expectExceptionMessage('The method "Symfony\Component\PropertyAccess\Tests\Fixtures\UninitializedPrivateProperty::getUninitialized()" returned "null", but expected type "array". Did you forget to initialize a property or to make the return type nullable using "?array"?');
>>>>>>> cc24b55e

        $this->propertyAccessor->getValue(new UninitializedPrivateProperty(), 'uninitialized');
    }

    public function testGetValueThrowsExceptionIfNotArrayAccess()
    {
        $this->expectException('Symfony\Component\PropertyAccess\Exception\NoSuchIndexException');
        $this->propertyAccessor->getValue(new \stdClass(), '[index]');
    }

    public function testGetValueReadsMagicGet()
    {
        $this->assertSame('Bernhard', $this->propertyAccessor->getValue(new TestClassMagicGet('Bernhard'), 'magicProperty'));
    }

    public function testGetValueReadsArrayWithMissingIndexForCustomPropertyPath()
    {
        $object = new \ArrayObject();
        $array = ['child' => ['index' => $object]];

        $this->assertNull($this->propertyAccessor->getValue($array, '[child][index][foo][bar]'));
        $this->assertSame([], $object->getArrayCopy());
    }

    // https://github.com/symfony/symfony/pull/4450
    public function testGetValueReadsMagicGetThatReturnsConstant()
    {
        $this->assertSame('constant value', $this->propertyAccessor->getValue(new TestClassMagicGet('Bernhard'), 'constantMagicProperty'));
    }

    public function testGetValueNotModifyObject()
    {
        $object = new \stdClass();
        $object->firstName = ['Bernhard'];

        $this->assertNull($this->propertyAccessor->getValue($object, 'firstName[1]'));
        $this->assertSame(['Bernhard'], $object->firstName);
    }

    public function testGetValueNotModifyObjectException()
    {
        $propertyAccessor = new PropertyAccessor(false, true);
        $object = new \stdClass();
        $object->firstName = ['Bernhard'];

        try {
            $propertyAccessor->getValue($object, 'firstName[1]');
        } catch (NoSuchIndexException $e) {
        }

        $this->assertSame(['Bernhard'], $object->firstName);
    }

    public function testGetValueDoesNotReadMagicCallByDefault()
    {
        $this->expectException('Symfony\Component\PropertyAccess\Exception\NoSuchPropertyException');
        $this->propertyAccessor->getValue(new TestClassMagicCall('Bernhard'), 'magicCallProperty');
    }

    public function testGetValueReadsMagicCallIfEnabled()
    {
        $this->propertyAccessor = new PropertyAccessor(true);

        $this->assertSame('Bernhard', $this->propertyAccessor->getValue(new TestClassMagicCall('Bernhard'), 'magicCallProperty'));
    }

    // https://github.com/symfony/symfony/pull/4450
    public function testGetValueReadsMagicCallThatReturnsConstant()
    {
        $this->propertyAccessor = new PropertyAccessor(true);

        $this->assertSame('constant value', $this->propertyAccessor->getValue(new TestClassMagicCall('Bernhard'), 'constantMagicCallProperty'));
    }

    /**
     * @dataProvider getPathsWithUnexpectedType
     */
    public function testGetValueThrowsExceptionIfNotObjectOrArray($objectOrArray, $path)
    {
        $this->expectException('Symfony\Component\PropertyAccess\Exception\UnexpectedTypeException');
        $this->expectExceptionMessage('PropertyAccessor requires a graph of objects or arrays to operate on');
        $this->propertyAccessor->getValue($objectOrArray, $path);
    }

    /**
     * @dataProvider getValidPropertyPaths
     */
    public function testSetValue($objectOrArray, $path)
    {
        $this->propertyAccessor->setValue($objectOrArray, $path, 'Updated');

        $this->assertSame('Updated', $this->propertyAccessor->getValue($objectOrArray, $path));
    }

    /**
     * @dataProvider getPathsWithMissingProperty
     */
    public function testSetValueThrowsExceptionIfPropertyNotFound($objectOrArray, $path)
    {
        $this->expectException('Symfony\Component\PropertyAccess\Exception\NoSuchPropertyException');
        $this->propertyAccessor->setValue($objectOrArray, $path, 'Updated');
    }

    /**
     * @dataProvider getPathsWithMissingIndex
     */
    public function testSetValueThrowsNoExceptionIfIndexNotFound($objectOrArray, $path)
    {
        $this->propertyAccessor->setValue($objectOrArray, $path, 'Updated');

        $this->assertSame('Updated', $this->propertyAccessor->getValue($objectOrArray, $path));
    }

    /**
     * @dataProvider getPathsWithMissingIndex
     */
    public function testSetValueThrowsNoExceptionIfIndexNotFoundAndIndexExceptionsEnabled($objectOrArray, $path)
    {
        $this->propertyAccessor = new PropertyAccessor(false, true);
        $this->propertyAccessor->setValue($objectOrArray, $path, 'Updated');

        $this->assertSame('Updated', $this->propertyAccessor->getValue($objectOrArray, $path));
    }

    public function testSetValueThrowsExceptionIfNotArrayAccess()
    {
        $this->expectException('Symfony\Component\PropertyAccess\Exception\NoSuchIndexException');
        $object = new \stdClass();

        $this->propertyAccessor->setValue($object, '[index]', 'Updated');
    }

    public function testSetValueUpdatesMagicSet()
    {
        $author = new TestClassMagicGet('Bernhard');

        $this->propertyAccessor->setValue($author, 'magicProperty', 'Updated');

        $this->assertEquals('Updated', $author->__get('magicProperty'));
    }

    public function testSetValueThrowsExceptionIfThereAreMissingParameters()
    {
        $this->expectException('Symfony\Component\PropertyAccess\Exception\NoSuchPropertyException');
        $object = new TestClass('Bernhard');

        $this->propertyAccessor->setValue($object, 'publicAccessorWithMoreRequiredParameters', 'Updated');
    }

    public function testSetValueDoesNotUpdateMagicCallByDefault()
    {
        $this->expectException('Symfony\Component\PropertyAccess\Exception\NoSuchPropertyException');
        $author = new TestClassMagicCall('Bernhard');

        $this->propertyAccessor->setValue($author, 'magicCallProperty', 'Updated');
    }

    public function testSetValueUpdatesMagicCallIfEnabled()
    {
        $this->propertyAccessor = new PropertyAccessor(true);

        $author = new TestClassMagicCall('Bernhard');

        $this->propertyAccessor->setValue($author, 'magicCallProperty', 'Updated');

        $this->assertEquals('Updated', $author->__call('getMagicCallProperty', []));
    }

    /**
     * @dataProvider getPathsWithUnexpectedType
     */
    public function testSetValueThrowsExceptionIfNotObjectOrArray($objectOrArray, $path)
    {
        $this->expectException('Symfony\Component\PropertyAccess\Exception\UnexpectedTypeException');
        $this->expectExceptionMessage('PropertyAccessor requires a graph of objects or arrays to operate on');
        $this->propertyAccessor->setValue($objectOrArray, $path, 'value');
    }

    public function testGetValueWhenArrayValueIsNull()
    {
        $this->propertyAccessor = new PropertyAccessor(false, true);
        $this->assertNull($this->propertyAccessor->getValue(['index' => ['nullable' => null]], '[index][nullable]'));
    }

    /**
     * @dataProvider getValidPropertyPaths
     */
    public function testIsReadable($objectOrArray, $path)
    {
        $this->assertTrue($this->propertyAccessor->isReadable($objectOrArray, $path));
    }

    /**
     * @dataProvider getPathsWithMissingProperty
     */
    public function testIsReadableReturnsFalseIfPropertyNotFound($objectOrArray, $path)
    {
        $this->assertFalse($this->propertyAccessor->isReadable($objectOrArray, $path));
    }

    /**
     * @dataProvider getPathsWithMissingIndex
     */
    public function testIsReadableReturnsTrueIfIndexNotFound($objectOrArray, $path)
    {
        // Non-existing indices can be read. In this case, null is returned
        $this->assertTrue($this->propertyAccessor->isReadable($objectOrArray, $path));
    }

    /**
     * @dataProvider getPathsWithMissingIndex
     */
    public function testIsReadableReturnsFalseIfIndexNotFoundAndIndexExceptionsEnabled($objectOrArray, $path)
    {
        $this->propertyAccessor = new PropertyAccessor(false, true);

        // When exceptions are enabled, non-existing indices cannot be read
        $this->assertFalse($this->propertyAccessor->isReadable($objectOrArray, $path));
    }

    public function testIsReadableRecognizesMagicGet()
    {
        $this->assertTrue($this->propertyAccessor->isReadable(new TestClassMagicGet('Bernhard'), 'magicProperty'));
    }

    public function testIsReadableDoesNotRecognizeMagicCallByDefault()
    {
        $this->assertFalse($this->propertyAccessor->isReadable(new TestClassMagicCall('Bernhard'), 'magicCallProperty'));
    }

    public function testIsReadableRecognizesMagicCallIfEnabled()
    {
        $this->propertyAccessor = new PropertyAccessor(true);

        $this->assertTrue($this->propertyAccessor->isReadable(new TestClassMagicCall('Bernhard'), 'magicCallProperty'));
    }

    /**
     * @dataProvider getPathsWithUnexpectedType
     */
    public function testIsReadableReturnsFalseIfNotObjectOrArray($objectOrArray, $path)
    {
        $this->assertFalse($this->propertyAccessor->isReadable($objectOrArray, $path));
    }

    /**
     * @dataProvider getValidPropertyPaths
     */
    public function testIsWritable($objectOrArray, $path)
    {
        $this->assertTrue($this->propertyAccessor->isWritable($objectOrArray, $path));
    }

    /**
     * @dataProvider getPathsWithMissingProperty
     */
    public function testIsWritableReturnsFalseIfPropertyNotFound($objectOrArray, $path)
    {
        $this->assertFalse($this->propertyAccessor->isWritable($objectOrArray, $path));
    }

    /**
     * @dataProvider getPathsWithMissingIndex
     */
    public function testIsWritableReturnsTrueIfIndexNotFound($objectOrArray, $path)
    {
        // Non-existing indices can be written. Arrays are created on-demand.
        $this->assertTrue($this->propertyAccessor->isWritable($objectOrArray, $path));
    }

    /**
     * @dataProvider getPathsWithMissingIndex
     */
    public function testIsWritableReturnsTrueIfIndexNotFoundAndIndexExceptionsEnabled($objectOrArray, $path)
    {
        $this->propertyAccessor = new PropertyAccessor(false, true);

        // Non-existing indices can be written even if exceptions are enabled
        $this->assertTrue($this->propertyAccessor->isWritable($objectOrArray, $path));
    }

    public function testIsWritableRecognizesMagicSet()
    {
        $this->assertTrue($this->propertyAccessor->isWritable(new TestClassMagicGet('Bernhard'), 'magicProperty'));
    }

    public function testIsWritableDoesNotRecognizeMagicCallByDefault()
    {
        $this->assertFalse($this->propertyAccessor->isWritable(new TestClassMagicCall('Bernhard'), 'magicCallProperty'));
    }

    public function testIsWritableRecognizesMagicCallIfEnabled()
    {
        $this->propertyAccessor = new PropertyAccessor(true);

        $this->assertTrue($this->propertyAccessor->isWritable(new TestClassMagicCall('Bernhard'), 'magicCallProperty'));
    }

    /**
     * @dataProvider getPathsWithUnexpectedType
     */
    public function testIsWritableReturnsFalseIfNotObjectOrArray($objectOrArray, $path)
    {
        $this->assertFalse($this->propertyAccessor->isWritable($objectOrArray, $path));
    }

    public function getValidPropertyPaths()
    {
        return [
            [['Bernhard', 'Schussek'], '[0]', 'Bernhard'],
            [['Bernhard', 'Schussek'], '[1]', 'Schussek'],
            [['firstName' => 'Bernhard'], '[firstName]', 'Bernhard'],
            [['index' => ['firstName' => 'Bernhard']], '[index][firstName]', 'Bernhard'],
            [(object) ['firstName' => 'Bernhard'], 'firstName', 'Bernhard'],
            [(object) ['property' => ['firstName' => 'Bernhard']], 'property[firstName]', 'Bernhard'],
            [['index' => (object) ['firstName' => 'Bernhard']], '[index].firstName', 'Bernhard'],
            [(object) ['property' => (object) ['firstName' => 'Bernhard']], 'property.firstName', 'Bernhard'],

            // Accessor methods
            [new TestClass('Bernhard'), 'publicProperty', 'Bernhard'],
            [new TestClass('Bernhard'), 'publicAccessor', 'Bernhard'],
            [new TestClass('Bernhard'), 'publicAccessorWithDefaultValue', 'Bernhard'],
            [new TestClass('Bernhard'), 'publicAccessorWithRequiredAndDefaultValue', 'Bernhard'],
            [new TestClass('Bernhard'), 'publicIsAccessor', 'Bernhard'],
            [new TestClass('Bernhard'), 'publicHasAccessor', 'Bernhard'],
            [new TestClass('Bernhard'), 'publicGetSetter', 'Bernhard'],
            [new TestClass('Bernhard'), 'publicCanAccessor', 'Bernhard'],

            // Methods are camelized
            [new TestClass('Bernhard'), 'public_accessor', 'Bernhard'],
            [new TestClass('Bernhard'), '_public_accessor', 'Bernhard'],

            // Missing indices
            [['index' => []], '[index][firstName]', null],
            [['root' => ['index' => []]], '[root][index][firstName]', null],

            // Special chars
            [['%!@$§.' => 'Bernhard'], '[%!@$§.]', 'Bernhard'],
            [['index' => ['%!@$§.' => 'Bernhard']], '[index][%!@$§.]', 'Bernhard'],
            [(object) ['%!@$§' => 'Bernhard'], '%!@$§', 'Bernhard'],
            [(object) ['property' => (object) ['%!@$§' => 'Bernhard']], 'property.%!@$§', 'Bernhard'],

            // nested objects and arrays
            [['foo' => new TestClass('bar')], '[foo].publicGetSetter', 'bar'],
            [new TestClass(['foo' => 'bar']), 'publicGetSetter[foo]', 'bar'],
            [new TestClass(new TestClass('bar')), 'publicGetter.publicGetSetter', 'bar'],
            [new TestClass(['foo' => new TestClass('bar')]), 'publicGetter[foo].publicGetSetter', 'bar'],
            [new TestClass(new TestClass(new TestClass('bar'))), 'publicGetter.publicGetter.publicGetSetter', 'bar'],
            [new TestClass(['foo' => ['baz' => new TestClass('bar')]]), 'publicGetter[foo][baz].publicGetSetter', 'bar'],
        ];
    }

    public function testTicket5755()
    {
        $object = new Ticket5775Object();

        $this->propertyAccessor->setValue($object, 'property', 'foobar');

        $this->assertEquals('foobar', $object->getProperty());
    }

    public function testSetValueDeepWithMagicGetter()
    {
        $obj = new TestClassMagicGet('foo');
        $obj->publicProperty = ['foo' => ['bar' => 'some_value']];
        $this->propertyAccessor->setValue($obj, 'publicProperty[foo][bar]', 'Updated');
        $this->assertSame('Updated', $obj->publicProperty['foo']['bar']);
    }

    public function getReferenceChainObjectsForSetValue()
    {
        return [
            [['a' => ['b' => ['c' => 'old-value']]], '[a][b][c]', 'new-value'],
            [new TestClassSetValue(new TestClassSetValue('old-value')), 'value.value', 'new-value'],
            [new TestClassSetValue(['a' => ['b' => ['c' => new TestClassSetValue('old-value')]]]), 'value[a][b][c].value', 'new-value'],
            [new TestClassSetValue(['a' => ['b' => 'old-value']]), 'value[a][b]', 'new-value'],
            [new \ArrayIterator(['a' => ['b' => ['c' => 'old-value']]]), '[a][b][c]', 'new-value'],
        ];
    }

    /**
     * @dataProvider getReferenceChainObjectsForSetValue
     */
    public function testSetValueForReferenceChainIssue($object, $path, $value)
    {
        $this->propertyAccessor->setValue($object, $path, $value);

        $this->assertEquals($value, $this->propertyAccessor->getValue($object, $path));
    }

    public function getReferenceChainObjectsForIsWritable()
    {
        return [
            [new TestClassIsWritable(['a' => ['b' => 'old-value']]), 'value[a][b]', false],
            [new TestClassIsWritable(new \ArrayIterator(['a' => ['b' => 'old-value']])), 'value[a][b]', true],
            [new TestClassIsWritable(['a' => ['b' => ['c' => new TestClassSetValue('old-value')]]]), 'value[a][b][c].value', true],
        ];
    }

    /**
     * @dataProvider getReferenceChainObjectsForIsWritable
     */
    public function testIsWritableForReferenceChainIssue($object, $path, $value)
    {
        $this->assertEquals($value, $this->propertyAccessor->isWritable($object, $path));
    }

    public function testThrowTypeError()
    {
        $this->expectException('Symfony\Component\PropertyAccess\Exception\InvalidArgumentException');
        $this->expectExceptionMessage('Expected argument of type "DateTime", "string" given at property path "date"');
        $object = new TypeHinted();

        $this->propertyAccessor->setValue($object, 'date', 'This is a string, \DateTime expected.');
    }

    public function testThrowTypeErrorWithNullArgument()
    {
        $this->expectException('Symfony\Component\PropertyAccess\Exception\InvalidArgumentException');
        $this->expectExceptionMessage('Expected argument of type "DateTime", "null" given');
        $object = new TypeHinted();

        $this->propertyAccessor->setValue($object, 'date', null);
    }

    public function testSetTypeHint()
    {
        $date = new \DateTime();
        $object = new TypeHinted();

        $this->propertyAccessor->setValue($object, 'date', $date);
        $this->assertSame($date, $object->getDate());
    }

    public function testArrayNotBeeingOverwritten()
    {
        $value = ['value1' => 'foo', 'value2' => 'bar'];
        $object = new TestClass($value);

        $this->propertyAccessor->setValue($object, 'publicAccessor[value2]', 'baz');
        $this->assertSame('baz', $this->propertyAccessor->getValue($object, 'publicAccessor[value2]'));
        $this->assertSame(['value1' => 'foo', 'value2' => 'baz'], $object->getPublicAccessor());
    }

    public function testCacheReadAccess()
    {
        $obj = new TestClass('foo');

        $propertyAccessor = new PropertyAccessor(false, false, new ArrayAdapter());
        $this->assertEquals('foo', $propertyAccessor->getValue($obj, 'publicGetSetter'));
        $propertyAccessor->setValue($obj, 'publicGetSetter', 'bar');
        $propertyAccessor->setValue($obj, 'publicGetSetter', 'baz');
        $this->assertEquals('baz', $propertyAccessor->getValue($obj, 'publicGetSetter'));
    }

    public function testAttributeWithSpecialChars()
    {
        $obj = new \stdClass();
        $obj->{'@foo'} = 'bar';
        $obj->{'a/b'} = '1';
        $obj->{'a%2Fb'} = '2';

        $propertyAccessor = new PropertyAccessor(false, false, new ArrayAdapter());
        $this->assertSame('bar', $propertyAccessor->getValue($obj, '@foo'));
        $this->assertSame('1', $propertyAccessor->getValue($obj, 'a/b'));
        $this->assertSame('2', $propertyAccessor->getValue($obj, 'a%2Fb'));
    }

    public function testThrowTypeErrorWithInterface()
    {
        $this->expectException('Symfony\Component\PropertyAccess\Exception\InvalidArgumentException');
        $this->expectExceptionMessage('Expected argument of type "Countable", "string" given');
        $object = new TypeHinted();

        $this->propertyAccessor->setValue($object, 'countable', 'This is a string, \Countable expected.');
    }

    public function testAnonymousClassRead()
    {
        $value = 'bar';

        $obj = $this->generateAnonymousClass($value);

        $propertyAccessor = new PropertyAccessor(false, false, new ArrayAdapter());

        $this->assertEquals($value, $propertyAccessor->getValue($obj, 'foo'));
    }

    public function testAnonymousClassReadThrowExceptionOnInvalidPropertyPath()
    {
        $this->expectException('Symfony\Component\PropertyAccess\Exception\NoSuchPropertyException');
        $obj = $this->generateAnonymousClass('bar');

        $this->propertyAccessor->getValue($obj, 'invalid_property');
    }

    public function testAnonymousClassReadReturnsNullOnInvalidPropertyWithDisabledException()
    {
        $obj = $this->generateAnonymousClass('bar');

        $this->propertyAccessor = PropertyAccess::createPropertyAccessorBuilder()->disableExceptionOnInvalidPropertyPath()->getPropertyAccessor();

        $this->assertNull($this->propertyAccessor->getValue($obj, 'invalid_property'));
    }

    public function testAnonymousClassWrite()
    {
        $value = 'bar';

        $obj = $this->generateAnonymousClass('');

        $propertyAccessor = new PropertyAccessor(false, false, new ArrayAdapter());
        $propertyAccessor->setValue($obj, 'foo', $value);

        $this->assertEquals($value, $propertyAccessor->getValue($obj, 'foo'));
    }

    private function generateAnonymousClass($value)
    {
        $obj = eval('return new class($value)
        {
            private $foo;

            public function __construct($foo)
            {
                $this->foo = $foo;
            }

            /**
             * @return mixed
             */
            public function getFoo()
            {
                return $this->foo;
            }

            /**
             * @param mixed $foo
             */
            public function setFoo($foo)
            {
                $this->foo = $foo;
            }
        };');

        return $obj;
    }

    public function testThrowTypeErrorInsideSetterCall()
    {
        $this->expectException('TypeError');
        $object = new TestClassTypeErrorInsideCall();

        $this->propertyAccessor->setValue($object, 'property', 'foo');
    }

    public function testDoNotDiscardReturnTypeError()
    {
        $this->expectException('TypeError');
        $object = new ReturnTyped();

        $this->propertyAccessor->setValue($object, 'foos', [new \DateTime()]);
    }

    public function testDoNotDiscardReturnTypeErrorWhenWriterMethodIsMisconfigured()
    {
        $this->expectException('TypeError');
        $object = new ReturnTyped();

        $this->propertyAccessor->setValue($object, 'name', 'foo');
    }

    public function testWriteToSingularPropertyWhilePluralOneExists()
    {
        $object = new TestSingularAndPluralProps();

        $this->propertyAccessor->isWritable($object, 'email'); //cache access info
        $this->propertyAccessor->setValue($object, 'email', 'test@email.com');

        self::assertEquals('test@email.com', $object->getEmail());
        self::assertEmpty($object->getEmails());
    }

    public function testWriteToPluralPropertyWhileSingularOneExists()
    {
        $object = new TestSingularAndPluralProps();

        $this->propertyAccessor->isWritable($object, 'emails'); //cache access info
        $this->propertyAccessor->setValue($object, 'emails', ['test@email.com']);

        $this->assertEquals(['test@email.com'], $object->getEmails());
        $this->assertNull($object->getEmail());
    }

    public function testAdderAndRemoverArePreferredOverSetter()
    {
        $object = new TestPluralAdderRemoverAndSetter();

        $this->propertyAccessor->isWritable($object, 'emails'); //cache access info
        $this->propertyAccessor->setValue($object, 'emails', ['test@email.com']);

        $this->assertEquals(['test@email.com'], $object->getEmails());
    }

    public function testAdderAndRemoverArePreferredOverSetterForSameSingularAndPlural()
    {
        $object = new TestPluralAdderRemoverAndSetterSameSingularAndPlural();

        $this->propertyAccessor->isWritable($object, 'aircraft'); //cache access info
        $this->propertyAccessor->setValue($object, 'aircraft', ['aeroplane']);

        $this->assertEquals(['aeroplane'], $object->getAircraft());
    }

    public function testAdderWithoutRemover()
    {
        $this->expectException('Symfony\Component\PropertyAccess\Exception\NoSuchPropertyException');
        $this->expectExceptionMessageRegExp('/.*The add method "addFoo" in class "Symfony\\\Component\\\PropertyAccess\\\Tests\\\Fixtures\\\TestAdderRemoverInvalidMethods" was found, but the corresponding remove method "removeFoo" was not found\./');
        $object = new TestAdderRemoverInvalidMethods();
        $this->propertyAccessor->setValue($object, 'foos', [1, 2]);
    }

    public function testRemoverWithoutAdder()
    {
        $this->expectException('Symfony\Component\PropertyAccess\Exception\NoSuchPropertyException');
        $this->expectExceptionMessageRegExp('/.*The remove method "removeBar" in class "Symfony\\\Component\\\PropertyAccess\\\Tests\\\Fixtures\\\TestAdderRemoverInvalidMethods" was found, but the corresponding add method "addBar" was not found\./');
        $object = new TestAdderRemoverInvalidMethods();
        $this->propertyAccessor->setValue($object, 'bars', [1, 2]);
    }

    public function testAdderAndRemoveNeedsTheExactParametersDefined()
    {
        $this->expectException('Symfony\Component\PropertyAccess\Exception\NoSuchPropertyException');
        $this->expectExceptionMessageRegExp('/.*The method "addFoo" in class "Symfony\\\Component\\\PropertyAccess\\\Tests\\\Fixtures\\\TestAdderRemoverInvalidArgumentLength" requires 0 arguments, but should accept only 1\./');
        $object = new TestAdderRemoverInvalidArgumentLength();
        $this->propertyAccessor->setValue($object, 'foo', [1, 2]);
    }

    public function testSetterNeedsTheExactParametersDefined()
    {
        $this->expectException('Symfony\Component\PropertyAccess\Exception\NoSuchPropertyException');
        $this->expectExceptionMessageRegExp('/.*The method "setBar" in class "Symfony\\\Component\\\PropertyAccess\\\Tests\\\Fixtures\\\TestAdderRemoverInvalidArgumentLength" requires 2 arguments, but should accept only 1\./');
        $object = new TestAdderRemoverInvalidArgumentLength();
        $this->propertyAccessor->setValue($object, 'bar', [1, 2]);
    }

    public function testSetterNeedsPublicAccess()
    {
        $this->expectException('Symfony\Component\PropertyAccess\Exception\NoSuchPropertyException');
        $this->expectExceptionMessageRegExp('/.*The method "setFoo" in class "Symfony\\\Component\\\PropertyAccess\\\Tests\\\Fixtures\\\TestClassSetValue" was found but does not have public access./');
        $object = new TestClassSetValue(0);
        $this->propertyAccessor->setValue($object, 'foo', 1);
    }
}<|MERGE_RESOLUTION|>--- conflicted
+++ resolved
@@ -139,26 +139,16 @@
      */
     public function testGetValueThrowsExceptionIfUninitializedProperty()
     {
-<<<<<<< HEAD
         $this->expectException(UninitializedPropertyException::class);
-        $this->expectExceptionMessage('The property "Symfony\Component\PropertyAccess\Tests\Fixtures\UninitializedProperty::$uninitialized" is not readable because it is typed "string". You should either initialize it or make it nullable using "?string" instead.');
-=======
-        $this->expectException('Symfony\Component\PropertyAccess\Exception\AccessException');
         $this->expectExceptionMessage('The property "Symfony\Component\PropertyAccess\Tests\Fixtures\UninitializedProperty::$uninitialized" is not readable because it is typed "string". You should initialize it or declare a default value instead.');
->>>>>>> cc24b55e
 
         $this->propertyAccessor->getValue(new UninitializedProperty(), 'uninitialized');
     }
 
     public function testGetValueThrowsExceptionIfUninitializedPropertyWithGetter()
     {
-<<<<<<< HEAD
         $this->expectException(UninitializedPropertyException::class);
-        $this->expectExceptionMessage('The method "Symfony\Component\PropertyAccess\Tests\Fixtures\UninitializedPrivateProperty::getUninitialized()" returned "null", but expected type "array". Have you forgotten to initialize a property or to make the return type nullable using "?array" instead?');
-=======
-        $this->expectException('Symfony\Component\PropertyAccess\Exception\AccessException');
         $this->expectExceptionMessage('The method "Symfony\Component\PropertyAccess\Tests\Fixtures\UninitializedPrivateProperty::getUninitialized()" returned "null", but expected type "array". Did you forget to initialize a property or to make the return type nullable using "?array"?');
->>>>>>> cc24b55e
 
         $this->propertyAccessor->getValue(new UninitializedPrivateProperty(), 'uninitialized');
     }
