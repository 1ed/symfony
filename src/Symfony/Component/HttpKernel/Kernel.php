--- conflicted
+++ resolved
@@ -57,11 +57,7 @@
     protected $name;
     protected $startTime;
     protected $classes;
-<<<<<<< HEAD
-=======
     protected $loadClassCache;
-    protected $errorReportingLevel;
->>>>>>> 2aefe211
 
     const VERSION         = '2.3.0-DEV';
     const VERSION_ID      = '20300';
@@ -123,8 +119,8 @@
             return;
         }
 
-        if (!empty($this->loadClassCache)) {
-            call_user_func_array(array($this, 'doLoadClassCache'), $this->loadClassCache);
+        if ($this->loadClassCache) {
+            call_user_func_array(array($this, 'doLoadClassCache', $this->loadClassCache);
         }
 
         // init bundles
