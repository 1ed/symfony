<?php

/*
 * This file is part of the Symfony package.
 *
 * (c) Fabien Potencier <fabien@symfony.com>
 *
 * For the full copyright and license information, please view the LICENSE
 * file that was distributed with this source code.
 */

namespace Symfony\Component\HttpKernel\DataCollector;

use Symfony\Component\Debug\Exception\SilencedErrorContext;
use Symfony\Component\HttpFoundation\Request;
use Symfony\Component\HttpFoundation\Response;
use Symfony\Component\HttpKernel\Log\DebugLoggerInterface;

/**
 * LogDataCollector.
 *
 * @author Fabien Potencier <fabien@symfony.com>
 */
class LoggerDataCollector extends DataCollector implements LateDataCollectorInterface
{
    private $logger;
    private $containerPathPrefix;

    public function __construct($logger = null, $containerPathPrefix = null)
    {
        if (null !== $logger && $logger instanceof DebugLoggerInterface) {
            if (!method_exists($logger, 'clear')) {
                @trigger_error(sprintf('Implementing "%s" without the "clear()" method is deprecated since Symfony 3.4 and will be unsupported in 4.0 for class "%s".', DebugLoggerInterface::class, \get_class($logger)), E_USER_DEPRECATED);
            }

            $this->logger = $logger;
        }

        $this->containerPathPrefix = $containerPathPrefix;
    }

    /**
     * {@inheritdoc}
     */
    public function collect(Request $request, Response $response, \Exception $exception = null)
    {
        // everything is done as late as possible
    }

    /**
     * {@inheritdoc}
     */
    public function reset()
    {
        if ($this->logger && method_exists($this->logger, 'clear')) {
            $this->logger->clear();
        }
        $this->data = array();
    }

    /**
     * {@inheritdoc}
     */
    public function lateCollect()
    {
        if (null !== $this->logger) {
            $containerDeprecationLogs = $this->getContainerDeprecationLogs();
            $this->data = $this->computeErrorsCount($containerDeprecationLogs);
            $this->data['compiler_logs'] = $this->getContainerCompilerLogs();
            $this->data['logs'] = $this->sanitizeLogs(array_merge($this->logger->getLogs(), $containerDeprecationLogs));
            $this->data = $this->cloneVar($this->data);
        }
    }

    /**
     * Gets the logs.
     *
     * @return array An array of logs
     */
    public function getLogs()
    {
        return isset($this->data['logs']) ? $this->data['logs'] : array();
    }

    public function getPriorities()
    {
        return isset($this->data['priorities']) ? $this->data['priorities'] : array();
    }

    public function countErrors()
    {
        return isset($this->data['error_count']) ? $this->data['error_count'] : 0;
    }

    public function countDeprecations()
    {
        return isset($this->data['deprecation_count']) ? $this->data['deprecation_count'] : 0;
    }

    public function countWarnings()
    {
        return isset($this->data['warning_count']) ? $this->data['warning_count'] : 0;
    }

    public function countScreams()
    {
        return isset($this->data['scream_count']) ? $this->data['scream_count'] : 0;
    }

    public function getCompilerLogs()
    {
        return isset($this->data['compiler_logs']) ? $this->data['compiler_logs'] : array();
    }

    /**
     * {@inheritdoc}
     */
    public function getName()
    {
        return 'logger';
    }

    private function getContainerDeprecationLogs()
    {
        if (null === $this->containerPathPrefix || !file_exists($file = $this->containerPathPrefix.'Deprecations.log')) {
            return array();
        }

        $bootTime = filemtime($file);
        $logs = array();
        foreach (unserialize(file_get_contents($file)) as $log) {
            $log['context'] = array('exception' => new SilencedErrorContext($log['type'], $log['file'], $log['line'], $log['trace'], $log['count']));
            $log['timestamp'] = $bootTime;
            $log['priority'] = 100;
            $log['priorityName'] = 'DEBUG';
            $log['channel'] = '-';
            $log['scream'] = false;
            unset($log['type'], $log['file'], $log['line'], $log['trace'], $log['trace'], $log['count']);
            $logs[] = $log;
        }

        return $logs;
    }

    private function getContainerCompilerLogs()
    {
        if (null === $this->containerPathPrefix || !file_exists($file = $this->containerPathPrefix.'Compiler.log')) {
            return array();
        }

        $logs = array();
        foreach (file($file, FILE_IGNORE_NEW_LINES) as $log) {
            $log = explode(': ', $log, 2);
            if (!isset($log[1]) || !preg_match('/^[a-zA-Z_\x7f-\xff][a-zA-Z0-9_\x7f-\xff]*+(?:\\\\[a-zA-Z_\x7f-\xff][a-zA-Z0-9_\x7f-\xff]*+)++$/', $log[0])) {
                $log = array('Unknown Compiler Pass', implode(': ', $log));
            }

            $logs[$log[0]][] = array('message' => $log[1]);
        }

        return $logs;
    }

    private function sanitizeLogs($logs)
    {
        $sanitizedLogs = array();
        $silencedLogs = array();

        foreach ($logs as $log) {
            if (!$this->isSilencedOrDeprecationErrorLog($log)) {
                $sanitizedLogs[] = $log;

                continue;
            }

            $message = $log['message'];
            $exception = $log['context']['exception'];

            if ($exception instanceof SilencedErrorContext) {
                if (isset($silencedLogs[$h = spl_object_hash($exception)])) {
                    continue;
                }
                $silencedLogs[$h] = true;

                if (!isset($sanitizedLogs[$message])) {
                    $sanitizedLogs[$message] = $log + array(
                        'errorCount' => 0,
                        'scream' => true,
                    );
                }
                $sanitizedLogs[$message]['errorCount'] += $exception->count;

                continue;
            }

            $errorId = md5("{$exception->getSeverity()}/{$exception->getLine()}/{$exception->getFile()}\0{$message}", true);

            if (isset($sanitizedLogs[$errorId])) {
                ++$sanitizedLogs[$errorId]['errorCount'];
            } else {
                $log += array(
                    'errorCount' => 1,
                    'scream' => false,
                );

                $sanitizedLogs[$errorId] = $log;
            }
        }

        return array_values($sanitizedLogs);
    }

    private function isSilencedOrDeprecationErrorLog(array $log)
    {
<<<<<<< HEAD
        if (!isset($log['context']['exception'])) {
            return false;
        }

        $exception = $log['context']['exception'];

        if ($exception instanceof SilencedErrorContext) {
            return true;
        }

        if ($exception instanceof \ErrorException && in_array($exception->getSeverity(), array(E_DEPRECATED, E_USER_DEPRECATED), true)) {
            return true;
=======
        if (\is_array($context)) {
            foreach ($context as $key => $value) {
                $context[$key] = $this->sanitizeContext($value);
            }

            return $context;
        }

        if (\is_resource($context)) {
            return sprintf('Resource(%s)', get_resource_type($context));
        }

        if (\is_object($context)) {
            if ($context instanceof \Exception) {
                return sprintf('Exception(%s): %s', \get_class($context), $context->getMessage());
            }

            return sprintf('Object(%s)', \get_class($context));
>>>>>>> 82d13dae
        }

        return false;
    }

    private function computeErrorsCount(array $containerDeprecationLogs)
    {
        $silencedLogs = array();
        $count = array(
            'error_count' => $this->logger->countErrors(),
            'deprecation_count' => 0,
            'warning_count' => 0,
            'scream_count' => 0,
            'priorities' => array(),
        );

        foreach ($this->logger->getLogs() as $log) {
            if (isset($count['priorities'][$log['priority']])) {
                ++$count['priorities'][$log['priority']]['count'];
            } else {
                $count['priorities'][$log['priority']] = array(
                    'count' => 1,
                    'name' => $log['priorityName'],
                );
            }
            if ('WARNING' === $log['priorityName']) {
                ++$count['warning_count'];
            }

            if ($this->isSilencedOrDeprecationErrorLog($log)) {
                $exception = $log['context']['exception'];
                if ($exception instanceof SilencedErrorContext) {
                    if (isset($silencedLogs[$h = spl_object_hash($exception)])) {
                        continue;
                    }
                    $silencedLogs[$h] = true;
                    $count['scream_count'] += $exception->count;
                } else {
                    ++$count['deprecation_count'];
                }
            }
        }

        foreach ($containerDeprecationLogs as $deprecationLog) {
            $count['deprecation_count'] += $deprecationLog['context']['exception']->count;
        }

        ksort($count['priorities']);

        return $count;
    }
}<|MERGE_RESOLUTION|>--- conflicted
+++ resolved
@@ -212,7 +212,6 @@
 
     private function isSilencedOrDeprecationErrorLog(array $log)
     {
-<<<<<<< HEAD
         if (!isset($log['context']['exception'])) {
             return false;
         }
@@ -223,28 +222,8 @@
             return true;
         }
 
-        if ($exception instanceof \ErrorException && in_array($exception->getSeverity(), array(E_DEPRECATED, E_USER_DEPRECATED), true)) {
+        if ($exception instanceof \ErrorException && \in_array($exception->getSeverity(), array(E_DEPRECATED, E_USER_DEPRECATED), true)) {
             return true;
-=======
-        if (\is_array($context)) {
-            foreach ($context as $key => $value) {
-                $context[$key] = $this->sanitizeContext($value);
-            }
-
-            return $context;
-        }
-
-        if (\is_resource($context)) {
-            return sprintf('Resource(%s)', get_resource_type($context));
-        }
-
-        if (\is_object($context)) {
-            if ($context instanceof \Exception) {
-                return sprintf('Exception(%s): %s', \get_class($context), $context->getMessage());
-            }
-
-            return sprintf('Object(%s)', \get_class($context));
->>>>>>> 82d13dae
         }
 
         return false;
