<?php

/*
 * This file is part of the Symfony package.
 *
 * (c) Fabien Potencier <fabien@symfony.com>
 *
 * For the full copyright and license information, please view the LICENSE
 * file that was distributed with this source code.
 */

namespace Symfony\Component\HttpKernel\Tests\Controller;

use Psr\Container\ContainerInterface;
use Psr\Log\LoggerInterface;
<<<<<<< HEAD
=======
use Symfony\Bridge\PhpUnit\ForwardCompatTestTrait;
use Symfony\Component\Debug\ErrorHandler;
>>>>>>> 725187ff
use Symfony\Component\DependencyInjection\Container;
use Symfony\Component\HttpFoundation\Request;
use Symfony\Component\HttpKernel\Controller\ContainerControllerResolver;

class ContainerControllerResolverTest extends ControllerResolverTest
{
<<<<<<< HEAD
    public function testGetControllerServiceWithSingleColon()
=======
    use ForwardCompatTestTrait;

    public function testGetControllerService()
>>>>>>> 725187ff
    {
        $service = new ControllerTestService('foo');

        $container = $this->createMockContainer();
        $container->expects($this->once())
            ->method('has')
            ->with('foo')
            ->willReturn(true);
        $container->expects($this->once())
            ->method('get')
            ->with('foo')
            ->willReturn($service)
        ;

        $resolver = $this->createControllerResolver(null, $container);
        $request = Request::create('/');
        $request->attributes->set('_controller', 'foo:action');

        $controller = $resolver->getController($request);

        $this->assertSame($service, $controller[0]);
        $this->assertSame('action', $controller[1]);
    }

    public function testGetControllerService()
    {
        $service = new ControllerTestService('foo');

        $container = $this->createMockContainer();
        $container->expects($this->once())
            ->method('has')
            ->with('foo')
            ->willReturn(true);
        $container->expects($this->once())
            ->method('get')
            ->with('foo')
            ->willReturn($service)
        ;

        $resolver = $this->createControllerResolver(null, $container);
        $request = Request::create('/');
        $request->attributes->set('_controller', 'foo::action');

        $controller = $resolver->getController($request);

        $this->assertSame($service, $controller[0]);
        $this->assertSame('action', $controller[1]);
    }

    public function testGetControllerInvokableService()
    {
        $service = new InvokableControllerService('bar');

        $container = $this->createMockContainer();
        $container->expects($this->once())
            ->method('has')
            ->with('foo')
            ->willReturn(true)
        ;
        $container->expects($this->once())
            ->method('get')
            ->with('foo')
            ->willReturn($service)
        ;

        $resolver = $this->createControllerResolver(null, $container);
        $request = Request::create('/');
        $request->attributes->set('_controller', 'foo');

        $controller = $resolver->getController($request);

        $this->assertSame($service, $controller);
    }

    public function testGetControllerInvokableServiceWithClassNameAsName()
    {
        $service = new InvokableControllerService('bar');

        $container = $this->createMockContainer();
        $container->expects($this->once())
            ->method('has')
            ->with(InvokableControllerService::class)
            ->willReturn(true)
        ;
        $container->expects($this->once())
            ->method('get')
            ->with(InvokableControllerService::class)
            ->willReturn($service)
        ;

        $resolver = $this->createControllerResolver(null, $container);
        $request = Request::create('/');
        $request->attributes->set('_controller', InvokableControllerService::class);

        $controller = $resolver->getController($request);

        $this->assertSame($service, $controller);
    }

    /**
     * Tests where the fallback instantiation fails due to required constructor arguments.
     *
     * @expectedException \InvalidArgumentException
     * @expectedExceptionMessage Controller "Symfony\Component\HttpKernel\Tests\Controller\ControllerTestService" cannot be fetched from the container because it is private. Did you forget to tag the service with "controller.service_arguments"?
     */
    public function testExceptionWhenUsingRemovedControllerServiceWithClassNameAsName()
    {
        $container = $this->getMockBuilder(Container::class)->getMock();
        $container->expects($this->once())
            ->method('has')
            ->with(ControllerTestService::class)
            ->willReturn(false)
        ;

        $container->expects($this->atLeastOnce())
            ->method('getRemovedIds')
            ->with()
            ->willReturn([ControllerTestService::class => true])
        ;

        $resolver = $this->createControllerResolver(null, $container);
        $request = Request::create('/');
        $request->attributes->set('_controller', [ControllerTestService::class, 'action']);

        $resolver->getController($request);
    }

    /**
     * Tests where the fallback instantiation fails due to non-existing class.
     *
     * @expectedException \InvalidArgumentException
     * @expectedExceptionMessage Controller "app.my_controller" cannot be fetched from the container because it is private. Did you forget to tag the service with "controller.service_arguments"?
     */
    public function testExceptionWhenUsingRemovedControllerService()
    {
        $container = $this->getMockBuilder(Container::class)->getMock();
        $container->expects($this->once())
            ->method('has')
            ->with('app.my_controller')
            ->willReturn(false)
        ;

        $container->expects($this->atLeastOnce())
            ->method('getRemovedIds')
            ->with()
            ->willReturn(['app.my_controller' => true])
        ;

        $resolver = $this->createControllerResolver(null, $container);

        $request = Request::create('/');
        $request->attributes->set('_controller', 'app.my_controller');
        $resolver->getController($request);
    }

<<<<<<< HEAD
=======
    /**
     * @expectedException \LogicException
     * @expectedExceptionMessage Controller "app.my_controller" cannot be called without a method name. Did you forget an "__invoke" method?
     */
    public function testExceptionWhenUsingControllerWithoutAnInvokeMethod()
    {
        $container = $this->getMockBuilder(Container::class)->getMock();
        $container->expects($this->once())
            ->method('has')
            ->with('app.my_controller')
            ->willReturn(true)
        ;
        $container->expects($this->once())
            ->method('get')
            ->with('app.my_controller')
            ->willReturn(new ImpossibleConstructController('toto', 'controller'))
        ;

        $resolver = $this->createControllerResolver(null, $container);

        $request = Request::create('/');
        $request->attributes->set('_controller', 'app.my_controller');
        $resolver->getController($request);
    }

    /**
     * @dataProvider getUndefinedControllers
     */
    public function testGetControllerOnNonUndefinedFunction($controller, $exceptionName = null, $exceptionMessage = null)
    {
        // All this logic needs to be duplicated, since calling parent::testGetControllerOnNonUndefinedFunction will override the expected excetion and not use the regex
        $resolver = $this->createControllerResolver();
        $this->expectException($exceptionName);
        $this->expectExceptionMessageRegExp($exceptionMessage);

        $request = Request::create('/');
        $request->attributes->set('_controller', $controller);
        $resolver->getController($request);
    }

>>>>>>> 725187ff
    public function getUndefinedControllers()
    {
        $tests = parent::getUndefinedControllers();
        $tests[0] = ['foo', \InvalidArgumentException::class, 'Controller "foo" does neither exist as service nor as class'];
        $tests[1] = ['oof::bar', \InvalidArgumentException::class, 'Controller "oof" does neither exist as service nor as class'];
        $tests[2] = [['oof', 'bar'], \InvalidArgumentException::class, 'Controller "oof" does neither exist as service nor as class'];
        $tests[] = [
            [ControllerTestService::class, 'action'],
            \InvalidArgumentException::class,
            'Controller "Symfony\Component\HttpKernel\Tests\Controller\ControllerTestService" has required constructor arguments and does not exist in the container. Did you forget to define such a service?',
        ];
        $tests[] = [
            ControllerTestService::class.'::action',
            \InvalidArgumentException::class, 'Controller "Symfony\Component\HttpKernel\Tests\Controller\ControllerTestService" has required constructor arguments and does not exist in the container. Did you forget to define such a service?',
        ];
        $tests[] = [
            InvokableControllerService::class,
            \InvalidArgumentException::class,
            'Controller "Symfony\Component\HttpKernel\Tests\Controller\InvokableControllerService" has required constructor arguments and does not exist in the container. Did you forget to define such a service?',
        ];

        return $tests;
    }

    protected function createControllerResolver(LoggerInterface $logger = null, ContainerInterface $container = null)
    {
        if (!$container) {
            $container = $this->createMockContainer();
        }

        return new ContainerControllerResolver($container, $logger);
    }

    protected function createMockContainer()
    {
        return $this->getMockBuilder(ContainerInterface::class)->getMock();
    }
}

class InvokableControllerService
{
    public function __construct($bar) // mandatory argument to prevent automatic instantiation
    {
    }

    public function __invoke()
    {
    }
}

class ControllerTestService
{
    public function __construct($foo)
    {
    }

    public function action()
    {
    }
}<|MERGE_RESOLUTION|>--- conflicted
+++ resolved
@@ -13,24 +13,16 @@
 
 use Psr\Container\ContainerInterface;
 use Psr\Log\LoggerInterface;
-<<<<<<< HEAD
-=======
 use Symfony\Bridge\PhpUnit\ForwardCompatTestTrait;
-use Symfony\Component\Debug\ErrorHandler;
->>>>>>> 725187ff
 use Symfony\Component\DependencyInjection\Container;
 use Symfony\Component\HttpFoundation\Request;
 use Symfony\Component\HttpKernel\Controller\ContainerControllerResolver;
 
 class ContainerControllerResolverTest extends ControllerResolverTest
 {
-<<<<<<< HEAD
+    use ForwardCompatTestTrait;
+
     public function testGetControllerServiceWithSingleColon()
-=======
-    use ForwardCompatTestTrait;
-
-    public function testGetControllerService()
->>>>>>> 725187ff
     {
         $service = new ControllerTestService('foo');
 
@@ -186,49 +178,6 @@
         $resolver->getController($request);
     }
 
-<<<<<<< HEAD
-=======
-    /**
-     * @expectedException \LogicException
-     * @expectedExceptionMessage Controller "app.my_controller" cannot be called without a method name. Did you forget an "__invoke" method?
-     */
-    public function testExceptionWhenUsingControllerWithoutAnInvokeMethod()
-    {
-        $container = $this->getMockBuilder(Container::class)->getMock();
-        $container->expects($this->once())
-            ->method('has')
-            ->with('app.my_controller')
-            ->willReturn(true)
-        ;
-        $container->expects($this->once())
-            ->method('get')
-            ->with('app.my_controller')
-            ->willReturn(new ImpossibleConstructController('toto', 'controller'))
-        ;
-
-        $resolver = $this->createControllerResolver(null, $container);
-
-        $request = Request::create('/');
-        $request->attributes->set('_controller', 'app.my_controller');
-        $resolver->getController($request);
-    }
-
-    /**
-     * @dataProvider getUndefinedControllers
-     */
-    public function testGetControllerOnNonUndefinedFunction($controller, $exceptionName = null, $exceptionMessage = null)
-    {
-        // All this logic needs to be duplicated, since calling parent::testGetControllerOnNonUndefinedFunction will override the expected excetion and not use the regex
-        $resolver = $this->createControllerResolver();
-        $this->expectException($exceptionName);
-        $this->expectExceptionMessageRegExp($exceptionMessage);
-
-        $request = Request::create('/');
-        $request->attributes->set('_controller', $controller);
-        $resolver->getController($request);
-    }
-
->>>>>>> 725187ff
     public function getUndefinedControllers()
     {
         $tests = parent::getUndefinedControllers();
