<?php

/*
 * This file is part of the Symfony package.
 *
 * (c) Fabien Potencier <fabien@symfony.com>
 *
 * For the full copyright and license information, please view the LICENSE
 * file that was distributed with this source code.
 */

namespace Symfony\Component\HttpKernel\Tests\Fragment;

use PHPUnit\Framework\TestCase;
use Symfony\Component\HttpFoundation\RequestStack;
use Symfony\Component\HttpKernel\Controller\ArgumentResolver;
use Symfony\Component\HttpKernel\Controller\ControllerResolverInterface;
use Symfony\Component\HttpKernel\Controller\ControllerReference;
use Symfony\Component\HttpKernel\HttpKernel;
use Symfony\Component\HttpKernel\Fragment\InlineFragmentRenderer;
use Symfony\Component\HttpKernel\KernelEvents;
use Symfony\Component\HttpFoundation\Request;
use Symfony\Component\HttpFoundation\Response;
use Symfony\Component\EventDispatcher\EventDispatcher;

class InlineFragmentRendererTest extends TestCase
{
    public function testRender()
    {
        $strategy = new InlineFragmentRenderer($this->getKernel($this->returnValue(new Response('foo'))));

        $this->assertEquals('foo', $strategy->render('/', Request::create('/'))->getContent());
    }

    public function testRenderWithControllerReference()
    {
        $strategy = new InlineFragmentRenderer($this->getKernel($this->returnValue(new Response('foo'))));

        $this->assertEquals('foo', $strategy->render(new ControllerReference('main_controller', array(), array()), Request::create('/'))->getContent());
    }

    public function testRenderWithObjectsAsAttributes()
    {
        $object = new \stdClass();

        $subRequest = Request::create('/_fragment?_path=_format%3Dhtml%26_locale%3Den%26_controller%3Dmain_controller');
        $subRequest->attributes->replace(array('object' => $object, '_format' => 'html', '_controller' => 'main_controller', '_locale' => 'en'));
        $subRequest->headers->set('x-forwarded-for', array('127.0.0.1'));
        $subRequest->server->set('HTTP_X_FORWARDED_FOR', '127.0.0.1');
        $subRequest->server->set('REMOTE_ADDR', '1.1.1.1');

        $strategy = new InlineFragmentRenderer($this->getKernelExpectingRequest($subRequest));

        $this->assertSame('foo', $strategy->render(new ControllerReference('main_controller', array('object' => $object), array()), Request::create('/'))->getContent());
    }

    /**
     * @group legacy
     */
    public function testRenderWithObjectsAsAttributesPassedAsObjectsInTheControllerLegacy()
    {
        $resolver = $this->getMockBuilder('Symfony\\Component\\HttpKernel\\Controller\\ControllerResolver')->setMethods(array('getController'))->getMock();
        $resolver
            ->expects($this->once())
            ->method('getController')
            ->will($this->returnValue(function (\stdClass $object, Bar $object1) {
                return new Response($object1->getBar());
            }))
        ;

        $kernel = new HttpKernel(new EventDispatcher(), $resolver, new RequestStack());
        $renderer = new InlineFragmentRenderer($kernel);

        $response = $renderer->render(new ControllerReference('main_controller', array('object' => new \stdClass(), 'object1' => new Bar()), array()), Request::create('/'));
        $this->assertEquals('bar', $response->getContent());
    }

    /**
     * @group legacy
     */
    public function testRenderWithObjectsAsAttributesPassedAsObjectsInTheController()
    {
        $resolver = $this->getMockBuilder(ControllerResolverInterface::class)->getMock();
        $resolver
            ->expects($this->once())
            ->method('getController')
            ->will($this->returnValue(function (\stdClass $object, Bar $object1) {
                return new Response($object1->getBar());
            }))
        ;

        $kernel = new HttpKernel(new EventDispatcher(), $resolver, new RequestStack(), new ArgumentResolver());
        $renderer = new InlineFragmentRenderer($kernel);

        $response = $renderer->render(new ControllerReference('main_controller', array('object' => new \stdClass(), 'object1' => new Bar()), array()), Request::create('/'));
        $this->assertEquals('bar', $response->getContent());
    }

    public function testRenderWithTrustedHeaderDisabled()
    {
        Request::setTrustedProxies(array(), 0);

        $strategy = new InlineFragmentRenderer($this->getKernelExpectingRequest(Request::create('/', 'GET', array(), array(), array(), array('REMOTE_ADDR' => '1.1.1.1'))));
        $this->assertSame('foo', $strategy->render('/', Request::create('/'))->getContent());

        Request::setTrustedProxies(array(), -1);
    }

    /**
     * @expectedException \RuntimeException
     */
    public function testRenderExceptionNoIgnoreErrors()
    {
        $dispatcher = $this->getMockBuilder('Symfony\Component\EventDispatcher\EventDispatcherInterface')->getMock();
        $dispatcher->expects($this->never())->method('dispatch');

        $strategy = new InlineFragmentRenderer($this->getKernel($this->throwException(new \RuntimeException('foo'))), $dispatcher);

        $this->assertEquals('foo', $strategy->render('/', Request::create('/'))->getContent());
    }

    public function testRenderExceptionIgnoreErrors()
    {
        $dispatcher = $this->getMockBuilder('Symfony\Component\EventDispatcher\EventDispatcherInterface')->getMock();
        $dispatcher->expects($this->once())->method('dispatch')->with(KernelEvents::EXCEPTION);

        $strategy = new InlineFragmentRenderer($this->getKernel($this->throwException(new \RuntimeException('foo'))), $dispatcher);

        $this->assertEmpty($strategy->render('/', Request::create('/'), array('ignore_errors' => true))->getContent());
    }

    public function testRenderExceptionIgnoreErrorsWithAlt()
    {
        $strategy = new InlineFragmentRenderer($this->getKernel($this->onConsecutiveCalls(
            $this->throwException(new \RuntimeException('foo')),
            $this->returnValue(new Response('bar'))
        )));

        $this->assertEquals('bar', $strategy->render('/', Request::create('/'), array('ignore_errors' => true, 'alt' => '/foo'))->getContent());
    }

    private function getKernel($returnValue)
    {
        $kernel = $this->getMockBuilder('Symfony\Component\HttpKernel\HttpKernelInterface')->getMock();
        $kernel
            ->expects($this->any())
            ->method('handle')
            ->will($returnValue)
        ;

        return $kernel;
    }

    public function testExceptionInSubRequestsDoesNotMangleOutputBuffers()
    {
        $controllerResolver = $this->getMockBuilder('Symfony\\Component\\HttpKernel\\Controller\\ControllerResolverInterface')->getMock();
        $controllerResolver
            ->expects($this->once())
            ->method('getController')
            ->will($this->returnValue(function () {
                ob_start();
                echo 'bar';
                throw new \RuntimeException();
            }))
        ;

        $argumentResolver = $this->getMockBuilder('Symfony\\Component\\HttpKernel\\Controller\\ArgumentResolverInterface')->getMock();
        $argumentResolver
            ->expects($this->once())
            ->method('getArguments')
            ->will($this->returnValue(array()))
        ;

        $kernel = new HttpKernel(new EventDispatcher(), $controllerResolver, new RequestStack(), $argumentResolver);
        $renderer = new InlineFragmentRenderer($kernel);

        // simulate a main request with output buffering
        ob_start();
        echo 'Foo';

        // simulate a sub-request with output buffering and an exception
        $renderer->render('/', Request::create('/'), array('ignore_errors' => true));

        $this->assertEquals('Foo', ob_get_clean());
    }

    public function testESIHeaderIsKeptInSubrequest()
    {
        $expectedSubRequest = Request::create('/');
        $expectedSubRequest->headers->set('Surrogate-Capability', 'abc="ESI/1.0"');
        $expectedSubRequest->server->set('REMOTE_ADDR', '1.1.1.1');

        if (Request::HEADER_X_FORWARDED_FOR & Request::getTrustedHeaderSet()) {
            $expectedSubRequest->headers->set('x-forwarded-for', array('127.0.0.1'));
            $expectedSubRequest->server->set('HTTP_X_FORWARDED_FOR', '127.0.0.1');
        }

        $strategy = new InlineFragmentRenderer($this->getKernelExpectingRequest($expectedSubRequest));

        $request = Request::create('/');
        $request->headers->set('Surrogate-Capability', 'abc="ESI/1.0"');
        $strategy->render('/', $request);
    }

    public function testESIHeaderIsKeptInSubrequestWithTrustedHeaderDisabled()
    {
        Request::setTrustedProxies(array(), 0);

        $this->testESIHeaderIsKeptInSubrequest();

        Request::setTrustedProxies(array(), -1);
    }

    public function testHeadersPossiblyResultingIn304AreNotAssignedToSubrequest()
    {
<<<<<<< HEAD
        $expectedSubRequest = Request::create('/');
        if (Request::HEADER_X_FORWARDED_FOR & Request::getTrustedHeaderSet()) {
=======
        $expectedSubRequest = Request::create('/', 'GET', array(), array(), array(), array('REMOTE_ADDR' => '1.1.1.1'));
        if (Request::getTrustedHeaderName(Request::HEADER_CLIENT_IP)) {
>>>>>>> fa7bec48
            $expectedSubRequest->headers->set('x-forwarded-for', array('127.0.0.1'));
            $expectedSubRequest->server->set('HTTP_X_FORWARDED_FOR', '127.0.0.1');
        }

        $strategy = new InlineFragmentRenderer($this->getKernelExpectingRequest($expectedSubRequest));
        $request = Request::create('/', 'GET', array(), array(), array(), array('HTTP_IF_MODIFIED_SINCE' => 'Fri, 01 Jan 2016 00:00:00 GMT', 'HTTP_IF_NONE_MATCH' => '*'));
        $strategy->render('/', $request);
    }

    /**
     * Creates a Kernel expecting a request equals to $request
     * Allows delta in comparison in case REQUEST_TIME changed by 1 second.
     */
    private function getKernelExpectingRequest(Request $request, $strict = false)
    {
        $kernel = $this->getMockBuilder('Symfony\Component\HttpKernel\HttpKernelInterface')->getMock();
        $kernel
            ->expects($this->once())
            ->method('handle')
            ->with($this->equalTo($request, 1))
            ->willReturn(new Response('foo'));

        return $kernel;
    }
}

class Bar
{
    public $bar = 'bar';

    public function getBar()
    {
        return $this->bar;
    }
}<|MERGE_RESOLUTION|>--- conflicted
+++ resolved
@@ -213,13 +213,8 @@
 
     public function testHeadersPossiblyResultingIn304AreNotAssignedToSubrequest()
     {
-<<<<<<< HEAD
-        $expectedSubRequest = Request::create('/');
+        $expectedSubRequest = Request::create('/', 'GET', array(), array(), array(), array('REMOTE_ADDR' => '1.1.1.1'));
         if (Request::HEADER_X_FORWARDED_FOR & Request::getTrustedHeaderSet()) {
-=======
-        $expectedSubRequest = Request::create('/', 'GET', array(), array(), array(), array('REMOTE_ADDR' => '1.1.1.1'));
-        if (Request::getTrustedHeaderName(Request::HEADER_CLIENT_IP)) {
->>>>>>> fa7bec48
             $expectedSubRequest->headers->set('x-forwarded-for', array('127.0.0.1'));
             $expectedSubRequest->server->set('HTTP_X_FORWARDED_FOR', '127.0.0.1');
         }
