<?php

/*
 * This file is part of the Symfony package.
 *
 * (c) Fabien Potencier <fabien@symfony.com>
 *
 * For the full copyright and license information, please view the LICENSE
 * file that was distributed with this source code.
 */

namespace Symfony\Component\HttpKernel\Tests\Fragment;

use PHPUnit\Framework\TestCase;
use Symfony\Component\EventDispatcher\EventDispatcher;
use Symfony\Component\HttpFoundation\Request;
use Symfony\Component\HttpFoundation\RequestStack;
use Symfony\Component\HttpFoundation\Response;
use Symfony\Component\HttpKernel\Controller\ControllerReference;
use Symfony\Component\HttpKernel\Fragment\InlineFragmentRenderer;
use Symfony\Component\HttpKernel\HttpKernel;
use Symfony\Component\HttpKernel\KernelEvents;

class InlineFragmentRendererTest extends TestCase
{
    public function testRender()
    {
        $strategy = new InlineFragmentRenderer($this->getKernel($this->returnValue(new Response('foo'))));

        $this->assertEquals('foo', $strategy->render('/', Request::create('/'))->getContent());
    }

    public function testRenderWithControllerReference()
    {
        $strategy = new InlineFragmentRenderer($this->getKernel($this->returnValue(new Response('foo'))));

        $this->assertEquals('foo', $strategy->render(new ControllerReference('main_controller', [], []), Request::create('/'))->getContent());
    }

    public function testRenderWithObjectsAsAttributes()
    {
        $object = new \stdClass();

        $subRequest = Request::create('/_fragment?_path=_format%3Dhtml%26_locale%3Den%26_controller%3Dmain_controller');
        $subRequest->attributes->replace(['object' => $object, '_format' => 'html', '_controller' => 'main_controller', '_locale' => 'en']);
        $subRequest->headers->set('x-forwarded-for', ['127.0.0.1']);
        $subRequest->headers->set('forwarded', ['for="127.0.0.1";host="localhost";proto=http']);
        $subRequest->server->set('HTTP_X_FORWARDED_FOR', '127.0.0.1');
        $subRequest->server->set('HTTP_FORWARDED', 'for="127.0.0.1";host="localhost";proto=http');

        $strategy = new InlineFragmentRenderer($this->getKernelExpectingRequest($subRequest));

        $this->assertSame('foo', $strategy->render(new ControllerReference('main_controller', ['object' => $object], []), Request::create('/'))->getContent());
    }

<<<<<<< HEAD
=======
    /**
     * @group legacy
     */
    public function testRenderWithObjectsAsAttributesPassedAsObjectsInTheControllerLegacy()
    {
        $resolver = $this->getMockBuilder('Symfony\\Component\\HttpKernel\\Controller\\ControllerResolver')->setMethods(['getController'])->getMock();
        $resolver
            ->expects($this->once())
            ->method('getController')
            ->willReturn(function (\stdClass $object, Bar $object1) {
                return new Response($object1->getBar());
            })
        ;

        $kernel = new HttpKernel(new EventDispatcher(), $resolver, new RequestStack());
        $renderer = new InlineFragmentRenderer($kernel);

        $response = $renderer->render(new ControllerReference('main_controller', ['object' => new \stdClass(), 'object1' => new Bar()], []), Request::create('/'));
        $this->assertEquals('bar', $response->getContent());
    }

    /**
     * @group legacy
     */
    public function testRenderWithObjectsAsAttributesPassedAsObjectsInTheController()
    {
        $resolver = $this->getMockBuilder(ControllerResolverInterface::class)->getMock();
        $resolver
            ->expects($this->once())
            ->method('getController')
            ->willReturn(function (\stdClass $object, Bar $object1) {
                return new Response($object1->getBar());
            })
        ;

        $kernel = new HttpKernel(new EventDispatcher(), $resolver, new RequestStack(), new ArgumentResolver());
        $renderer = new InlineFragmentRenderer($kernel);

        $response = $renderer->render(new ControllerReference('main_controller', ['object' => new \stdClass(), 'object1' => new Bar()], []), Request::create('/'));
        $this->assertEquals('bar', $response->getContent());
    }

>>>>>>> 3cd35227
    public function testRenderWithTrustedHeaderDisabled()
    {
        Request::setTrustedProxies([], 0);

        $expectedSubRequest = Request::create('/');
        $expectedSubRequest->headers->set('x-forwarded-for', ['127.0.0.1']);
        $expectedSubRequest->server->set('HTTP_X_FORWARDED_FOR', '127.0.0.1');

        $strategy = new InlineFragmentRenderer($this->getKernelExpectingRequest($expectedSubRequest));
        $this->assertSame('foo', $strategy->render('/', Request::create('/'))->getContent());

        Request::setTrustedProxies([], -1);
    }

    /**
     * @expectedException \RuntimeException
     */
    public function testRenderExceptionNoIgnoreErrors()
    {
        $dispatcher = $this->getMockBuilder('Symfony\Component\EventDispatcher\EventDispatcherInterface')->getMock();
        $dispatcher->expects($this->never())->method('dispatch');

        $strategy = new InlineFragmentRenderer($this->getKernel($this->throwException(new \RuntimeException('foo'))), $dispatcher);

        $this->assertEquals('foo', $strategy->render('/', Request::create('/'))->getContent());
    }

    public function testRenderExceptionIgnoreErrors()
    {
        $dispatcher = $this->getMockBuilder('Symfony\Component\EventDispatcher\EventDispatcherInterface')->getMock();
        $dispatcher->expects($this->once())->method('dispatch')->with(KernelEvents::EXCEPTION);

        $strategy = new InlineFragmentRenderer($this->getKernel($this->throwException(new \RuntimeException('foo'))), $dispatcher);

        $this->assertEmpty($strategy->render('/', Request::create('/'), ['ignore_errors' => true])->getContent());
    }

    public function testRenderExceptionIgnoreErrorsWithAlt()
    {
        $strategy = new InlineFragmentRenderer($this->getKernel($this->onConsecutiveCalls(
            $this->throwException(new \RuntimeException('foo')),
            $this->returnValue(new Response('bar'))
        )));

        $this->assertEquals('bar', $strategy->render('/', Request::create('/'), ['ignore_errors' => true, 'alt' => '/foo'])->getContent());
    }

    private function getKernel($returnValue)
    {
        $kernel = $this->getMockBuilder('Symfony\Component\HttpKernel\HttpKernelInterface')->getMock();
        $kernel
            ->expects($this->any())
            ->method('handle')
            ->will($returnValue)
        ;

        return $kernel;
    }

    public function testExceptionInSubRequestsDoesNotMangleOutputBuffers()
    {
        $controllerResolver = $this->getMockBuilder('Symfony\\Component\\HttpKernel\\Controller\\ControllerResolverInterface')->getMock();
        $controllerResolver
            ->expects($this->once())
            ->method('getController')
            ->willReturn(function () {
                ob_start();
                echo 'bar';
                throw new \RuntimeException();
            })
        ;

        $argumentResolver = $this->getMockBuilder('Symfony\\Component\\HttpKernel\\Controller\\ArgumentResolverInterface')->getMock();
        $argumentResolver
            ->expects($this->once())
            ->method('getArguments')
            ->willReturn([])
        ;

        $kernel = new HttpKernel(new EventDispatcher(), $controllerResolver, new RequestStack(), $argumentResolver);
        $renderer = new InlineFragmentRenderer($kernel);

        // simulate a main request with output buffering
        ob_start();
        echo 'Foo';

        // simulate a sub-request with output buffering and an exception
        $renderer->render('/', Request::create('/'), ['ignore_errors' => true]);

        $this->assertEquals('Foo', ob_get_clean());
    }

    public function testLocaleAndFormatAreIsKeptInSubrequest()
    {
        $expectedSubRequest = Request::create('/');
        $expectedSubRequest->attributes->set('_format', 'foo');
        $expectedSubRequest->setLocale('fr');
        if (Request::HEADER_X_FORWARDED_FOR & Request::getTrustedHeaderSet()) {
            $expectedSubRequest->headers->set('x-forwarded-for', ['127.0.0.1']);
            $expectedSubRequest->server->set('HTTP_X_FORWARDED_FOR', '127.0.0.1');
        }
        $expectedSubRequest->headers->set('forwarded', ['for="127.0.0.1";host="localhost";proto=http']);
        $expectedSubRequest->server->set('HTTP_FORWARDED', 'for="127.0.0.1";host="localhost";proto=http');

        $strategy = new InlineFragmentRenderer($this->getKernelExpectingRequest($expectedSubRequest));

        $request = Request::create('/');
        $request->attributes->set('_format', 'foo');
        $request->setLocale('fr');
        $strategy->render('/', $request);
    }

    public function testESIHeaderIsKeptInSubrequest()
    {
        $expectedSubRequest = Request::create('/');
        $expectedSubRequest->headers->set('Surrogate-Capability', 'abc="ESI/1.0"');

        if (Request::HEADER_X_FORWARDED_FOR & Request::getTrustedHeaderSet()) {
            $expectedSubRequest->headers->set('x-forwarded-for', ['127.0.0.1']);
            $expectedSubRequest->server->set('HTTP_X_FORWARDED_FOR', '127.0.0.1');
        }
        $expectedSubRequest->headers->set('forwarded', ['for="127.0.0.1";host="localhost";proto=http']);
        $expectedSubRequest->server->set('HTTP_FORWARDED', 'for="127.0.0.1";host="localhost";proto=http');

        $strategy = new InlineFragmentRenderer($this->getKernelExpectingRequest($expectedSubRequest));

        $request = Request::create('/');
        $request->headers->set('Surrogate-Capability', 'abc="ESI/1.0"');
        $strategy->render('/', $request);
    }

    public function testESIHeaderIsKeptInSubrequestWithTrustedHeaderDisabled()
    {
        Request::setTrustedProxies([], Request::HEADER_FORWARDED);

        $this->testESIHeaderIsKeptInSubrequest();

        Request::setTrustedProxies([], -1);
    }

    public function testHeadersPossiblyResultingIn304AreNotAssignedToSubrequest()
    {
        $expectedSubRequest = Request::create('/');
        $expectedSubRequest->headers->set('x-forwarded-for', ['127.0.0.1']);
        $expectedSubRequest->headers->set('forwarded', ['for="127.0.0.1";host="localhost";proto=http']);
        $expectedSubRequest->server->set('HTTP_X_FORWARDED_FOR', '127.0.0.1');
        $expectedSubRequest->server->set('HTTP_FORWARDED', 'for="127.0.0.1";host="localhost";proto=http');

        $strategy = new InlineFragmentRenderer($this->getKernelExpectingRequest($expectedSubRequest));
        $request = Request::create('/', 'GET', [], [], [], ['HTTP_IF_MODIFIED_SINCE' => 'Fri, 01 Jan 2016 00:00:00 GMT', 'HTTP_IF_NONE_MATCH' => '*']);
        $strategy->render('/', $request);
    }

    public function testFirstTrustedProxyIsSetAsRemote()
    {
        Request::setTrustedProxies(['1.1.1.1'], -1);

        $expectedSubRequest = Request::create('/');
        $expectedSubRequest->headers->set('Surrogate-Capability', 'abc="ESI/1.0"');
        $expectedSubRequest->server->set('REMOTE_ADDR', '127.0.0.1');
        $expectedSubRequest->headers->set('x-forwarded-for', ['127.0.0.1']);
        $expectedSubRequest->headers->set('forwarded', ['for="127.0.0.1";host="localhost";proto=http']);
        $expectedSubRequest->server->set('HTTP_X_FORWARDED_FOR', '127.0.0.1');
        $expectedSubRequest->server->set('HTTP_FORWARDED', 'for="127.0.0.1";host="localhost";proto=http');

        $strategy = new InlineFragmentRenderer($this->getKernelExpectingRequest($expectedSubRequest));

        $request = Request::create('/');
        $request->headers->set('Surrogate-Capability', 'abc="ESI/1.0"');
        $strategy->render('/', $request);

        Request::setTrustedProxies([], -1);
    }

    public function testIpAddressOfRangedTrustedProxyIsSetAsRemote()
    {
        $expectedSubRequest = Request::create('/');
        $expectedSubRequest->headers->set('Surrogate-Capability', 'abc="ESI/1.0"');
        $expectedSubRequest->server->set('REMOTE_ADDR', '127.0.0.1');
        $expectedSubRequest->headers->set('x-forwarded-for', ['127.0.0.1']);
        $expectedSubRequest->headers->set('forwarded', ['for="127.0.0.1";host="localhost";proto=http']);
        $expectedSubRequest->server->set('HTTP_X_FORWARDED_FOR', '127.0.0.1');
        $expectedSubRequest->server->set('HTTP_FORWARDED', 'for="127.0.0.1";host="localhost";proto=http');

        Request::setTrustedProxies(['1.1.1.1/24'], -1);

        $strategy = new InlineFragmentRenderer($this->getKernelExpectingRequest($expectedSubRequest));

        $request = Request::create('/');
        $request->headers->set('Surrogate-Capability', 'abc="ESI/1.0"');
        $strategy->render('/', $request);

        Request::setTrustedProxies([], -1);
    }

    /**
     * Creates a Kernel expecting a request equals to $request
     * Allows delta in comparison in case REQUEST_TIME changed by 1 second.
     */
    private function getKernelExpectingRequest(Request $request, $strict = false)
    {
        $kernel = $this->getMockBuilder('Symfony\Component\HttpKernel\HttpKernelInterface')->getMock();
        $kernel
            ->expects($this->once())
            ->method('handle')
            ->with($this->equalTo($request, 1))
            ->willReturn(new Response('foo'));

        return $kernel;
    }
}

class Bar
{
    public $bar = 'bar';

    public function getBar()
    {
        return $this->bar;
    }
}<|MERGE_RESOLUTION|>--- conflicted
+++ resolved
@@ -53,51 +53,6 @@
         $this->assertSame('foo', $strategy->render(new ControllerReference('main_controller', ['object' => $object], []), Request::create('/'))->getContent());
     }
 
-<<<<<<< HEAD
-=======
-    /**
-     * @group legacy
-     */
-    public function testRenderWithObjectsAsAttributesPassedAsObjectsInTheControllerLegacy()
-    {
-        $resolver = $this->getMockBuilder('Symfony\\Component\\HttpKernel\\Controller\\ControllerResolver')->setMethods(['getController'])->getMock();
-        $resolver
-            ->expects($this->once())
-            ->method('getController')
-            ->willReturn(function (\stdClass $object, Bar $object1) {
-                return new Response($object1->getBar());
-            })
-        ;
-
-        $kernel = new HttpKernel(new EventDispatcher(), $resolver, new RequestStack());
-        $renderer = new InlineFragmentRenderer($kernel);
-
-        $response = $renderer->render(new ControllerReference('main_controller', ['object' => new \stdClass(), 'object1' => new Bar()], []), Request::create('/'));
-        $this->assertEquals('bar', $response->getContent());
-    }
-
-    /**
-     * @group legacy
-     */
-    public function testRenderWithObjectsAsAttributesPassedAsObjectsInTheController()
-    {
-        $resolver = $this->getMockBuilder(ControllerResolverInterface::class)->getMock();
-        $resolver
-            ->expects($this->once())
-            ->method('getController')
-            ->willReturn(function (\stdClass $object, Bar $object1) {
-                return new Response($object1->getBar());
-            })
-        ;
-
-        $kernel = new HttpKernel(new EventDispatcher(), $resolver, new RequestStack(), new ArgumentResolver());
-        $renderer = new InlineFragmentRenderer($kernel);
-
-        $response = $renderer->render(new ControllerReference('main_controller', ['object' => new \stdClass(), 'object1' => new Bar()], []), Request::create('/'));
-        $this->assertEquals('bar', $response->getContent());
-    }
-
->>>>>>> 3cd35227
     public function testRenderWithTrustedHeaderDisabled()
     {
         Request::setTrustedProxies([], 0);
