<?php

/*
 * This file is part of the Symfony package.
 *
 * (c) Fabien Potencier <fabien@symfony.com>
 *
 * For the full copyright and license information, please view the LICENSE
 * file that was distributed with this source code.
 */

namespace Symfony\Component\HttpKernel\Tests\Fragment;

use PHPUnit\Framework\TestCase;
use Symfony\Component\HttpFoundation\RequestStack;
use Symfony\Component\HttpKernel\Controller\ArgumentResolver;
use Symfony\Component\HttpKernel\Controller\ControllerResolverInterface;
use Symfony\Component\HttpKernel\Controller\ControllerReference;
use Symfony\Component\HttpKernel\HttpKernel;
use Symfony\Component\HttpKernel\Fragment\InlineFragmentRenderer;
use Symfony\Component\HttpKernel\KernelEvents;
use Symfony\Component\HttpFoundation\Request;
use Symfony\Component\HttpFoundation\Response;
use Symfony\Component\EventDispatcher\EventDispatcher;

class InlineFragmentRendererTest extends TestCase
{
    public function testRender()
    {
        $strategy = new InlineFragmentRenderer($this->getKernel($this->returnValue(new Response('foo'))));

        $this->assertEquals('foo', $strategy->render('/', Request::create('/'))->getContent());
    }

    public function testRenderWithControllerReference()
    {
        $strategy = new InlineFragmentRenderer($this->getKernel($this->returnValue(new Response('foo'))));

        $this->assertEquals('foo', $strategy->render(new ControllerReference('main_controller', array(), array()), Request::create('/'))->getContent());
    }

    public function testRenderWithObjectsAsAttributes()
    {
        $object = new \stdClass();

        $subRequest = Request::create('/_fragment?_path=_format%3Dhtml%26_locale%3Den%26_controller%3Dmain_controller');
        $subRequest->attributes->replace(array('object' => $object, '_format' => 'html', '_controller' => 'main_controller', '_locale' => 'en'));
        $subRequest->headers->set('x-forwarded-for', array('127.0.0.1'));
        $subRequest->server->set('HTTP_X_FORWARDED_FOR', '127.0.0.1');

        $strategy = new InlineFragmentRenderer($this->getKernelExpectingRequest($subRequest));

        $this->assertSame('foo', $strategy->render(new ControllerReference('main_controller', array('object' => $object), array()), Request::create('/'))->getContent());
    }

    /**
     * @group legacy
     */
    public function testRenderWithObjectsAsAttributesPassedAsObjectsInTheControllerLegacy()
    {
        $resolver = $this->getMockBuilder('Symfony\\Component\\HttpKernel\\Controller\\ControllerResolver')->setMethods(array('getController'))->getMock();
        $resolver
            ->expects($this->once())
            ->method('getController')
            ->will($this->returnValue(function (\stdClass $object, Bar $object1) {
                return new Response($object1->getBar());
            }))
        ;

        $kernel = new HttpKernel(new EventDispatcher(), $resolver, new RequestStack());
        $renderer = new InlineFragmentRenderer($kernel);

        $response = $renderer->render(new ControllerReference('main_controller', array('object' => new \stdClass(), 'object1' => new Bar()), array()), Request::create('/'));
        $this->assertEquals('bar', $response->getContent());
    }

    /**
     * @group legacy
     */
    public function testRenderWithObjectsAsAttributesPassedAsObjectsInTheController()
    {
        $resolver = $this->getMockBuilder(ControllerResolverInterface::class)->getMock();
        $resolver
            ->expects($this->once())
            ->method('getController')
            ->will($this->returnValue(function (\stdClass $object, Bar $object1) {
                return new Response($object1->getBar());
            }))
        ;

        $kernel = new HttpKernel(new EventDispatcher(), $resolver, new RequestStack(), new ArgumentResolver());
        $renderer = new InlineFragmentRenderer($kernel);

        $response = $renderer->render(new ControllerReference('main_controller', array('object' => new \stdClass(), 'object1' => new Bar()), array()), Request::create('/'));
        $this->assertEquals('bar', $response->getContent());
    }

    public function testRenderWithTrustedHeaderDisabled()
    {
        Request::setTrustedProxies(array(), 0);

        $strategy = new InlineFragmentRenderer($this->getKernelExpectingRequest(Request::create('/')));
        $this->assertSame('foo', $strategy->render('/', Request::create('/'))->getContent());

        Request::setTrustedProxies(array(), -1);
    }

    /**
     * @expectedException \RuntimeException
     */
    public function testRenderExceptionNoIgnoreErrors()
    {
        $dispatcher = $this->getMockBuilder('Symfony\Component\EventDispatcher\EventDispatcherInterface')->getMock();
        $dispatcher->expects($this->never())->method('dispatch');

        $strategy = new InlineFragmentRenderer($this->getKernel($this->throwException(new \RuntimeException('foo'))), $dispatcher);

        $this->assertEquals('foo', $strategy->render('/', Request::create('/'))->getContent());
    }

    public function testRenderExceptionIgnoreErrors()
    {
        $dispatcher = $this->getMockBuilder('Symfony\Component\EventDispatcher\EventDispatcherInterface')->getMock();
        $dispatcher->expects($this->once())->method('dispatch')->with(KernelEvents::EXCEPTION);

        $strategy = new InlineFragmentRenderer($this->getKernel($this->throwException(new \RuntimeException('foo'))), $dispatcher);

        $this->assertEmpty($strategy->render('/', Request::create('/'), array('ignore_errors' => true))->getContent());
    }

    public function testRenderExceptionIgnoreErrorsWithAlt()
    {
        $strategy = new InlineFragmentRenderer($this->getKernel($this->onConsecutiveCalls(
            $this->throwException(new \RuntimeException('foo')),
            $this->returnValue(new Response('bar'))
        )));

        $this->assertEquals('bar', $strategy->render('/', Request::create('/'), array('ignore_errors' => true, 'alt' => '/foo'))->getContent());
    }

    private function getKernel($returnValue)
    {
        $kernel = $this->getMockBuilder('Symfony\Component\HttpKernel\HttpKernelInterface')->getMock();
        $kernel
            ->expects($this->any())
            ->method('handle')
            ->will($returnValue)
        ;

        return $kernel;
    }

    public function testExceptionInSubRequestsDoesNotMangleOutputBuffers()
    {
        $controllerResolver = $this->getMockBuilder('Symfony\\Component\\HttpKernel\\Controller\\ControllerResolverInterface')->getMock();
        $controllerResolver
            ->expects($this->once())
            ->method('getController')
            ->will($this->returnValue(function () {
                ob_start();
                echo 'bar';
                throw new \RuntimeException();
            }))
        ;

        $argumentResolver = $this->getMockBuilder('Symfony\\Component\\HttpKernel\\Controller\\ArgumentResolverInterface')->getMock();
        $argumentResolver
            ->expects($this->once())
            ->method('getArguments')
            ->will($this->returnValue(array()))
        ;

        $kernel = new HttpKernel(new EventDispatcher(), $controllerResolver, new RequestStack(), $argumentResolver);
        $renderer = new InlineFragmentRenderer($kernel);

        // simulate a main request with output buffering
        ob_start();
        echo 'Foo';

        // simulate a sub-request with output buffering and an exception
        $renderer->render('/', Request::create('/'), array('ignore_errors' => true));

        $this->assertEquals('Foo', ob_get_clean());
    }

    public function testESIHeaderIsKeptInSubrequest()
    {
        $expectedSubRequest = Request::create('/');
        $expectedSubRequest->headers->set('Surrogate-Capability', 'abc="ESI/1.0"');

        if (Request::HEADER_X_FORWARDED_FOR & Request::getTrustedHeaderSet()) {
            $expectedSubRequest->headers->set('x-forwarded-for', array('127.0.0.1'));
            $expectedSubRequest->server->set('HTTP_X_FORWARDED_FOR', '127.0.0.1');
        }

        $strategy = new InlineFragmentRenderer($this->getKernelExpectingRequest($expectedSubRequest));

        $request = Request::create('/');
        $request->headers->set('Surrogate-Capability', 'abc="ESI/1.0"');
        $strategy->render('/', $request);
    }

    public function testESIHeaderIsKeptInSubrequestWithTrustedHeaderDisabled()
    {
        Request::setTrustedProxies(array(), 0);

        $this->testESIHeaderIsKeptInSubrequest();

        Request::setTrustedProxies(array(), -1);
    }

    public function testHeadersPossiblyResultingIn304AreNotAssignedToSubrequest()
    {
<<<<<<< HEAD
        $expectedSubRequest = Request::create('/', 'GET', array(), array(), array(), array('REMOTE_ADDR' => '1.1.1.1'));
        if (Request::HEADER_X_FORWARDED_FOR & Request::getTrustedHeaderSet()) {
=======
        $expectedSubRequest = Request::create('/');
        if (Request::getTrustedHeaderName(Request::HEADER_CLIENT_IP)) {
>>>>>>> efe9beb1
            $expectedSubRequest->headers->set('x-forwarded-for', array('127.0.0.1'));
            $expectedSubRequest->server->set('HTTP_X_FORWARDED_FOR', '127.0.0.1');
        }

        $strategy = new InlineFragmentRenderer($this->getKernelExpectingRequest($expectedSubRequest));
        $request = Request::create('/', 'GET', array(), array(), array(), array('HTTP_IF_MODIFIED_SINCE' => 'Fri, 01 Jan 2016 00:00:00 GMT', 'HTTP_IF_NONE_MATCH' => '*'));
        $strategy->render('/', $request);
    }

    public function testFirstTrustedProxyIsSetAsRemote()
    {
        $expectedSubRequest = Request::create('/');
        $expectedSubRequest->headers->set('Surrogate-Capability', 'abc="ESI/1.0"');
        $expectedSubRequest->server->set('REMOTE_ADDR', '1.1.1.1');

        if (Request::getTrustedHeaderName(Request::HEADER_CLIENT_IP)) {
            $expectedSubRequest->headers->set('x-forwarded-for', array('127.0.0.1'));
            $expectedSubRequest->server->set('HTTP_X_FORWARDED_FOR', '127.0.0.1');
        }

        Request::setTrustedProxies(array('1.1.1.1'));

        $strategy = new InlineFragmentRenderer($this->getKernelExpectingRequest($expectedSubRequest));

        $request = Request::create('/');
        $request->headers->set('Surrogate-Capability', 'abc="ESI/1.0"');
        $strategy->render('/', $request);

        Request::setTrustedProxies(array());
    }

    /**
     * Creates a Kernel expecting a request equals to $request
     * Allows delta in comparison in case REQUEST_TIME changed by 1 second.
     */
    private function getKernelExpectingRequest(Request $request, $strict = false)
    {
        $kernel = $this->getMockBuilder('Symfony\Component\HttpKernel\HttpKernelInterface')->getMock();
        $kernel
            ->expects($this->once())
            ->method('handle')
            ->with($this->equalTo($request, 1))
            ->willReturn(new Response('foo'));

        return $kernel;
    }
}

class Bar
{
    public $bar = 'bar';

    public function getBar()
    {
        return $this->bar;
    }
}<|MERGE_RESOLUTION|>--- conflicted
+++ resolved
@@ -211,16 +211,9 @@
 
     public function testHeadersPossiblyResultingIn304AreNotAssignedToSubrequest()
     {
-<<<<<<< HEAD
-        $expectedSubRequest = Request::create('/', 'GET', array(), array(), array(), array('REMOTE_ADDR' => '1.1.1.1'));
-        if (Request::HEADER_X_FORWARDED_FOR & Request::getTrustedHeaderSet()) {
-=======
         $expectedSubRequest = Request::create('/');
-        if (Request::getTrustedHeaderName(Request::HEADER_CLIENT_IP)) {
->>>>>>> efe9beb1
-            $expectedSubRequest->headers->set('x-forwarded-for', array('127.0.0.1'));
-            $expectedSubRequest->server->set('HTTP_X_FORWARDED_FOR', '127.0.0.1');
-        }
+        $expectedSubRequest->headers->set('x-forwarded-for', array('127.0.0.1'));
+        $expectedSubRequest->server->set('HTTP_X_FORWARDED_FOR', '127.0.0.1');
 
         $strategy = new InlineFragmentRenderer($this->getKernelExpectingRequest($expectedSubRequest));
         $request = Request::create('/', 'GET', array(), array(), array(), array('HTTP_IF_MODIFIED_SINCE' => 'Fri, 01 Jan 2016 00:00:00 GMT', 'HTTP_IF_NONE_MATCH' => '*'));
@@ -229,16 +222,13 @@
 
     public function testFirstTrustedProxyIsSetAsRemote()
     {
+        Request::setTrustedProxies(array('1.1.1.1'), -1);
+
         $expectedSubRequest = Request::create('/');
         $expectedSubRequest->headers->set('Surrogate-Capability', 'abc="ESI/1.0"');
         $expectedSubRequest->server->set('REMOTE_ADDR', '1.1.1.1');
-
-        if (Request::getTrustedHeaderName(Request::HEADER_CLIENT_IP)) {
-            $expectedSubRequest->headers->set('x-forwarded-for', array('127.0.0.1'));
-            $expectedSubRequest->server->set('HTTP_X_FORWARDED_FOR', '127.0.0.1');
-        }
-
-        Request::setTrustedProxies(array('1.1.1.1'));
+        $expectedSubRequest->headers->set('x-forwarded-for', array('127.0.0.1'));
+        $expectedSubRequest->server->set('HTTP_X_FORWARDED_FOR', '127.0.0.1');
 
         $strategy = new InlineFragmentRenderer($this->getKernelExpectingRequest($expectedSubRequest));
 
@@ -246,7 +236,7 @@
         $request->headers->set('Surrogate-Capability', 'abc="ESI/1.0"');
         $strategy->render('/', $request);
 
-        Request::setTrustedProxies(array());
+        Request::setTrustedProxies(array(), -1);
     }
 
     /**
