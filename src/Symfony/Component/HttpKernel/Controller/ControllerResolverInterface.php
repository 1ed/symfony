--- conflicted
+++ resolved
@@ -39,13 +39,7 @@
      * @return callable|false A PHP callable representing the Controller,
      *                        or false if this resolver is not able to determine the controller
      *
-<<<<<<< HEAD
      * @throws \LogicException If the controller can't be found
-     *
-     * @api
-=======
-     * @throws \InvalidArgumentException|\LogicException If the controller can't be found
->>>>>>> e1ede46b
      */
     public function getController(Request $request);
 
