<?php

/*
 * This file is part of the Symfony package.
 *
 * (c) Fabien Potencier <fabien@symfony.com>
 *
 * For the full copyright and license information, please view the LICENSE
 * file that was distributed with this source code.
 */

namespace Symfony\Component\HttpKernel\Debug;

use Symfony\Component\Stopwatch\Stopwatch;
use Symfony\Component\HttpKernel\KernelEvents;
use Symfony\Component\HttpKernel\Profiler\Profiler;
use Psr\Log\LoggerInterface;
use Symfony\Component\EventDispatcher\Event;
use Symfony\Component\EventDispatcher\EventDispatcherInterface;
use Symfony\Component\EventDispatcher\EventSubscriberInterface;
use Symfony\Component\EventDispatcher\Debug\TraceableEventDispatcherInterface;

/**
 * Collects some data about event listeners.
 *
 * This event dispatcher delegates the dispatching to another one.
 *
 * @author Fabien Potencier <fabien@symfony.com>
 */
class TraceableEventDispatcher implements EventDispatcherInterface, TraceableEventDispatcherInterface
{
    private $logger;
    private $called = array();
    private $stopwatch;
    private $dispatcher;
<<<<<<< HEAD
    private $wrappedListeners = array();
    private $firstCalledEvent = array();
    private $id;
=======
    private $wrappedListeners;
    private $firstCalledEvent;
>>>>>>> 6a4d765c
    private $lastEventId = 0;

    /**
     * Constructor.
     *
     * @param EventDispatcherInterface $dispatcher An EventDispatcherInterface instance
     * @param Stopwatch                $stopwatch  A Stopwatch instance
     * @param LoggerInterface          $logger     A LoggerInterface instance
     */
    public function __construct(EventDispatcherInterface $dispatcher, Stopwatch $stopwatch, LoggerInterface $logger = null)
    {
        $this->dispatcher = $dispatcher;
        $this->stopwatch = $stopwatch;
        $this->logger = $logger;
    }

    /**
     * Sets the profiler.
     *
     * The traceable event dispatcher does not use the profiler anymore.
     * The job is now done directly by the Profiler listener and the
     * data collectors themselves.
     *
     * @param Profiler|null $profiler A Profiler instance
     *
     * @deprecated Deprecated since version 2.4, to be removed in 3.0.
     */
    public function setProfiler(Profiler $profiler = null)
    {
    }

    /**
     * {@inheritDoc}
     */
    public function addListener($eventName, $listener, $priority = 0)
    {
        $this->dispatcher->addListener($eventName, $listener, $priority);
    }

    /**
     * {@inheritdoc}
     */
    public function addSubscriber(EventSubscriberInterface $subscriber)
    {
        $this->dispatcher->addSubscriber($subscriber);
    }

    /**
     * {@inheritdoc}
     */
    public function removeListener($eventName, $listener)
    {
        return $this->dispatcher->removeListener($eventName, $listener);
    }

    /**
     * {@inheritdoc}
     */
    public function removeSubscriber(EventSubscriberInterface $subscriber)
    {
        return $this->dispatcher->removeSubscriber($subscriber);
    }

    /**
     * {@inheritdoc}
     */
    public function getListeners($eventName = null)
    {
        return $this->dispatcher->getListeners($eventName);
    }

    /**
     * {@inheritdoc}
     */
    public function hasListeners($eventName = null)
    {
        return $this->dispatcher->hasListeners($eventName);
    }

    /**
     * {@inheritdoc}
     */
    public function dispatch($eventName, Event $event = null)
    {
        if (null === $event) {
            $event = new Event();
        }

        $eventId = ++$this->lastEventId;

        $this->preDispatch($eventName, $eventId, $event);

        $e = $this->stopwatch->start($eventName, 'section');

        $this->firstCalledEvent[$eventName] = $this->stopwatch->start($eventName.'.loading', 'event_listener_loading');

        if (!$this->dispatcher->hasListeners($eventName)) {
            $this->firstCalledEvent[$eventName]->stop();
        }

        $this->dispatcher->dispatch($eventName, $event);

        unset($this->firstCalledEvent[$eventName]);

        if ($e->isStarted()) {
            $e->stop();
        }

        $this->postDispatch($eventName, $eventId, $event);

        return $event;
    }

    /**
     * {@inheritDoc}
     */
    public function getCalledListeners()
    {
        return $this->called;
    }

    /**
     * {@inheritDoc}
     */
    public function getNotCalledListeners()
    {
        $notCalled = array();

        foreach ($this->getListeners() as $name => $listeners) {
            foreach ($listeners as $listener) {
                $info = $this->getListenerInfo($listener, null, $name);
                if (!isset($this->called[$name.'.'.$info['pretty']])) {
                    $notCalled[$name.'.'.$info['pretty']] = $info;
                }
            }
        }

        return $notCalled;
    }

    /**
     * Proxies all method calls to the original event dispatcher.
     *
     * @param string $method    The method name
     * @param array  $arguments The method arguments
     *
     * @return mixed
     */
    public function __call($method, $arguments)
    {
        return call_user_func_array(array($this->dispatcher, $method), $arguments);
    }

    /**
     * This is a private method and must not be used.
     *
     * This method is public because it is used in a closure.
     * Whenever Symfony will require PHP 5.4, this could be changed
     * to a proper private method.
     */
    public function logSkippedListeners($eventName, $eventId, Event $event, $listener)
    {
        if (null === $this->logger) {
            return;
        }

        $info = $this->getListenerInfo($listener, $eventId, $eventName);

        $this->logger->debug(sprintf('Listener "%s" stopped propagation of the event "%s".', $info['pretty'], $eventName));

        $skippedListeners = $this->getListeners($eventName);
        $skipped = false;

        foreach ($skippedListeners as $skippedListener) {
            $skippedListener = $this->unwrapListener($skippedListener, $eventId);

            if ($skipped) {
                $info = $this->getListenerInfo($skippedListener, $eventId, $eventName);
                $this->logger->debug(sprintf('Listener "%s" was not called for event "%s".', $info['pretty'], $eventName));
            }

            if ($skippedListener === $listener) {
                $skipped = true;
            }
        }
    }

    /**
     * This is a private method.
     *
     * This method is public because it is used in a closure.
     * Whenever Symfony will require PHP 5.4, this could be changed
     * to a proper private method.
     */
    public function preListenerCall($eventName, $eventId, $listener)
    {
        // is it the first called listener?
        if (isset($this->firstCalledEvent[$eventName])) {
            $this->firstCalledEvent[$eventName]->stop();

            unset($this->firstCalledEvent[$eventName]);
        }

        $info = $this->getListenerInfo($listener, $eventId, $eventName);

        if (null !== $this->logger) {
            $this->logger->debug(sprintf('Notified event "%s" to listener "%s".', $eventName, $info['pretty']));
        }

        $this->called[$eventName.'.'.$info['pretty']] = $info;

        return $this->stopwatch->start(isset($info['class']) ? $info['class'] : $info['type'], 'event_listener');
    }

    /**
     * Returns information about the listener
     *
     * @param object $listener  The listener
     * @param string $eventName The event name
     *
     * @return array Information about the listener
     */
    private function getListenerInfo($listener, $eventId, $eventName)
    {
        $listener = $this->unwrapListener($listener, $eventId);

        $info = array(
            'event' => $eventName,
        );
        if ($listener instanceof \Closure) {
            $info += array(
                'type' => 'Closure',
                'pretty' => 'closure'
            );
        } elseif (is_string($listener)) {
            try {
                $r = new \ReflectionFunction($listener);
                $file = $r->getFileName();
                $line = $r->getStartLine();
            } catch (\ReflectionException $e) {
                $file = null;
                $line = null;
            }
            $info += array(
                'type'  => 'Function',
                'function' => $listener,
                'file'  => $file,
                'line'  => $line,
                'pretty' => $listener,
            );
        } elseif (is_array($listener) || (is_object($listener) && is_callable($listener))) {
            if (!is_array($listener)) {
                $listener = array($listener, '__invoke');
            }
            $class = is_object($listener[0]) ? get_class($listener[0]) : $listener[0];
            try {
                $r = new \ReflectionMethod($class, $listener[1]);
                $file = $r->getFileName();
                $line = $r->getStartLine();
            } catch (\ReflectionException $e) {
                $file = null;
                $line = null;
            }
            $info += array(
                'type'  => 'Method',
                'class' => $class,
                'method' => $listener[1],
                'file'  => $file,
                'line'  => $line,
                'pretty' => $class.'::'.$listener[1],
            );
        }

        return $info;
    }

<<<<<<< HEAD
    private function preDispatch($eventName, Event $event)
=======
    /**
     * Updates the stopwatch data in the profile hierarchy.
     *
     * @param string  $token          Profile token
     * @param Boolean $updateChildren Whether to update the children altogether
     */
    private function updateProfiles($token, $updateChildren)
    {
        if (!$this->profiler || !$profile = $this->profiler->loadProfile($token)) {
            return;
        }

        $this->saveInfoInProfile($profile, $updateChildren);
    }

    /**
     * Update the profiles with the timing and events information and saves them.
     *
     * @param Profile $profile        The root profile
     * @param Boolean $updateChildren Whether to update the children altogether
     */
    private function saveInfoInProfile(Profile $profile, $updateChildren)
    {
        try {
            $collector = $profile->getCollector('memory');
            $collector->updateMemoryUsage();
        } catch (\InvalidArgumentException $e) {
        }

        try {
            $collector = $profile->getCollector('time');
            $collector->setEvents($this->stopwatch->getSectionEvents($profile->getToken()));
        } catch (\InvalidArgumentException $e) {
        }

        try {
            $collector = $profile->getCollector('events');
            $collector->setCalledListeners($this->getCalledListeners());
            $collector->setNotCalledListeners($this->getNotCalledListeners());
        } catch (\InvalidArgumentException $e) {
        }

        $this->profiler->saveProfile($profile);

        if ($updateChildren) {
            foreach ($profile->getChildren() as $child) {
                $this->saveInfoInProfile($child, true);
            }
        }
    }

    private function preDispatch($eventName, $eventId, Event $event)
>>>>>>> 6a4d765c
    {
        // wrap all listeners before they are called
        $this->wrappedListeners[$eventId] = new \SplObjectStorage();

        $listeners = $this->dispatcher->getListeners($eventName);

        foreach ($listeners as $listener) {
            $this->dispatcher->removeListener($eventName, $listener);
            $wrapped = $this->wrapListener($eventName, $eventId, $listener);
            $this->wrappedListeners[$eventId][$wrapped] = $listener;
            $this->dispatcher->addListener($eventName, $wrapped);
        }

        switch ($eventName) {
            case KernelEvents::REQUEST:
                $this->stopwatch->openSection();
                break;
            case KernelEvents::VIEW:
            case KernelEvents::RESPONSE:
                // stop only if a controller has been executed
                if ($this->stopwatch->isStarted('controller')) {
                    $this->stopwatch->stop('controller');
                }
                break;
            case KernelEvents::TERMINATE:
                $token = $event->getResponse()->headers->get('X-Debug-Token');
                // There is a very special case when using builtin AppCache class as kernel wrapper, in the case
                // of an ESI request leading to a `stale` response [B]  inside a `fresh` cached response [A].
                // In this case, `$token` contains the [B] debug token, but the  open `stopwatch` section ID
                // is equal to the [A] debug token. Trying to reopen section with the [B] token throws an exception
                // which must be caught.
                try {
                    $this->stopwatch->openSection($token);
                } catch (\LogicException $e) {}
                break;
        }
    }

    private function postDispatch($eventName, $eventId, Event $event)
    {
        switch ($eventName) {
            case KernelEvents::CONTROLLER:
                $this->stopwatch->start('controller', 'section');
                break;
            case KernelEvents::RESPONSE:
                $token = $event->getResponse()->headers->get('X-Debug-Token');
                $this->stopwatch->stopSection($token);
                break;
            case KernelEvents::TERMINATE:
                // In the special case described in the `preDispatch` method above, the `$token` section
                // does not exist, then closing it throws an exception which must be caught.
                $token = $event->getResponse()->headers->get('X-Debug-Token');
                try {
                    $this->stopwatch->stopSection($token);
                } catch (\LogicException $e) {}
                break;
        }

        foreach ($this->wrappedListeners[$eventId] as $wrapped) {
            $this->dispatcher->removeListener($eventName, $wrapped);
            $this->dispatcher->addListener($eventName, $this->wrappedListeners[$eventId][$wrapped]);
        }

        unset($this->wrappedListeners[$eventId]);
    }

    private function wrapListener($eventName, $eventId, $listener)
    {
        $self = $this;

        return function (Event $event) use ($self, $eventName, $eventId, $listener) {
            $e = $self->preListenerCall($eventName, $eventId, $listener);

            call_user_func($listener, $event, $eventName, $self);

            if ($e->isStarted()) {
                $e->stop();
            }

            if ($event->isPropagationStopped()) {
                $self->logSkippedListeners($eventName, $eventId, $event, $listener);
            }
        };
    }

    private function unwrapListener($listener, $eventId)
    {
        // get the original listener
        if (is_object($listener)) {
            if (null === $eventId) {
                foreach (array_keys($this->wrappedListeners) as $eventId) {
                    if (isset($this->wrappedListeners[$eventId][$listener])) {
                        return $this->wrappedListeners[$eventId][$listener];
                    }
                }
            } elseif (isset($this->wrappedListeners[$eventId][$listener])) {
                return $this->wrappedListeners[$eventId][$listener];
            }
        }

        return $listener;
    }
}<|MERGE_RESOLUTION|>--- conflicted
+++ resolved
@@ -33,14 +33,8 @@
     private $called = array();
     private $stopwatch;
     private $dispatcher;
-<<<<<<< HEAD
     private $wrappedListeners = array();
     private $firstCalledEvent = array();
-    private $id;
-=======
-    private $wrappedListeners;
-    private $firstCalledEvent;
->>>>>>> 6a4d765c
     private $lastEventId = 0;
 
     /**
@@ -317,62 +311,7 @@
         return $info;
     }
 
-<<<<<<< HEAD
-    private function preDispatch($eventName, Event $event)
-=======
-    /**
-     * Updates the stopwatch data in the profile hierarchy.
-     *
-     * @param string  $token          Profile token
-     * @param Boolean $updateChildren Whether to update the children altogether
-     */
-    private function updateProfiles($token, $updateChildren)
-    {
-        if (!$this->profiler || !$profile = $this->profiler->loadProfile($token)) {
-            return;
-        }
-
-        $this->saveInfoInProfile($profile, $updateChildren);
-    }
-
-    /**
-     * Update the profiles with the timing and events information and saves them.
-     *
-     * @param Profile $profile        The root profile
-     * @param Boolean $updateChildren Whether to update the children altogether
-     */
-    private function saveInfoInProfile(Profile $profile, $updateChildren)
-    {
-        try {
-            $collector = $profile->getCollector('memory');
-            $collector->updateMemoryUsage();
-        } catch (\InvalidArgumentException $e) {
-        }
-
-        try {
-            $collector = $profile->getCollector('time');
-            $collector->setEvents($this->stopwatch->getSectionEvents($profile->getToken()));
-        } catch (\InvalidArgumentException $e) {
-        }
-
-        try {
-            $collector = $profile->getCollector('events');
-            $collector->setCalledListeners($this->getCalledListeners());
-            $collector->setNotCalledListeners($this->getNotCalledListeners());
-        } catch (\InvalidArgumentException $e) {
-        }
-
-        $this->profiler->saveProfile($profile);
-
-        if ($updateChildren) {
-            foreach ($profile->getChildren() as $child) {
-                $this->saveInfoInProfile($child, true);
-            }
-        }
-    }
-
     private function preDispatch($eventName, $eventId, Event $event)
->>>>>>> 6a4d765c
     {
         // wrap all listeners before they are called
         $this->wrappedListeners[$eventId] = new \SplObjectStorage();
