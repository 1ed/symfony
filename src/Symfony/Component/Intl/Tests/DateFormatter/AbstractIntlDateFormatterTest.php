--- conflicted
+++ resolved
@@ -228,24 +228,7 @@
             array('s', 3601, '1'),
             array('s', 3630, '30'),
             array('s', 43200, '0'), // 12 hours
-
-<<<<<<< HEAD
-            // general
-            array("yyyy.MM.dd 'at' HH:mm:ss zzz", 0, '1970.01.01 at 00:00:00 UTC'),
-            array('K:mm a, z', 0, '0:00 AM, UTC'),
-
-            // general, DateTime
-            array('y-M-d', $dateTime, '1970-1-1'),
-            array("EEE, MMM d, ''yy", $dateTime, "Thu, Jan 1, '70"),
-            array('h:mm a', $dateTime, '12:00 AM'),
-            array('yyyyy.MMMM.dd hh:mm aaa', $dateTime, '01970.January.01 12:00 AM'),
-            array("yyyy.MM.dd 'at' HH:mm:ss zzz", $dateTime, '1970.01.01 at 00:00:00 UTC'),
-            array('K:mm a, z', $dateTime, '0:00 AM, UTC'),
-        );
-=======
-        );
-
-        $dateTime = new \DateTime('@0');
+        );
 
         /* general, DateTime */
         $formatData[] = array('y-M-d', $dateTime, '1970-1-1');
@@ -260,7 +243,6 @@
             $formatData[] = array("yyyy.MM.dd 'at' HH:mm:ss zzz", $dateTime, '1970.01.01 at 00:00:00 UTC');
             $formatData[] = array('K:mm a, z', $dateTime, '0:00 AM, UTC');
         }
->>>>>>> e6087d63
 
         return $formatData;
     }
