--- conflicted
+++ resolved
@@ -40,25 +40,14 @@
     public function testDispatchDelegates()
     {
         $event = new Event();
-<<<<<<< HEAD
-        $expectedResult = new class() {
-        };
-=======
         $resultEvent = new Event();
->>>>>>> 3456446d
 
         $this->innerDispatcher->expects($this->once())
             ->method('dispatch')
             ->with($event, 'event')
-<<<<<<< HEAD
-            ->willReturn($expectedResult);
-
-        $this->assertSame($expectedResult, $this->dispatcher->dispatch($event, 'event'));
-=======
             ->willReturn($resultEvent);
 
         $this->assertSame($resultEvent, $this->dispatcher->dispatch($event, 'event'));
->>>>>>> 3456446d
     }
 
     public function testGetListenersDelegates()
