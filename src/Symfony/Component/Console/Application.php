<?php

/*
 * This file is part of the Symfony package.
 *
 * (c) Fabien Potencier <fabien@symfony.com>
 *
 * For the full copyright and license information, please view the LICENSE
 * file that was distributed with this source code.
 */

namespace Symfony\Component\Console;

use Symfony\Component\Console\Descriptor\TextDescriptor;
use Symfony\Component\Console\Descriptor\XmlDescriptor;
use Symfony\Component\Console\Input\InputInterface;
use Symfony\Component\Console\Input\ArgvInput;
use Symfony\Component\Console\Input\ArrayInput;
use Symfony\Component\Console\Input\InputDefinition;
use Symfony\Component\Console\Input\InputOption;
use Symfony\Component\Console\Input\InputArgument;
use Symfony\Component\Console\Output\OutputInterface;
use Symfony\Component\Console\Output\ConsoleOutput;
use Symfony\Component\Console\Output\ConsoleOutputInterface;
use Symfony\Component\Console\Command\Command;
use Symfony\Component\Console\Command\HelpCommand;
use Symfony\Component\Console\Command\ListCommand;
use Symfony\Component\Console\Helper\HelperSet;
use Symfony\Component\Console\Helper\FormatterHelper;
use Symfony\Component\Console\Helper\DialogHelper;
use Symfony\Component\Console\Helper\ProgressHelper;
use Symfony\Component\Console\Helper\TableHelper;
use Symfony\Component\Console\Event\ConsoleCommandEvent;
use Symfony\Component\Console\Event\ConsoleExceptionEvent;
use Symfony\Component\Console\Event\ConsoleTerminateEvent;
use Symfony\Component\EventDispatcher\EventDispatcherInterface;

/**
 * An Application is the container for a collection of commands.
 *
 * It is the main entry point of a Console application.
 *
 * This class is optimized for a standard CLI environment.
 *
 * Usage:
 *
 *     $app = new Application('myapp', '1.0 (stable)');
 *     $app->add(new SimpleCommand());
 *     $app->run();
 *
 * @author Fabien Potencier <fabien@symfony.com>
 *
 * @api
 */
class Application
{
    private $commands;
    private $wantHelps = false;
    private $runningCommand;
    private $name;
    private $version;
    private $catchExceptions;
    private $autoExit;
    private $definition;
    private $helperSet;
    private $dispatcher;

    /**
     * Constructor.
     *
     * @param string $name    The name of the application
     * @param string $version The version of the application
     *
     * @api
     */
    public function __construct($name = 'UNKNOWN', $version = 'UNKNOWN')
    {
        $this->name = $name;
        $this->version = $version;
        $this->catchExceptions = true;
        $this->autoExit = true;
        $this->commands = array();
        $this->helperSet = $this->getDefaultHelperSet();
        $this->definition = $this->getDefaultInputDefinition();

        foreach ($this->getDefaultCommands() as $command) {
            $this->add($command);
        }
    }

    public function setDispatcher(EventDispatcherInterface $dispatcher)
    {
        $this->dispatcher = $dispatcher;
    }

    /**
     * Runs the current application.
     *
     * @param InputInterface  $input  An Input instance
     * @param OutputInterface $output An Output instance
     *
<<<<<<< HEAD
     * @return int     0 if everything went fine, or an error code
=======
     * @return int 0 if everything went fine, or an error code
>>>>>>> a52f41d4
     *
     * @throws \Exception When doRun returns Exception
     *
     * @api
     */
    public function run(InputInterface $input = null, OutputInterface $output = null)
    {
        if (null === $input) {
            $input = new ArgvInput();
        }

        if (null === $output) {
            $output = new ConsoleOutput();
        }

        $this->configureIO($input, $output);

        try {
            $exitCode = $this->doRun($input, $output);
        } catch (\Exception $e) {
            if (!$this->catchExceptions) {
                throw $e;
            }

            if ($output instanceof ConsoleOutputInterface) {
                $this->renderException($e, $output->getErrorOutput());
            } else {
                $this->renderException($e, $output);
            }

            $exitCode = $e->getCode();
            if (is_numeric($exitCode)) {
                $exitCode = (int) $exitCode;
                if (0 === $exitCode) {
                    $exitCode = 1;
                }
            } else {
                $exitCode = 1;
            }
        }

        if ($this->autoExit) {
            if ($exitCode > 255) {
                $exitCode = 255;
            }
            // @codeCoverageIgnoreStart
            exit($exitCode);
            // @codeCoverageIgnoreEnd
        }

        return $exitCode;
    }

    /**
     * Runs the current application.
     *
     * @param InputInterface  $input  An Input instance
     * @param OutputInterface $output An Output instance
     *
<<<<<<< HEAD
     * @return int     0 if everything went fine, or an error code
=======
     * @return int 0 if everything went fine, or an error code
>>>>>>> a52f41d4
     */
    public function doRun(InputInterface $input, OutputInterface $output)
    {
        if (true === $input->hasParameterOption(array('--version', '-V'))) {
            $output->writeln($this->getLongVersion());

            return 0;
        }

        $name = $this->getCommandName($input);
        if (true === $input->hasParameterOption(array('--help', '-h'))) {
            if (!$name) {
                $name = 'help';
                $input = new ArrayInput(array('command' => 'help'));
            } else {
                $this->wantHelps = true;
            }
        }

        if (!$name) {
            $name = 'list';
            $input = new ArrayInput(array('command' => 'list'));
        }

        // the command name MUST be the first element of the input
        $command = $this->find($name);

        $this->runningCommand = $command;
        $exitCode = $this->doRunCommand($command, $input, $output);
        $this->runningCommand = null;

        return $exitCode;
    }

    /**
     * Set a helper set to be used with the command.
     *
     * @param HelperSet $helperSet The helper set
     *
     * @api
     */
    public function setHelperSet(HelperSet $helperSet)
    {
        $this->helperSet = $helperSet;
    }

    /**
     * Get the helper set associated with the command.
     *
     * @return HelperSet The HelperSet instance associated with this command
     *
     * @api
     */
    public function getHelperSet()
    {
        return $this->helperSet;
    }

    /**
     * Set an input definition set to be used with this application
     *
     * @param InputDefinition $definition The input definition
     *
     * @api
     */
    public function setDefinition(InputDefinition $definition)
    {
        $this->definition = $definition;
    }

    /**
     * Gets the InputDefinition related to this Application.
     *
     * @return InputDefinition The InputDefinition instance
     */
    public function getDefinition()
    {
        return $this->definition;
    }

    /**
     * Gets the help message.
     *
     * @return string A help message.
     */
    public function getHelp()
    {
        $messages = array(
            $this->getLongVersion(),
            '',
            '<comment>Usage:</comment>',
            '  [options] command [arguments]',
            '',
            '<comment>Options:</comment>',
        );

        foreach ($this->getDefinition()->getOptions() as $option) {
            $messages[] = sprintf('  %-29s %s %s',
                '<info>--'.$option->getName().'</info>',
                $option->getShortcut() ? '<info>-'.$option->getShortcut().'</info>' : '  ',
                $option->getDescription()
            );
        }

        return implode(PHP_EOL, $messages);
    }

    /**
     * Sets whether to catch exceptions or not during commands execution.
     *
     * @param bool $boolean Whether to catch exceptions or not during commands execution
     *
     * @api
     */
    public function setCatchExceptions($boolean)
    {
        $this->catchExceptions = (bool) $boolean;
    }

    /**
     * Sets whether to automatically exit after a command execution or not.
     *
     * @param bool $boolean Whether to automatically exit after a command execution or not
     *
     * @api
     */
    public function setAutoExit($boolean)
    {
        $this->autoExit = (bool) $boolean;
    }

    /**
     * Gets the name of the application.
     *
     * @return string The application name
     *
     * @api
     */
    public function getName()
    {
        return $this->name;
    }

    /**
     * Sets the application name.
     *
     * @param string $name The application name
     *
     * @api
     */
    public function setName($name)
    {
        $this->name = $name;
    }

    /**
     * Gets the application version.
     *
     * @return string The application version
     *
     * @api
     */
    public function getVersion()
    {
        return $this->version;
    }

    /**
     * Sets the application version.
     *
     * @param string $version The application version
     *
     * @api
     */
    public function setVersion($version)
    {
        $this->version = $version;
    }

    /**
     * Returns the long version of the application.
     *
     * @return string The long application version
     *
     * @api
     */
    public function getLongVersion()
    {
        if ('UNKNOWN' !== $this->getName() && 'UNKNOWN' !== $this->getVersion()) {
            return sprintf('<info>%s</info> version <comment>%s</comment>', $this->getName(), $this->getVersion());
        }

        return '<info>Console Tool</info>';
    }

    /**
     * Registers a new command.
     *
     * @param string $name The command name
     *
     * @return Command The newly created command
     *
     * @api
     */
    public function register($name)
    {
        return $this->add(new Command($name));
    }

    /**
     * Adds an array of command objects.
     *
     * @param Command[] $commands An array of commands
     *
     * @api
     */
    public function addCommands(array $commands)
    {
        foreach ($commands as $command) {
            $this->add($command);
        }
    }

    /**
     * Adds a command object.
     *
     * If a command with the same name already exists, it will be overridden.
     *
     * @param Command $command A Command object
     *
     * @return Command The registered command
     *
     * @api
     */
    public function add(Command $command)
    {
        $command->setApplication($this);

        if (!$command->isEnabled()) {
            $command->setApplication(null);

            return;
        }

        $this->commands[$command->getName()] = $command;

        foreach ($command->getAliases() as $alias) {
            $this->commands[$alias] = $command;
        }

        return $command;
    }

    /**
     * Returns a registered command by name or alias.
     *
     * @param string $name The command name or alias
     *
     * @return Command A Command object
     *
     * @throws \InvalidArgumentException When command name given does not exist
     *
     * @api
     */
    public function get($name)
    {
        if (!isset($this->commands[$name])) {
            throw new \InvalidArgumentException(sprintf('The command "%s" does not exist.', $name));
        }

        $command = $this->commands[$name];

        if ($this->wantHelps) {
            $this->wantHelps = false;

            $helpCommand = $this->get('help');
            $helpCommand->setCommand($command);

            return $helpCommand;
        }

        return $command;
    }

    /**
     * Returns true if the command exists, false otherwise.
     *
     * @param string $name The command name or alias
     *
<<<<<<< HEAD
     * @return bool    true if the command exists, false otherwise
=======
     * @return bool true if the command exists, false otherwise
>>>>>>> a52f41d4
     *
     * @api
     */
    public function has($name)
    {
        return isset($this->commands[$name]);
    }

    /**
     * Returns an array of all unique namespaces used by currently registered commands.
     *
     * It does not returns the global namespace which always exists.
     *
     * @return array An array of namespaces
     */
    public function getNamespaces()
    {
        $namespaces = array();
        foreach ($this->commands as $command) {
            $namespaces[] = $this->extractNamespace($command->getName());

            foreach ($command->getAliases() as $alias) {
                $namespaces[] = $this->extractNamespace($alias);
            }
        }

        return array_values(array_unique(array_filter($namespaces)));
    }

    /**
     * Finds a registered namespace by a name or an abbreviation.
     *
     * @param string $namespace A namespace or abbreviation to search for
     *
     * @return string A registered namespace
     *
     * @throws \InvalidArgumentException When namespace is incorrect or ambiguous
     */
    public function findNamespace($namespace)
    {
        $allNamespaces = $this->getNamespaces();
        $found = '';
        foreach (explode(':', $namespace) as $i => $part) {
            // select sub-namespaces matching the current namespace we found
            $namespaces = array();
            foreach ($allNamespaces as $n) {
                if ('' === $found || 0 === strpos($n, $found)) {
                    $namespaces[$n] = explode(':', $n);
                }
            }

            $abbrevs = static::getAbbreviations(array_unique(array_values(array_filter(array_map(function ($p) use ($i) { return isset($p[$i]) ? $p[$i] : ''; }, $namespaces)))));

            if (!isset($abbrevs[$part])) {
                $message = sprintf('There are no commands defined in the "%s" namespace.', $namespace);

                if (1 <= $i) {
                    $part = $found.':'.$part;
                }

                if ($alternatives = $this->findAlternativeNamespace($part, $abbrevs)) {
                    if (1 == count($alternatives)) {
                        $message .= "\n\nDid you mean this?\n    ";
                    } else {
                        $message .= "\n\nDid you mean one of these?\n    ";
                    }

                    $message .= implode("\n    ", $alternatives);
                }

                throw new \InvalidArgumentException($message);
            }

            // there are multiple matches, but $part is an exact match of one of them so we select it
            if (in_array($part, $abbrevs[$part])) {
                $abbrevs[$part] = array($part);
            }

            if (count($abbrevs[$part]) > 1) {
                throw new \InvalidArgumentException(sprintf('The namespace "%s" is ambiguous (%s).', $namespace, $this->getAbbreviationSuggestions($abbrevs[$part])));
            }

            $found .= $found ? ':' . $abbrevs[$part][0] : $abbrevs[$part][0];
        }

        return $found;
    }

    /**
     * Finds a command by name or alias.
     *
     * Contrary to get, this command tries to find the best
     * match if you give it an abbreviation of a name or alias.
     *
     * @param string $name A command name or a command alias
     *
     * @return Command A Command instance
     *
     * @throws \InvalidArgumentException When command name is incorrect or ambiguous
     *
     * @api
     */
    public function find($name)
    {
        // namespace
        $namespace = '';
        $searchName = $name;
        if (false !== $pos = strrpos($name, ':')) {
            $namespace = $this->findNamespace(substr($name, 0, $pos));
            $searchName = $namespace.substr($name, $pos);
        }

        // name
        $commands = array();
        foreach ($this->commands as $command) {
            $extractedNamespace = $this->extractNamespace($command->getName());
            if ($extractedNamespace === $namespace
               || !empty($namespace) && 0 === strpos($extractedNamespace, $namespace)
            ) {
                $commands[] = $command->getName();
            }
        }

        $abbrevs = static::getAbbreviations(array_unique($commands));
        if (isset($abbrevs[$searchName]) && 1 == count($abbrevs[$searchName])) {
            return $this->get($abbrevs[$searchName][0]);
        }

        if (isset($abbrevs[$searchName]) && in_array($searchName, $abbrevs[$searchName])) {
            return $this->get($searchName);
        }

        if (isset($abbrevs[$searchName]) && count($abbrevs[$searchName]) > 1) {
            $suggestions = $this->getAbbreviationSuggestions($abbrevs[$searchName]);

            throw new \InvalidArgumentException(sprintf('Command "%s" is ambiguous (%s).', $name, $suggestions));
        }

        // aliases
        $aliases = array();
        foreach ($this->commands as $command) {
            foreach ($command->getAliases() as $alias) {
                $extractedNamespace = $this->extractNamespace($alias);
                if ($extractedNamespace === $namespace
                   || !empty($namespace) && 0 === strpos($extractedNamespace, $namespace)
                ) {
                    $aliases[] = $alias;
                }
            }
        }

        $aliases = static::getAbbreviations(array_unique($aliases));
        if (!isset($aliases[$searchName])) {
            $message = sprintf('Command "%s" is not defined.', $name);

            if ($alternatives = $this->findAlternativeCommands($searchName, $abbrevs)) {
                if (1 == count($alternatives)) {
                    $message .= "\n\nDid you mean this?\n    ";
                } else {
                    $message .= "\n\nDid you mean one of these?\n    ";
                }
                $message .= implode("\n    ", $alternatives);
            }

            throw new \InvalidArgumentException($message);
        }

        if (count($aliases[$searchName]) > 1) {
            throw new \InvalidArgumentException(sprintf('Command "%s" is ambiguous (%s).', $name, $this->getAbbreviationSuggestions($aliases[$searchName])));
        }

        return $this->get($aliases[$searchName][0]);
    }

    /**
     * Gets the commands (registered in the given namespace if provided).
     *
     * The array keys are the full names and the values the command instances.
     *
     * @param string $namespace A namespace name
     *
     * @return Command[] An array of Command instances
     *
     * @api
     */
    public function all($namespace = null)
    {
        if (null === $namespace) {
            return $this->commands;
        }

        $commands = array();
        foreach ($this->commands as $name => $command) {
            if ($namespace === $this->extractNamespace($name, substr_count($namespace, ':') + 1)) {
                $commands[$name] = $command;
            }
        }

        return $commands;
    }

    /**
     * Returns an array of possible abbreviations given a set of names.
     *
     * @param array $names An array of names
     *
     * @return array An array of abbreviations
     */
    public static function getAbbreviations($names)
    {
        $abbrevs = array();
        foreach ($names as $name) {
            for ($len = strlen($name); $len > 0; --$len) {
                $abbrev = substr($name, 0, $len);
                $abbrevs[$abbrev][] = $name;
            }
        }

        return $abbrevs;
    }

    /**
     * Returns a text representation of the Application.
     *
     * @param string $namespace An optional namespace name
     * @param bool   $raw       Whether to return raw command list
     *
     * @return string A string representing the Application
     *
     * @deprecated Deprecated since version 2.3, to be removed in 3.0.
     */
    public function asText($namespace = null, $raw = false)
    {
        $descriptor = new TextDescriptor();

        return $descriptor->describe($this, array('namespace' => $namespace, 'raw_text' => $raw));
    }

    /**
     * Returns an XML representation of the Application.
     *
     * @param string $namespace An optional namespace name
     * @param bool   $asDom     Whether to return a DOM or an XML string
     *
     * @return string|\DOMDocument An XML string representing the Application
     *
     * @deprecated Deprecated since version 2.3, to be removed in 3.0.
     */
    public function asXml($namespace = null, $asDom = false)
    {
        $descriptor = new XmlDescriptor();

        return $descriptor->describe($this, array('namespace' => $namespace, 'as_dom' => $asDom));
    }

    /**
     * Renders a caught exception.
     *
     * @param \Exception      $e      An exception instance
     * @param OutputInterface $output An OutputInterface instance
     */
    public function renderException($e, $output)
    {
        do {
            $title = sprintf('  [%s]  ', get_class($e));
<<<<<<< HEAD
            $len = $strlen($title);
            $width = $this->getTerminalWidth() ? $this->getTerminalWidth() - 1 : PHP_INT_MAX;
=======
            $len = $this->stringWidth($title);
>>>>>>> a52f41d4
            // HHVM only accepts 32 bits integer in str_split, even when PHP_INT_MAX is a 64 bit integer: https://github.com/facebook/hhvm/issues/1327
            if (defined('HHVM_VERSION') && $width > 1 << 31) {
                $width = 1 << 31;
            }
            $formatter = $output->getFormatter();
            $lines = array();
            foreach (preg_split('/\r?\n/', $e->getMessage()) as $line) {
                foreach ($this->splitStringByWidth($line, $width - 4) as $line) {
                    // pre-format lines to get the right string length
                    $lineLength = $this->stringWidth(preg_replace('/\[[^m]*m/', '', $formatter->format($line))) + 4;
                    $lines[] = array($line, $lineLength);

                    $len = max($lineLength, $len);
                }
            }

            $messages = array('', '');
            $messages[] = $emptyLine = $formatter->format(sprintf('<error>%s</error>', str_repeat(' ', $len)));
            $messages[] = $formatter->format(sprintf('<error>%s%s</error>', $title, str_repeat(' ', max(0, $len - $this->stringWidth($title)))));
            foreach ($lines as $line) {
                $messages[] = $formatter->format(sprintf('<error>  %s  %s</error>', $line[0], str_repeat(' ', $len - $line[1])));
            }
            $messages[] = $emptyLine;
            $messages[] = '';
            $messages[] = '';

            $output->writeln($messages, OutputInterface::OUTPUT_RAW);

            if (OutputInterface::VERBOSITY_VERBOSE <= $output->getVerbosity()) {
                $output->writeln('<comment>Exception trace:</comment>');

                // exception related properties
                $trace = $e->getTrace();
                array_unshift($trace, array(
                    'function' => '',
                    'file'     => $e->getFile() != null ? $e->getFile() : 'n/a',
                    'line'     => $e->getLine() != null ? $e->getLine() : 'n/a',
                    'args'     => array(),
                ));

                for ($i = 0, $count = count($trace); $i < $count; $i++) {
                    $class = isset($trace[$i]['class']) ? $trace[$i]['class'] : '';
                    $type = isset($trace[$i]['type']) ? $trace[$i]['type'] : '';
                    $function = $trace[$i]['function'];
                    $file = isset($trace[$i]['file']) ? $trace[$i]['file'] : 'n/a';
                    $line = isset($trace[$i]['line']) ? $trace[$i]['line'] : 'n/a';

                    $output->writeln(sprintf(' %s%s%s() at <info>%s:%s</info>', $class, $type, $function, $file, $line));
                }

                $output->writeln("");
                $output->writeln("");
            }
        } while ($e = $e->getPrevious());

        if (null !== $this->runningCommand) {
            $output->writeln(sprintf('<info>%s</info>', sprintf($this->runningCommand->getSynopsis(), $this->getName())));
            $output->writeln("");
            $output->writeln("");
        }
    }

    /**
     * Tries to figure out the terminal width in which this application runs
     *
     * @return int|null
     */
    protected function getTerminalWidth()
    {
        $dimensions = $this->getTerminalDimensions();

        return $dimensions[0];
    }

    /**
     * Tries to figure out the terminal height in which this application runs
     *
     * @return int|null
     */
    protected function getTerminalHeight()
    {
        $dimensions = $this->getTerminalDimensions();

        return $dimensions[1];
    }

    /**
     * Tries to figure out the terminal dimensions based on the current environment
     *
     * @return array Array containing width and height
     */
    public function getTerminalDimensions()
    {
        if (defined('PHP_WINDOWS_VERSION_BUILD')) {
            // extract [w, H] from "wxh (WxH)"
            if (preg_match('/^(\d+)x\d+ \(\d+x(\d+)\)$/', trim(getenv('ANSICON')), $matches)) {
                return array((int) $matches[1], (int) $matches[2]);
            }
            // extract [w, h] from "wxh"
            if (preg_match('/^(\d+)x(\d+)$/', $this->getConsoleMode(), $matches)) {
                return array((int) $matches[1], (int) $matches[2]);
            }
        }

        if ($sttyString = $this->getSttyColumns()) {
            // extract [w, h] from "rows h; columns w;"
            if (preg_match('/rows.(\d+);.columns.(\d+);/i', $sttyString, $matches)) {
                return array((int) $matches[2], (int) $matches[1]);
            }
            // extract [w, h] from "; h rows; w columns"
            if (preg_match('/;.(\d+).rows;.(\d+).columns/i', $sttyString, $matches)) {
                return array((int) $matches[2], (int) $matches[1]);
            }
        }

        return array(null, null);
    }

    /**
     * Configures the input and output instances based on the user arguments and options.
     *
     * @param InputInterface  $input  An InputInterface instance
     * @param OutputInterface $output An OutputInterface instance
     */
    protected function configureIO(InputInterface $input, OutputInterface $output)
    {
        if (true === $input->hasParameterOption(array('--ansi'))) {
            $output->setDecorated(true);
        } elseif (true === $input->hasParameterOption(array('--no-ansi'))) {
            $output->setDecorated(false);
        }

        if (true === $input->hasParameterOption(array('--no-interaction', '-n'))) {
            $input->setInteractive(false);
        } elseif (function_exists('posix_isatty') && $this->getHelperSet()->has('dialog')) {
            $inputStream = $this->getHelperSet()->get('dialog')->getInputStream();
            if (!@posix_isatty($inputStream)) {
                $input->setInteractive(false);
            }
        }

        if (true === $input->hasParameterOption(array('--quiet', '-q'))) {
            $output->setVerbosity(OutputInterface::VERBOSITY_QUIET);
        } else {
            if ($input->hasParameterOption('-vvv') || $input->hasParameterOption('--verbose=3') || $input->getParameterOption('--verbose') === 3) {
                $output->setVerbosity(OutputInterface::VERBOSITY_DEBUG);
            } elseif ($input->hasParameterOption('-vv') || $input->hasParameterOption('--verbose=2') || $input->getParameterOption('--verbose') === 2) {
                $output->setVerbosity(OutputInterface::VERBOSITY_VERY_VERBOSE);
            } elseif ($input->hasParameterOption('-v') || $input->hasParameterOption('--verbose=1') || $input->hasParameterOption('--verbose') || $input->getParameterOption('--verbose')) {
                $output->setVerbosity(OutputInterface::VERBOSITY_VERBOSE);
            }
        }
    }

    /**
     * Runs the current command.
     *
     * If an event dispatcher has been attached to the application,
     * events are also dispatched during the life-cycle of the command.
     *
     * @param Command         $command A Command instance
     * @param InputInterface  $input   An Input instance
     * @param OutputInterface $output  An Output instance
     *
<<<<<<< HEAD
     * @return int     0 if everything went fine, or an error code
=======
     * @return int 0 if everything went fine, or an error code
>>>>>>> a52f41d4
     */
    protected function doRunCommand(Command $command, InputInterface $input, OutputInterface $output)
    {
        if (null === $this->dispatcher) {
            return $command->run($input, $output);
        }

        $event = new ConsoleCommandEvent($command, $input, $output);
        $this->dispatcher->dispatch(ConsoleEvents::COMMAND, $event);

        try {
            $exitCode = $command->run($input, $output);
        } catch (\Exception $e) {
            $event = new ConsoleTerminateEvent($command, $input, $output, $e->getCode());
            $this->dispatcher->dispatch(ConsoleEvents::TERMINATE, $event);

            $event = new ConsoleExceptionEvent($command, $input, $output, $e, $event->getExitCode());
            $this->dispatcher->dispatch(ConsoleEvents::EXCEPTION, $event);

            throw $event->getException();
        }

        $event = new ConsoleTerminateEvent($command, $input, $output, $exitCode);
        $this->dispatcher->dispatch(ConsoleEvents::TERMINATE, $event);

        return $event->getExitCode();
    }

    /**
     * Gets the name of the command based on input.
     *
     * @param InputInterface $input The input interface
     *
     * @return string The command name
     */
    protected function getCommandName(InputInterface $input)
    {
        return $input->getFirstArgument();
    }

    /**
     * Gets the default input definition.
     *
     * @return InputDefinition An InputDefinition instance
     */
    protected function getDefaultInputDefinition()
    {
        return new InputDefinition(array(
            new InputArgument('command', InputArgument::REQUIRED, 'The command to execute'),

            new InputOption('--help',           '-h', InputOption::VALUE_NONE, 'Display this help message.'),
            new InputOption('--quiet',          '-q', InputOption::VALUE_NONE, 'Do not output any message.'),
            new InputOption('--verbose',        '-v|vv|vvv', InputOption::VALUE_NONE, 'Increase the verbosity of messages: 1 for normal output, 2 for more verbose output and 3 for debug'),
            new InputOption('--version',        '-V', InputOption::VALUE_NONE, 'Display this application version.'),
            new InputOption('--ansi',           '',   InputOption::VALUE_NONE, 'Force ANSI output.'),
            new InputOption('--no-ansi',        '',   InputOption::VALUE_NONE, 'Disable ANSI output.'),
            new InputOption('--no-interaction', '-n', InputOption::VALUE_NONE, 'Do not ask any interactive question.'),
        ));
    }

    /**
     * Gets the default commands that should always be available.
     *
     * @return Command[] An array of default Command instances
     */
    protected function getDefaultCommands()
    {
        return array(new HelpCommand(), new ListCommand());
    }

    /**
     * Gets the default helper set with the helpers that should always be available.
     *
     * @return HelperSet A HelperSet instance
     */
    protected function getDefaultHelperSet()
    {
        return new HelperSet(array(
            new FormatterHelper(),
            new DialogHelper(),
            new ProgressHelper(),
            new TableHelper(),
        ));
    }

    /**
     * Runs and parses stty -a if it's available, suppressing any error output
     *
     * @return string
     */
    private function getSttyColumns()
    {
        if (!function_exists('proc_open')) {
            return;
        }

        $descriptorspec = array(1 => array('pipe', 'w'), 2 => array('pipe', 'w'));
        $process = proc_open('stty -a | grep columns', $descriptorspec, $pipes, null, null, array('suppress_errors' => true));
        if (is_resource($process)) {
            $info = stream_get_contents($pipes[1]);
            fclose($pipes[1]);
            fclose($pipes[2]);
            proc_close($process);

            return $info;
        }
    }

    /**
     * Runs and parses mode CON if it's available, suppressing any error output
     *
     * @return string <width>x<height> or null if it could not be parsed
     */
    private function getConsoleMode()
    {
        if (!function_exists('proc_open')) {
            return;
        }

        $descriptorspec = array(1 => array('pipe', 'w'), 2 => array('pipe', 'w'));
        $process = proc_open('mode CON', $descriptorspec, $pipes, null, null, array('suppress_errors' => true));
        if (is_resource($process)) {
            $info = stream_get_contents($pipes[1]);
            fclose($pipes[1]);
            fclose($pipes[2]);
            proc_close($process);

            if (preg_match('/--------+\r?\n.+?(\d+)\r?\n.+?(\d+)\r?\n/', $info, $matches)) {
                return $matches[2].'x'.$matches[1];
            }
        }
    }

    /**
     * Returns abbreviated suggestions in string format.
     *
     * @param array $abbrevs Abbreviated suggestions to convert
     *
     * @return string A formatted string of abbreviated suggestions
     */
    private function getAbbreviationSuggestions($abbrevs)
    {
        return sprintf('%s, %s%s', $abbrevs[0], $abbrevs[1], count($abbrevs) > 2 ? sprintf(' and %d more', count($abbrevs) - 2) : '');
    }

    /**
     * Returns the namespace part of the command name.
     *
     * This method is not part of public API and should not be used directly.
     *
     * @param string $name  The full name of the command
     * @param string $limit The maximum number of parts of the namespace
     *
     * @return string The namespace of the command
     */
    public function extractNamespace($name, $limit = null)
    {
        $parts = explode(':', $name);
        array_pop($parts);

        return implode(':', null === $limit ? $parts : array_slice($parts, 0, $limit));
    }

    /**
     * Finds alternative commands of $name
     *
     * @param string $name    The full name of the command
     * @param array  $abbrevs The abbreviations
     *
     * @return array A sorted array of similar commands
     */
    private function findAlternativeCommands($name, $abbrevs)
    {
        $callback = function ($item) {
            return $item->getName();
        };

        return $this->findAlternatives($name, $this->commands, $abbrevs, $callback);
    }

    /**
     * Finds alternative namespace of $name
     *
     * @param string $name    The full name of the namespace
     * @param array  $abbrevs The abbreviations
     *
     * @return array A sorted array of similar namespace
     */
    private function findAlternativeNamespace($name, $abbrevs)
    {
        return $this->findAlternatives($name, $this->getNamespaces(), $abbrevs);
    }

    /**
     * Finds alternative of $name among $collection,
     * if nothing is found in $collection, try in $abbrevs
     *
     * @param string               $name       The string
     * @param array|\Traversable   $collection The collection
     * @param array                $abbrevs    The abbreviations
     * @param Closure|string|array $callback   The callable to transform collection item before comparison
     *
     * @return array A sorted array of similar string
     */
    private function findAlternatives($name, $collection, $abbrevs, $callback = null)
    {
        $alternatives = array();

        foreach ($collection as $item) {
            if (null !== $callback) {
                $item = call_user_func($callback, $item);
            }

            $lev = levenshtein($name, $item);
            if ($lev <= strlen($name) / 3 || false !== strpos($item, $name)) {
                $alternatives[$item] = $lev;
            }
        }

        if (!$alternatives) {
            foreach ($abbrevs as $key => $values) {
                $lev = levenshtein($name, $key);
                if ($lev <= strlen($name) / 3 || false !== strpos($key, $name)) {
                    foreach ($values as $value) {
                        $alternatives[$value] = $lev;
                    }
                }
            }
        }

        asort($alternatives);

        return array_keys($alternatives);
    }

    private function stringWidth($string)
    {
        if (!function_exists('mb_strwidth')) {
            return strlen($string);
        }

        if (false === $encoding = mb_detect_encoding($string)) {
            return strlen($string);
        }

        return mb_strwidth($string, $encoding);
    }

    private function splitStringByWidth($string, $width)
    {
        // str_split is not suitable for multi-byte characters, we should use preg_split to get char array properly.
        // additionally, array_slice() is not enough as some character has doubled width.
        // we need a function to split string not by character count but by string width

        if (!function_exists('mb_strwidth')) {
            return str_split($string, $width);
        }

        if (false === $encoding = mb_detect_encoding($string)) {
            return str_split($string, $width);
        }

        $utf8String = mb_convert_encoding($string, 'utf8', $encoding);
        $lines = array();
        $line = '';
        foreach (preg_split('//u', $utf8String) as $char) {
            // test if $char could be appended to current line
            if (mb_strwidth($line.$char) <= $width) {
                $line .= $char;
                continue;
            }
            // if not, push current line to array and make new line
            $lines[] = str_pad($line, $width);
            $line = $char;
        }
        if (strlen($line)) {
            $lines[] = count($lines) ? str_pad($line, $width) : $line;
        }

        mb_convert_variables($encoding, 'utf8', $lines);

        return $lines;
    }
}<|MERGE_RESOLUTION|>--- conflicted
+++ resolved
@@ -99,11 +99,7 @@
      * @param InputInterface  $input  An Input instance
      * @param OutputInterface $output An Output instance
      *
-<<<<<<< HEAD
-     * @return int     0 if everything went fine, or an error code
-=======
      * @return int 0 if everything went fine, or an error code
->>>>>>> a52f41d4
      *
      * @throws \Exception When doRun returns Exception
      *
@@ -163,11 +159,7 @@
      * @param InputInterface  $input  An Input instance
      * @param OutputInterface $output An Output instance
      *
-<<<<<<< HEAD
-     * @return int     0 if everything went fine, or an error code
-=======
      * @return int 0 if everything went fine, or an error code
->>>>>>> a52f41d4
      */
     public function doRun(InputInterface $input, OutputInterface $output)
     {
@@ -457,11 +449,7 @@
      *
      * @param string $name The command name or alias
      *
-<<<<<<< HEAD
-     * @return bool    true if the command exists, false otherwise
-=======
      * @return bool true if the command exists, false otherwise
->>>>>>> a52f41d4
      *
      * @api
      */
@@ -727,12 +715,10 @@
     {
         do {
             $title = sprintf('  [%s]  ', get_class($e));
-<<<<<<< HEAD
-            $len = $strlen($title);
+
+            $len = $this->stringWidth($title);
+
             $width = $this->getTerminalWidth() ? $this->getTerminalWidth() - 1 : PHP_INT_MAX;
-=======
-            $len = $this->stringWidth($title);
->>>>>>> a52f41d4
             // HHVM only accepts 32 bits integer in str_split, even when PHP_INT_MAX is a 64 bit integer: https://github.com/facebook/hhvm/issues/1327
             if (defined('HHVM_VERSION') && $width > 1 << 31) {
                 $width = 1 << 31;
@@ -897,11 +883,7 @@
      * @param InputInterface  $input   An Input instance
      * @param OutputInterface $output  An Output instance
      *
-<<<<<<< HEAD
-     * @return int     0 if everything went fine, or an error code
-=======
      * @return int 0 if everything went fine, or an error code
->>>>>>> a52f41d4
      */
     protected function doRunCommand(Command $command, InputInterface $input, OutputInterface $output)
     {
