--- conflicted
+++ resolved
@@ -344,36 +344,6 @@
     {
         $output->writeln('from the code...');
     }
-<<<<<<< HEAD
-=======
-
-    /**
-     * @group legacy
-     */
-    public function testLegacyAsText()
-    {
-        $this->iniSet('error_reporting', -1 & ~E_USER_DEPRECATED);
-
-        $command = new \TestCommand();
-        $command->setApplication(new Application());
-        $tester = new CommandTester($command);
-        $tester->execute(array('command' => $command->getName()));
-        $this->assertStringEqualsFile(self::$fixturesPath.'/command_astext.txt', $command->asText(), '->asText() returns a text representation of the command');
-    }
-
-    /**
-     * @group legacy
-     */
-    public function testLegacyAsXml()
-    {
-        $this->iniSet('error_reporting', -1 & ~E_USER_DEPRECATED);
-
-        $command = new \TestCommand();
-        $command->setApplication(new Application());
-        $tester = new CommandTester($command);
-        $tester->execute(array('command' => $command->getName()));
-        $this->assertXmlStringEqualsXmlFile(self::$fixturesPath.'/command_asxml.txt', $command->asXml(), '->asXml() returns an XML representation of the command');
-    }
 }
 
 // In order to get an unbound closure, we should create it outside a class
@@ -384,5 +354,4 @@
     {
         $output->writeln($this instanceof Command ? 'bound to the command' : 'not bound to the command');
     };
->>>>>>> f5a0ac29
 }