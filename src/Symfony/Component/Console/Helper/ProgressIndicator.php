<?php

/*
 * This file is part of the Symfony package.
 *
 * (c) Fabien Potencier <fabien@symfony.com>
 *
 * For the full copyright and license information, please view the LICENSE
 * file that was distributed with this source code.
 */

namespace Symfony\Component\Console\Helper;

use Symfony\Component\Console\Exception\InvalidArgumentException;
use Symfony\Component\Console\Exception\LogicException;
use Symfony\Component\Console\Output\OutputInterface;

/**
 * @author Kevin Bond <kevinbond@gmail.com>
 */
class ProgressIndicator
{
    private $output;
    private $startTime;
    private $format;
    private $message;
    private $indicatorValues;
    private $indicatorCurrent;
    private $indicatorChangeInterval;
    private $indicatorUpdateTime;
    private $started = false;

    private static $formatters;
    private static $formats;

    /**
     * @param OutputInterface $output
     * @param string|null     $format                  Indicator format
     * @param int             $indicatorChangeInterval Change interval in milliseconds
     * @param array|null      $indicatorValues         Animated indicator characters
     */
    public function __construct(OutputInterface $output, $format = null, $indicatorChangeInterval = 100, $indicatorValues = null)
    {
        $this->output = $output;

        if (null === $format) {
            $format = $this->determineBestFormat();
        }

        if (null === $indicatorValues) {
            $indicatorValues = array('-', '\\', '|', '/');
        }

        $indicatorValues = array_values($indicatorValues);

        if (2 > \count($indicatorValues)) {
            throw new InvalidArgumentException('Must have at least 2 indicator value characters.');
        }

        $this->format = self::getFormatDefinition($format);
        $this->indicatorChangeInterval = $indicatorChangeInterval;
        $this->indicatorValues = $indicatorValues;
        $this->startTime = time();
    }

    /**
     * Sets the current indicator message.
     *
     * @param string|null $message
     */
    public function setMessage($message)
    {
        $this->message = $message;

        $this->display();
    }

    /**
<<<<<<< HEAD
=======
     * Gets the current indicator message.
     *
     * @return string|null
     *
     * @internal for PHP 5.3 compatibility
     */
    public function getMessage()
    {
        return $this->message;
    }

    /**
     * Gets the progress bar start time.
     *
     * @return int The progress bar start time
     *
     * @internal for PHP 5.3 compatibility
     */
    public function getStartTime()
    {
        return $this->startTime;
    }

    /**
     * Gets the current animated indicator character.
     *
     * @return string
     *
     * @internal for PHP 5.3 compatibility
     */
    public function getCurrentValue()
    {
        return $this->indicatorValues[$this->indicatorCurrent % \count($this->indicatorValues)];
    }

    /**
>>>>>>> 82d13dae
     * Starts the indicator output.
     *
     * @param $message
     */
    public function start($message)
    {
        if ($this->started) {
            throw new LogicException('Progress indicator already started.');
        }

        $this->message = $message;
        $this->started = true;
        $this->startTime = time();
        $this->indicatorUpdateTime = $this->getCurrentTimeInMilliseconds() + $this->indicatorChangeInterval;
        $this->indicatorCurrent = 0;

        $this->display();
    }

    /**
     * Advances the indicator.
     */
    public function advance()
    {
        if (!$this->started) {
            throw new LogicException('Progress indicator has not yet been started.');
        }

        if (!$this->output->isDecorated()) {
            return;
        }

        $currentTime = $this->getCurrentTimeInMilliseconds();

        if ($currentTime < $this->indicatorUpdateTime) {
            return;
        }

        $this->indicatorUpdateTime = $currentTime + $this->indicatorChangeInterval;
        ++$this->indicatorCurrent;

        $this->display();
    }

    /**
     * Finish the indicator with message.
     *
     * @param $message
     */
    public function finish($message)
    {
        if (!$this->started) {
            throw new LogicException('Progress indicator has not yet been started.');
        }

        $this->message = $message;
        $this->display();
        $this->output->writeln('');
        $this->started = false;
    }

    /**
     * Gets the format for a given name.
     *
     * @param string $name The format name
     *
     * @return string|null A format string
     */
    public static function getFormatDefinition($name)
    {
        if (!self::$formats) {
            self::$formats = self::initFormats();
        }

        return isset(self::$formats[$name]) ? self::$formats[$name] : null;
    }

    /**
     * Sets a placeholder formatter for a given name.
     *
     * This method also allow you to override an existing placeholder.
     *
     * @param string   $name     The placeholder name (including the delimiter char like %)
     * @param callable $callable A PHP callable
     */
    public static function setPlaceholderFormatterDefinition($name, $callable)
    {
        if (!self::$formatters) {
            self::$formatters = self::initPlaceholderFormatters();
        }

        self::$formatters[$name] = $callable;
    }

    /**
     * Gets the placeholder formatter for a given name.
     *
     * @param string $name The placeholder name (including the delimiter char like %)
     *
     * @return callable|null A PHP callable
     */
    public static function getPlaceholderFormatterDefinition($name)
    {
        if (!self::$formatters) {
            self::$formatters = self::initPlaceholderFormatters();
        }

        return isset(self::$formatters[$name]) ? self::$formatters[$name] : null;
    }

    private function display()
    {
        if (OutputInterface::VERBOSITY_QUIET === $this->output->getVerbosity()) {
            return;
        }

        $self = $this;

        $this->overwrite(preg_replace_callback("{%([a-z\-_]+)(?:\:([^%]+))?%}i", function ($matches) use ($self) {
            if ($formatter = $self::getPlaceholderFormatterDefinition($matches[1])) {
                return \call_user_func($formatter, $self);
            }

            return $matches[0];
        }, $this->format));
    }

    private function determineBestFormat()
    {
        switch ($this->output->getVerbosity()) {
            // OutputInterface::VERBOSITY_QUIET: display is disabled anyway
            case OutputInterface::VERBOSITY_VERBOSE:
                return $this->output->isDecorated() ? 'verbose' : 'verbose_no_ansi';
            case OutputInterface::VERBOSITY_VERY_VERBOSE:
            case OutputInterface::VERBOSITY_DEBUG:
                return $this->output->isDecorated() ? 'very_verbose' : 'very_verbose_no_ansi';
            default:
                return $this->output->isDecorated() ? 'normal' : 'normal_no_ansi';
        }
    }

    /**
     * Overwrites a previous message to the output.
     *
     * @param string $message The message
     */
    private function overwrite($message)
    {
        if ($this->output->isDecorated()) {
            $this->output->write("\x0D\x1B[2K");
            $this->output->write($message);
        } else {
            $this->output->writeln($message);
        }
    }

    private function getCurrentTimeInMilliseconds()
    {
        return round(microtime(true) * 1000);
    }

    private static function initPlaceholderFormatters()
    {
        return array(
            'indicator' => function (ProgressIndicator $indicator) {
                return $indicator->indicatorValues[$indicator->indicatorCurrent % count($indicator->indicatorValues)];
            },
            'message' => function (ProgressIndicator $indicator) {
                return $indicator->message;
            },
            'elapsed' => function (ProgressIndicator $indicator) {
                return Helper::formatTime(time() - $indicator->startTime);
            },
            'memory' => function () {
                return Helper::formatMemory(memory_get_usage(true));
            },
        );
    }

    private static function initFormats()
    {
        return array(
            'normal' => ' %indicator% %message%',
            'normal_no_ansi' => ' %message%',

            'verbose' => ' %indicator% %message% (%elapsed:6s%)',
            'verbose_no_ansi' => ' %message% (%elapsed:6s%)',

            'very_verbose' => ' %indicator% %message% (%elapsed:6s%, %memory:6s%)',
            'very_verbose_no_ansi' => ' %message% (%elapsed:6s%, %memory:6s%)',
        );
    }
}<|MERGE_RESOLUTION|>--- conflicted
+++ resolved
@@ -76,45 +76,6 @@
     }
 
     /**
-<<<<<<< HEAD
-=======
-     * Gets the current indicator message.
-     *
-     * @return string|null
-     *
-     * @internal for PHP 5.3 compatibility
-     */
-    public function getMessage()
-    {
-        return $this->message;
-    }
-
-    /**
-     * Gets the progress bar start time.
-     *
-     * @return int The progress bar start time
-     *
-     * @internal for PHP 5.3 compatibility
-     */
-    public function getStartTime()
-    {
-        return $this->startTime;
-    }
-
-    /**
-     * Gets the current animated indicator character.
-     *
-     * @return string
-     *
-     * @internal for PHP 5.3 compatibility
-     */
-    public function getCurrentValue()
-    {
-        return $this->indicatorValues[$this->indicatorCurrent % \count($this->indicatorValues)];
-    }
-
-    /**
->>>>>>> 82d13dae
      * Starts the indicator output.
      *
      * @param $message
@@ -280,7 +241,7 @@
     {
         return array(
             'indicator' => function (ProgressIndicator $indicator) {
-                return $indicator->indicatorValues[$indicator->indicatorCurrent % count($indicator->indicatorValues)];
+                return $indicator->indicatorValues[$indicator->indicatorCurrent % \count($indicator->indicatorValues)];
             },
             'message' => function (ProgressIndicator $indicator) {
                 return $indicator->message;
