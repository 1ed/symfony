<?php

/*
 * This file is part of the Symfony package.
 *
 * (c) Fabien Potencier <fabien@symfony.com>
 *
 * For the full copyright and license information, please view the LICENSE
 * file that was distributed with this source code.
 */

namespace Symfony\Component\Console\Input;

use Symfony\Component\Console\Exception\InvalidArgumentException;
use Symfony\Component\Console\Exception\InvalidOptionException;

/**
 * ArrayInput represents an input provided as an array.
 *
 * Usage:
 *
 *     $input = new ArrayInput(array('name' => 'foo', '--bar' => 'foobar'));
 *
 * @author Fabien Potencier <fabien@symfony.com>
 */
class ArrayInput extends Input
{
    private $parameters;

    /**
     * Constructor.
     *
     * @param array                $parameters An array of parameters
     * @param InputDefinition|null $definition A InputDefinition instance
     */
    public function __construct(array $parameters, InputDefinition $definition = null)
    {
        $this->parameters = $parameters;

        parent::__construct($definition);
    }

    /**
     * {@inheritdoc}
     */
    public function getFirstArgument()
    {
        foreach ($this->parameters as $key => $value) {
            if ($key && '-' === $key[0]) {
                continue;
            }

            return $value;
        }
    }

    /**
<<<<<<< HEAD
     * Returns true if the raw parameters (not parsed) contain a value.
     *
     * This method is to be used to introspect the input parameters
     * before they have been validated. It must be used carefully.
     *
     * @param string|array $values     The values to look for in the raw parameters (can be an array)
     * @param bool         $onlyParams Only check real parameters, skip those following an end of options (--) signal
     *
     * @return bool true if the value is contained in the raw parameters
=======
     * {@inheritdoc}
>>>>>>> 90151ef5
     */
    public function hasParameterOption($values, $onlyParams = false)
    {
        $values = (array) $values;

        foreach ($this->parameters as $k => $v) {
            if (!is_int($k)) {
                $v = $k;
            }

            if ($onlyParams && $v === '--') {
                return false;
            }

            if (in_array($v, $values)) {
                return true;
            }
        }

        return false;
    }

    /**
<<<<<<< HEAD
     * Returns the value of a raw option (not parsed).
     *
     * This method is to be used to introspect the input parameters
     * before they have been validated. It must be used carefully.
     *
     * @param string|array $values     The value(s) to look for in the raw parameters (can be an array)
     * @param mixed        $default    The default value to return if no result is found
     * @param bool         $onlyParams Only check real parameters, skip those following an end of options (--) signal
     *
     * @return mixed The option value
=======
     * {@inheritdoc}
>>>>>>> 90151ef5
     */
    public function getParameterOption($values, $default = false, $onlyParams = false)
    {
        $values = (array) $values;

        foreach ($this->parameters as $k => $v) {
            if ($onlyParams && ($k === '--' || (is_int($k) && $v === '--'))) {
                return false;
            }

            if (is_int($k)) {
                if (in_array($v, $values)) {
                    return true;
                }
            } elseif (in_array($k, $values)) {
                return $v;
            }
        }

        return $default;
    }

    /**
     * Returns a stringified representation of the args passed to the command.
     *
     * @return string
     */
    public function __toString()
    {
        $params = array();
        foreach ($this->parameters as $param => $val) {
            if ($param && '-' === $param[0]) {
                $params[] = $param.('' != $val ? '='.$this->escapeToken($val) : '');
            } else {
                $params[] = $this->escapeToken($val);
            }
        }

        return implode(' ', $params);
    }

    /**
     * {@inheritdoc}
     */
    protected function parse()
    {
        foreach ($this->parameters as $key => $value) {
            if ($key === '--') {
                return;
            }
            if (0 === strpos($key, '--')) {
                $this->addLongOption(substr($key, 2), $value);
            } elseif ('-' === $key[0]) {
                $this->addShortOption(substr($key, 1), $value);
            } else {
                $this->addArgument($key, $value);
            }
        }
    }

    /**
     * Adds a short option value.
     *
     * @param string $shortcut The short option key
     * @param mixed  $value    The value for the option
     *
     * @throws InvalidOptionException When option given doesn't exist
     */
    private function addShortOption($shortcut, $value)
    {
        if (!$this->definition->hasShortcut($shortcut)) {
            throw new InvalidOptionException(sprintf('The "-%s" option does not exist.', $shortcut));
        }

        $this->addLongOption($this->definition->getOptionForShortcut($shortcut)->getName(), $value);
    }

    /**
     * Adds a long option value.
     *
     * @param string $name  The long option key
     * @param mixed  $value The value for the option
     *
     * @throws InvalidOptionException When option given doesn't exist
     * @throws InvalidOptionException When a required value is missing
     */
    private function addLongOption($name, $value)
    {
        if (!$this->definition->hasOption($name)) {
            throw new InvalidOptionException(sprintf('The "--%s" option does not exist.', $name));
        }

        $option = $this->definition->getOption($name);

        if (null === $value) {
            if ($option->isValueRequired()) {
                throw new InvalidOptionException(sprintf('The "--%s" option requires a value.', $name));
            }

            $value = $option->isValueOptional() ? $option->getDefault() : true;
        }

        $this->options[$name] = $value;
    }

    /**
     * Adds an argument value.
     *
     * @param string $name  The argument name
     * @param mixed  $value The value for the argument
     *
     * @throws InvalidArgumentException When argument given doesn't exist
     */
    private function addArgument($name, $value)
    {
        if (!$this->definition->hasArgument($name)) {
            throw new InvalidArgumentException(sprintf('The "%s" argument does not exist.', $name));
        }

        $this->arguments[$name] = $value;
    }
}<|MERGE_RESOLUTION|>--- conflicted
+++ resolved
@@ -55,19 +55,7 @@
     }
 
     /**
-<<<<<<< HEAD
-     * Returns true if the raw parameters (not parsed) contain a value.
-     *
-     * This method is to be used to introspect the input parameters
-     * before they have been validated. It must be used carefully.
-     *
-     * @param string|array $values     The values to look for in the raw parameters (can be an array)
-     * @param bool         $onlyParams Only check real parameters, skip those following an end of options (--) signal
-     *
-     * @return bool true if the value is contained in the raw parameters
-=======
-     * {@inheritdoc}
->>>>>>> 90151ef5
+     * {@inheritdoc}
      */
     public function hasParameterOption($values, $onlyParams = false)
     {
@@ -91,20 +79,7 @@
     }
 
     /**
-<<<<<<< HEAD
-     * Returns the value of a raw option (not parsed).
-     *
-     * This method is to be used to introspect the input parameters
-     * before they have been validated. It must be used carefully.
-     *
-     * @param string|array $values     The value(s) to look for in the raw parameters (can be an array)
-     * @param mixed        $default    The default value to return if no result is found
-     * @param bool         $onlyParams Only check real parameters, skip those following an end of options (--) signal
-     *
-     * @return mixed The option value
-=======
-     * {@inheritdoc}
->>>>>>> 90151ef5
+     * {@inheritdoc}
      */
     public function getParameterOption($values, $default = false, $onlyParams = false)
     {
