--- conflicted
+++ resolved
@@ -34,15 +34,9 @@
     /**
      * Constructor.
      *
-<<<<<<< HEAD
      * @param callable|null $callback A valid PHP callback or null to set it later
-     * @param integer       $status   The response status code
+     * @param int           $status   The response status code
      * @param array         $headers  An array of response headers
-=======
-     * @param mixed   $callback A valid PHP callback
-     * @param int     $status   The response status code
-     * @param array   $headers  An array of response headers
->>>>>>> d56ea768
      *
      * @api
      */
@@ -57,7 +51,6 @@
     }
 
     /**
-<<<<<<< HEAD
      * Factory method for chainability
      *
      * @param callable|null $callback A valid PHP callback or null to set it later
@@ -65,9 +58,6 @@
      * @param array         $headers  An array of response headers
      *
      * @return StreamedResponse
-=======
-     * {@inheritdoc}
->>>>>>> d56ea768
      */
     public static function create($callback = null, $status = 200, $headers = array())
     {
