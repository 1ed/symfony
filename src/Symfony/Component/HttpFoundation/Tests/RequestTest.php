--- conflicted
+++ resolved
@@ -2195,7 +2195,6 @@
         Request::setTrustedHeaderName(Request::HEADER_CLIENT_PROTO, 'X_FORWARDED_PROTO');
     }
 
-<<<<<<< HEAD
     /**
      * @dataProvider protocolVersionProvider
      */
@@ -2224,7 +2223,8 @@
             'trusted with broken via' => array('HTTP/2.0', true, 'HTTP/1^0 foo', 'HTTP/2.0'),
             'trusted with partially-broken via' => array('HTTP/2.0', true, '1.0 fred, foo', 'HTTP/1.0'),
         );
-=======
+    }
+
     public function nonstandardRequestsData()
     {
         return array(
@@ -2278,7 +2278,6 @@
         $this->assertEquals('host:8080', $request->getHttpHost());
         $this->assertEquals($expectedBaseUrl, $request->getBaseUrl());
         $this->assertEquals($expectedBasePath, $request->getBasePath());
->>>>>>> 402246eb
     }
 }
 
