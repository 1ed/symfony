--- conflicted
+++ resolved
@@ -16,15 +16,11 @@
         }
     ],
     "require": {
-<<<<<<< HEAD
-        "php": ">=5.3.9"
+        "php": ">=5.3.9",
+        "symfony/polyfill-mbstring": "~1.1"
     },
     "require-dev": {
         "symfony/expression-language": "~2.4"
-=======
-        "php": ">=5.3.3",
-        "symfony/polyfill-mbstring": "~1.1"
->>>>>>> 6d5dbf7a
     },
     "autoload": {
         "psr-4": { "Symfony\\Component\\HttpFoundation\\": "" },
