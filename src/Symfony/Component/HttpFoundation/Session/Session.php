--- conflicted
+++ resolved
@@ -138,8 +138,7 @@
      */
     public function count()
     {
-<<<<<<< HEAD
-        return count($this->getAttributeBag()->all());
+        return \count($this->getAttributeBag()->all());
     }
 
     /**
@@ -169,9 +168,6 @@
         }
 
         return true;
-=======
-        return \count($this->storage->getBag($this->attributeName)->all());
->>>>>>> 82d13dae
     }
 
     /**
