<?php

/*
 * This file is part of the Symfony package.
 *
 * (c) Fabien Potencier <fabien@symfony.com>
 *
 * For the full copyright and license information, please view the LICENSE
 * file that was distributed with this source code.
 */

namespace Symfony\Component\HttpFoundation;

/**
 * Represents a cookie.
 *
 * @author Johannes M. Schmitt <schmittjoh@gmail.com>
 */
class Cookie
{
    protected $name;
    protected $value;
    protected $domain;
    protected $expire;
    protected $path;
    protected $secure;
    protected $httpOnly;
    private $raw;
    private $sameSite;

    const SAMESITE_LAX = 'lax';
    const SAMESITE_STRICT = 'strict';

    /**
     * Constructor.
     *
     * @param string                        $name     The name of the cookie
     * @param string                        $value    The value of the cookie
     * @param int|string|\DateTimeInterface $expire   The time the cookie expires
     * @param string                        $path     The path on the server in which the cookie will be available on
     * @param string                        $domain   The domain that the cookie is available to
     * @param bool                          $secure   Whether the cookie should only be transmitted over a secure HTTPS connection from the client
     * @param bool                          $httpOnly Whether the cookie will be made accessible only through the HTTP protocol
     * @param bool                          $raw      Whether the cookie value should be sent with no url encoding
     * @param string|null                   $sameSite Whether the cookie will be available for cross-site requests
     *
     * @throws \InvalidArgumentException
     */
    public function __construct($name, $value = null, $expire = 0, $path = '/', $domain = null, $secure = false, $httpOnly = true, $raw = false, $sameSite = null)
    {
        // from PHP source code
        if (preg_match("/[=,; \t\r\n\013\014]/", $name)) {
            throw new \InvalidArgumentException(sprintf('The cookie name "%s" contains invalid characters.', $name));
        }

        if (empty($name)) {
            throw new \InvalidArgumentException('The cookie name cannot be empty.');
        }

        // convert expiration time to a Unix timestamp
        if ($expire instanceof \DateTimeInterface) {
            $expire = $expire->format('U');
        } elseif (!is_numeric($expire)) {
            $expire = strtotime($expire);

            if (false === $expire) {
                throw new \InvalidArgumentException('The cookie expiration time is not valid.');
            }
        }

        $this->name = $name;
        $this->value = $value;
        $this->domain = $domain;
        $this->expire = 0 < $expire ? (int) $expire : 0;
        $this->path = empty($path) ? '/' : $path;
        $this->secure = (bool) $secure;
        $this->httpOnly = (bool) $httpOnly;
        $this->raw = (bool) $raw;

        if (!in_array($sameSite, array(self::SAMESITE_LAX, self::SAMESITE_STRICT, null), true)) {
            throw new \InvalidArgumentException('The "sameSite" parameter value is not valid.');
        }

        $this->sameSite = $sameSite;
    }

    /**
     * Returns the cookie as a string.
     *
     * @return string The cookie
     */
    public function __toString()
    {
        $str = ($this->isRaw() ? $this->getName() : urlencode($this->getName())).'=';

        if ('' === (string) $this->getValue()) {
            $str .= 'deleted; expires='.gmdate('D, d-M-Y H:i:s T', time() - 31536001);
        } else {
<<<<<<< HEAD
            $str .= $this->isRaw() ? $this->getValue() : urlencode($this->getValue());
=======
            $str .= rawurlencode($this->getValue());
>>>>>>> 0c6096fc

            if (0 !== $this->getExpiresTime()) {
                $str .= '; expires='.gmdate('D, d-M-Y H:i:s T', $this->getExpiresTime());
            }
        }

        if ($this->getPath()) {
            $str .= '; path='.$this->getPath();
        }

        if ($this->getDomain()) {
            $str .= '; domain='.$this->getDomain();
        }

        if (true === $this->isSecure()) {
            $str .= '; secure';
        }

        if (true === $this->isHttpOnly()) {
            $str .= '; httponly';
        }

        if (null !== $this->getSameSite()) {
            $str .= '; samesite='.$this->getSameSite();
        }

        return $str;
    }

    /**
     * Gets the name of the cookie.
     *
     * @return string
     */
    public function getName()
    {
        return $this->name;
    }

    /**
     * Gets the value of the cookie.
     *
     * @return string|null
     */
    public function getValue()
    {
        return $this->value;
    }

    /**
     * Gets the domain that the cookie is available to.
     *
     * @return string|null
     */
    public function getDomain()
    {
        return $this->domain;
    }

    /**
     * Gets the time the cookie expires.
     *
     * @return int
     */
    public function getExpiresTime()
    {
        return $this->expire;
    }

    /**
     * Gets the path on the server in which the cookie will be available on.
     *
     * @return string
     */
    public function getPath()
    {
        return $this->path;
    }

    /**
     * Checks whether the cookie should only be transmitted over a secure HTTPS connection from the client.
     *
     * @return bool
     */
    public function isSecure()
    {
        return $this->secure;
    }

    /**
     * Checks whether the cookie will be made accessible only through the HTTP protocol.
     *
     * @return bool
     */
    public function isHttpOnly()
    {
        return $this->httpOnly;
    }

    /**
     * Whether this cookie is about to be cleared.
     *
     * @return bool
     */
    public function isCleared()
    {
        return $this->expire < time();
    }

    /**
     * Checks if the cookie value should be sent with no url encoding.
     *
     * @return bool
     */
    public function isRaw()
    {
        return $this->raw;
    }

    /**
     * Gets the SameSite attribute.
     *
     * @return string|null
     */
    public function getSameSite()
    {
        return $this->sameSite;
    }
}<|MERGE_RESOLUTION|>--- conflicted
+++ resolved
@@ -96,11 +96,7 @@
         if ('' === (string) $this->getValue()) {
             $str .= 'deleted; expires='.gmdate('D, d-M-Y H:i:s T', time() - 31536001);
         } else {
-<<<<<<< HEAD
-            $str .= $this->isRaw() ? $this->getValue() : urlencode($this->getValue());
-=======
-            $str .= rawurlencode($this->getValue());
->>>>>>> 0c6096fc
+            $str .= $this->isRaw() ? $this->getValue() : rawurlencode($this->getValue());
 
             if (0 !== $this->getExpiresTime()) {
                 $str .= '; expires='.gmdate('D, d-M-Y H:i:s T', $this->getExpiresTime());
