<?php

/*
 * This file is part of the Symfony package.
 *
 * (c) Fabien Potencier <fabien@symfony.com>
 *
 * For the full copyright and license information, please view the LICENSE
 * file that was distributed with this source code.
 */

namespace Symfony\Component\Workflow\Dumper;

use Symfony\Component\Workflow\Definition;
use Symfony\Component\Workflow\Marking;

/**
 * GraphvizDumper dumps a workflow as a graphviz file.
 *
 * You can convert the generated dot file with the dot utility (https://graphviz.org/):
 *
 *   dot -Tpng workflow.dot > workflow.png
 *
 * @author Fabien Potencier <fabien@symfony.com>
 * @author Grégoire Pineau <lyrixx@lyrixx.info>
 */
class GraphvizDumper implements DumperInterface
{
    protected static $defaultOptions = [
        'graph' => ['ratio' => 'compress', 'rankdir' => 'LR'],
        'node' => ['fontsize' => 9, 'fontname' => 'Arial', 'color' => '#333333', 'fillcolor' => 'lightblue', 'fixedsize' => 'false', 'width' => 1],
        'edge' => ['fontsize' => 9, 'fontname' => 'Arial', 'color' => '#333333', 'arrowhead' => 'normal', 'arrowsize' => 0.5],
    ];

    /**
     * {@inheritdoc}
     *
     * Dumps the workflow as a graphviz graph.
     *
     * Available options:
     *
     *  * graph: The default options for the whole graph
     *  * node: The default options for nodes (places + transitions)
     *  * edge: The default options for edges
     */
    public function dump(Definition $definition, Marking $marking = null, array $options = [])
    {
        $places = $this->findPlaces($definition, $marking);
        $transitions = $this->findTransitions($definition);
        $edges = $this->findEdges($definition);

        $options = array_replace_recursive(self::$defaultOptions, $options);

        return $this->startDot($options)
            .$this->addPlaces($places)
            .$this->addTransitions($transitions)
            .$this->addEdges($edges)
            .$this->endDot();
    }

    /**
     * @internal
     */
    protected function findPlaces(Definition $definition, Marking $marking = null): array
    {
        $workflowMetadata = $definition->getMetadataStore();

        $places = [];

        foreach ($definition->getPlaces() as $place) {
            $attributes = [];
            if (\in_array($place, $definition->getInitialPlaces(), true)) {
                $attributes['style'] = 'filled';
            }
            if ($marking && $marking->has($place)) {
                $attributes['color'] = '#FF0000';
                $attributes['shape'] = 'doublecircle';
            }
            $backgroundColor = $workflowMetadata->getMetadata('bg_color', $place);
            if (null !== $backgroundColor) {
                $attributes['style'] = 'filled';
                $attributes['fillcolor'] = $backgroundColor;
            }
            $label = $workflowMetadata->getMetadata('label', $place);
            if (null !== $label) {
                $attributes['name'] = $label;
            }
            $places[$place] = [
                'attributes' => $attributes,
            ];
        }

        return $places;
    }

    /**
     * @internal
     */
    protected function findTransitions(Definition $definition): array
    {
        $workflowMetadata = $definition->getMetadataStore();

        $transitions = [];

        foreach ($definition->getTransitions() as $transition) {
            $attributes = ['shape' => 'box', 'regular' => true];

            $backgroundColor = $workflowMetadata->getMetadata('bg_color', $transition);
            if (null !== $backgroundColor) {
                $attributes['style'] = 'filled';
                $attributes['fillcolor'] = $backgroundColor;
            }
            $name = $workflowMetadata->getMetadata('label', $transition) ?? $transition->getName();

            $transitions[] = [
                'attributes' => $attributes,
                'name' => $name,
            ];
        }

        return $transitions;
    }

    /**
     * @internal
     */
    protected function addPlaces(array $places): string
    {
        $code = '';

        foreach ($places as $id => $place) {
            if (isset($place['attributes']['name'])) {
                $placeName = $place['attributes']['name'];
                unset($place['attributes']['name']);
            } else {
                $placeName = $id;
            }

            $code .= sprintf("  place_%s [label=\"%s\", shape=circle%s];\n", $this->dotize($id), $this->escape($placeName), $this->addAttributes($place['attributes']));
        }

        return $code;
    }

    /**
     * @internal
     */
    protected function addTransitions(array $transitions): string
    {
        $code = '';

        foreach ($transitions as $i => $place) {
            $code .= sprintf("  transition_%s [label=\"%s\",%s];\n", $this->dotize($i), $this->escape($place['name']), $this->addAttributes($place['attributes']));
        }

        return $code;
    }

    /**
     * @internal
     */
    protected function findEdges(Definition $definition): array
    {
        $workflowMetadata = $definition->getMetadataStore();

        $dotEdges = [];

        foreach ($definition->getTransitions() as $i => $transition) {
            $transitionName = $workflowMetadata->getMetadata('label', $transition) ?? $transition->getName();

            foreach ($transition->getFroms() as $from) {
                $dotEdges[] = [
                    'from' => $from,
                    'to' => $transitionName,
                    'direction' => 'from',
                    'transition_number' => $i,
                ];
            }
            foreach ($transition->getTos() as $to) {
                $dotEdges[] = [
                    'from' => $transitionName,
                    'to' => $to,
                    'direction' => 'to',
                    'transition_number' => $i,
                ];
            }
        }

        return $dotEdges;
    }

    /**
     * @internal
     */
    protected function addEdges(array $edges): string
    {
        $code = '';

        foreach ($edges as $edge) {
            if ('from' === $edge['direction']) {
                $code .= sprintf("  place_%s -> transition_%s [style=\"solid\"];\n",
                    $this->dotize($edge['from']),
                    $this->dotize($edge['transition_number'])
                );
            } else {
                $code .= sprintf("  transition_%s -> place_%s [style=\"solid\"];\n",
                    $this->dotize($edge['transition_number']),
                    $this->dotize($edge['to'])
                );
            }
        }

        return $code;
    }

    /**
     * @internal
     */
    protected function startDot(array $options): string
    {
        return sprintf("digraph workflow {\n  %s\n  node [%s];\n  edge [%s];\n\n",
            $this->addOptions($options['graph']),
            $this->addOptions($options['node']),
            $this->addOptions($options['edge'])
        );
    }

    /**
     * @internal
     */
    protected function endDot(): string
    {
        return "}\n";
    }

    /**
     * @internal
     */
<<<<<<< HEAD
    protected function dotize(string $id)
=======
    protected function dotize(string $id): string
>>>>>>> bf406da7
    {
        return hash('sha1', $id);
    }

    /**
     * @internal
     */
    protected function escape($value): string
    {
        return \is_bool($value) ? ($value ? '1' : '0') : addslashes($value);
    }

    protected function addAttributes(array $attributes): string
    {
        $code = [];

        foreach ($attributes as $k => $v) {
            $code[] = sprintf('%s="%s"', $k, $this->escape($v));
        }

        return $code ? ' '.implode(' ', $code) : '';
    }

    private function addOptions(array $options): string
    {
        $code = [];

        foreach ($options as $k => $v) {
            $code[] = sprintf('%s="%s"', $k, $v);
        }

        return implode(' ', $code);
    }
}<|MERGE_RESOLUTION|>--- conflicted
+++ resolved
@@ -236,11 +236,7 @@
     /**
      * @internal
      */
-<<<<<<< HEAD
-    protected function dotize(string $id)
-=======
     protected function dotize(string $id): string
->>>>>>> bf406da7
     {
         return hash('sha1', $id);
     }
