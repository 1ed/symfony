<?php

/*
 * This file is part of the Symfony package.
 *
 * (c) Fabien Potencier <fabien@symfony.com>
 *
 * For the full copyright and license information, please view the LICENSE
 * file that was distributed with this source code.
 */

namespace Symfony\Component\Dotenv\Tests;

use PHPUnit\Framework\TestCase;
use Symfony\Component\Dotenv\Dotenv;
use Symfony\Component\Dotenv\Exception\FormatException;

class DotenvTest extends TestCase
{
    /**
     * @dataProvider getEnvDataWithFormatErrors
     */
    public function testParseWithFormatError($data, $error)
    {
        $dotenv = new Dotenv(true);

        try {
            $dotenv->parse($data);
            $this->fail('Should throw a FormatException');
        } catch (FormatException $e) {
            $this->assertStringMatchesFormat($error, $e->getMessage());
        }
    }

    public function getEnvDataWithFormatErrors()
    {
        $tests = [
            ['FOO=BAR BAZ', "A value containing spaces must be surrounded by quotes in \".env\" at line 1.\n...FOO=BAR BAZ...\n             ^ line 1 offset 11"],
            ['FOO BAR=BAR', "Whitespace characters are not supported after the variable name in \".env\" at line 1.\n...FOO BAR=BAR...\n     ^ line 1 offset 3"],
            ['FOO', "Missing = in the environment variable declaration in \".env\" at line 1.\n...FOO...\n     ^ line 1 offset 3"],
            ['FOO="foo', "Missing quote to end the value in \".env\" at line 1.\n...FOO=\"foo...\n          ^ line 1 offset 8"],
            ['FOO=\'foo', "Missing quote to end the value in \".env\" at line 1.\n...FOO='foo...\n          ^ line 1 offset 8"],
            ['FOO=\'foo'."\n", "Missing quote to end the value in \".env\" at line 1.\n...FOO='foo\\n...\n          ^ line 1 offset 8"],
            ['export FOO', "Unable to unset an environment variable in \".env\" at line 1.\n...export FOO...\n            ^ line 1 offset 10"],
            ['FOO=${FOO', "Unclosed braces on variable expansion in \".env\" at line 1.\n...FOO=\${FOO...\n           ^ line 1 offset 9"],
            ['FOO= BAR', "Whitespace are not supported before the value in \".env\" at line 1.\n...FOO= BAR...\n      ^ line 1 offset 4"],
            ['Стасян', "Invalid character in variable name in \".env\" at line 1.\n...Стасян...\n  ^ line 1 offset 0"],
            ['FOO!', "Missing = in the environment variable declaration in \".env\" at line 1.\n...FOO!...\n     ^ line 1 offset 3"],
            ['FOO=$(echo foo', "Missing closing parenthesis. in \".env\" at line 1.\n...FOO=$(echo foo...\n                ^ line 1 offset 14"],
            ['FOO=$(echo foo'."\n", "Missing closing parenthesis. in \".env\" at line 1.\n...FOO=$(echo foo\\n...\n                ^ line 1 offset 14"],
        ];

        if ('\\' !== \DIRECTORY_SEPARATOR) {
            $tests[] = ['FOO=$((1dd2))', "Issue expanding a command (%s\n) in \".env\" at line 1.\n...FOO=$((1dd2))...\n               ^ line 1 offset 13"];
        }

        return $tests;
    }

    /**
     * @dataProvider getEnvData
     */
    public function testParse($data, $expected)
    {
        $dotenv = new Dotenv(true);
        $this->assertSame($expected, $dotenv->parse($data));
    }

    public function getEnvData()
    {
        putenv('LOCAL=local');
        $_ENV['LOCAL'] = 'local';
        $_ENV['REMOTE'] = 'remote';
        $_SERVER['SERVERVAR'] = 'servervar';

        $tests = [
            // backslashes
            ['FOO=foo\\\\bar', ['FOO' => 'foo\\bar']],
            ["FOO='foo\\\\bar'", ['FOO' => 'foo\\\\bar']],
            ['FOO="foo\\\\bar"', ['FOO' => 'foo\\bar']],

            // escaped backslash in front of variable
            ["BAR=bar\nFOO=foo\\\\\$BAR", ['BAR' => 'bar', 'FOO' => 'foo\\bar']],
            ["BAR=bar\nFOO='foo\\\\\$BAR'", ['BAR' => 'bar', 'FOO' => 'foo\\\\$BAR']],
            ["BAR=bar\nFOO=\"foo\\\\\$BAR\"", ['BAR' => 'bar', 'FOO' => 'foo\\bar']],

            ['FOO=foo\\\\\\$BAR', ['FOO' => 'foo\\$BAR']],
            ['FOO=\'foo\\\\\\$BAR\'', ['FOO' => 'foo\\\\\\$BAR']],
            ['FOO="foo\\\\\\$BAR"', ['FOO' => 'foo\\$BAR']],

            // spaces
            ['FOO=bar', ['FOO' => 'bar']],
            [' FOO=bar ', ['FOO' => 'bar']],
            ['FOO=', ['FOO' => '']],
            ["FOO=\n\n\nBAR=bar", ['FOO' => '', 'BAR' => 'bar']],
            ['FOO=  ', ['FOO' => '']],
            ["FOO=\nBAR=bar", ['FOO' => '', 'BAR' => 'bar']],

            // newlines
            ["\n\nFOO=bar\r\n\n", ['FOO' => 'bar']],
            ["FOO=bar\r\nBAR=foo", ['FOO' => 'bar', 'BAR' => 'foo']],
            ["FOO=bar\rBAR=foo", ['FOO' => 'bar', 'BAR' => 'foo']],
            ["FOO=bar\nBAR=foo", ['FOO' => 'bar', 'BAR' => 'foo']],

            // quotes
            ["FOO=\"bar\"\n", ['FOO' => 'bar']],
            ["FOO=\"bar'foo\"\n", ['FOO' => 'bar\'foo']],
            ["FOO='bar'\n", ['FOO' => 'bar']],
            ["FOO='bar\"foo'\n", ['FOO' => 'bar"foo']],
            ["FOO=\"bar\\\"foo\"\n", ['FOO' => 'bar"foo']],
            ['FOO="bar\nfoo"', ['FOO' => "bar\nfoo"]],
            ['FOO="bar\rfoo"', ['FOO' => "bar\rfoo"]],
            ['FOO=\'bar\nfoo\'', ['FOO' => 'bar\nfoo']],
            ['FOO=\'bar\rfoo\'', ['FOO' => 'bar\rfoo']],
            ['FOO=" FOO "', ['FOO' => ' FOO ']],
            ['FOO="  "', ['FOO' => '  ']],
            ['PATH="c:\\\\"', ['PATH' => 'c:\\']],
            ["FOO=\"bar\nfoo\"", ['FOO' => "bar\nfoo"]],
            ['FOO=BAR\\"', ['FOO' => 'BAR"']],
            ["FOO=BAR\\'BAZ", ['FOO' => "BAR'BAZ"]],
            ['FOO=\\"BAR', ['FOO' => '"BAR']],

            // concatenated values
            ["FOO='bar''foo'\n", ['FOO' => 'barfoo']],
            ["FOO='bar '' baz'", ['FOO' => 'bar  baz']],
            ["FOO=bar\nBAR='baz'\"\$FOO\"", ['FOO' => 'bar', 'BAR' => 'bazbar']],
            ["FOO='bar '\\'' baz'", ['FOO' => "bar ' baz"]],

            // comments
            ["#FOO=bar\nBAR=foo", ['BAR' => 'foo']],
            ["#FOO=bar # Comment\nBAR=foo", ['BAR' => 'foo']],
            ["FOO='bar foo' # Comment", ['FOO' => 'bar foo']],
            ["FOO='bar#foo' # Comment", ['FOO' => 'bar#foo']],
            ["# Comment\r\nFOO=bar\n# Comment\nBAR=foo", ['FOO' => 'bar', 'BAR' => 'foo']],
            ["FOO=bar # Another comment\nBAR=foo", ['FOO' => 'bar', 'BAR' => 'foo']],
            ["FOO=\n\n# comment\nBAR=bar", ['FOO' => '', 'BAR' => 'bar']],
            ['FOO=NOT#COMMENT', ['FOO' => 'NOT#COMMENT']],
            ['FOO=  # Comment', ['FOO' => '']],

            // edge cases (no conversions, only strings as values)
            ['FOO=0', ['FOO' => '0']],
            ['FOO=false', ['FOO' => 'false']],
            ['FOO=null', ['FOO' => 'null']],

            // export
            ['export FOO=bar', ['FOO' => 'bar']],
            ['  export   FOO=bar', ['FOO' => 'bar']],

            // variable expansion
            ["FOO=BAR\nBAR=\$FOO", ['FOO' => 'BAR', 'BAR' => 'BAR']],
            ["FOO=BAR\nBAR=\"\$FOO\"", ['FOO' => 'BAR', 'BAR' => 'BAR']],
            ["FOO=BAR\nBAR='\$FOO'", ['FOO' => 'BAR', 'BAR' => '$FOO']],
            ["FOO_BAR9=BAR\nBAR=\$FOO_BAR9", ['FOO_BAR9' => 'BAR', 'BAR' => 'BAR']],
            ["FOO=BAR\nBAR=\${FOO}Z", ['FOO' => 'BAR', 'BAR' => 'BARZ']],
            ["FOO=BAR\nBAR=\$FOO}", ['FOO' => 'BAR', 'BAR' => 'BAR}']],
            ["FOO=BAR\nBAR=\\\$FOO", ['FOO' => 'BAR', 'BAR' => '$FOO']],
            ['FOO=" \\$ "', ['FOO' => ' $ ']],
            ['FOO=" $ "', ['FOO' => ' $ ']],
            ['BAR=$LOCAL', ['BAR' => 'local']],
            ['BAR=$REMOTE', ['BAR' => 'remote']],
            ['BAR=$SERVERVAR', ['BAR' => 'servervar']],
            ['FOO=$NOTDEFINED', ['FOO' => '']],
        ];

        if ('\\' !== \DIRECTORY_SEPARATOR) {
            $tests = array_merge($tests, [
                // command expansion
                ['FOO=$(echo foo)', ['FOO' => 'foo']],
                ['FOO=$((1+2))', ['FOO' => '3']],
                ['FOO=FOO$((1+2))BAR', ['FOO' => 'FOO3BAR']],
                ['FOO=$(echo "$(echo "$(echo "$(echo foo)")")")', ['FOO' => 'foo']],
                ["FOO=$(echo \"Quotes won't be a problem\")", ['FOO' => 'Quotes won\'t be a problem']],
                ["FOO=bar\nBAR=$(echo \"FOO is \$FOO\")", ['FOO' => 'bar', 'BAR' => 'FOO is bar']],
            ]);
        }

        return $tests;
    }

    public function testLoad()
    {
        unset($_ENV['FOO']);
        unset($_ENV['BAR']);
        unset($_SERVER['FOO']);
        unset($_SERVER['BAR']);
        putenv('FOO');
        putenv('BAR');

        @mkdir($tmpdir = sys_get_temp_dir().'/dotenv');

        $path1 = tempnam($tmpdir, 'sf-');
        $path2 = tempnam($tmpdir, 'sf-');

        file_put_contents($path1, 'FOO=BAR');
        file_put_contents($path2, 'BAR=BAZ');

        (new Dotenv(true))->load($path1, $path2);

        $foo = getenv('FOO');
        $bar = getenv('BAR');

        putenv('FOO');
        putenv('BAR');
        unlink($path1);
        unlink($path2);
        rmdir($tmpdir);

        $this->assertSame('BAR', $foo);
        $this->assertSame('BAZ', $bar);
    }

    public function testLoadEnv()
    {
        unset($_ENV['FOO']);
        unset($_ENV['BAR']);
        unset($_SERVER['FOO']);
        unset($_SERVER['BAR']);
        putenv('FOO');
        putenv('BAR');

        @mkdir($tmpdir = sys_get_temp_dir().'/dotenv');

        $path = tempnam($tmpdir, 'sf-');

        // .env

        file_put_contents($path, 'FOO=BAR');
        (new Dotenv(true))->loadEnv($path, 'TEST_APP_ENV');
        $this->assertSame('BAR', getenv('FOO'));
        $this->assertSame('dev', getenv('TEST_APP_ENV'));

        // .env.local

        $_SERVER['TEST_APP_ENV'] = 'local';
        file_put_contents("$path.local", 'FOO=localBAR');
        (new Dotenv(true))->loadEnv($path, 'TEST_APP_ENV');
        $this->assertSame('localBAR', getenv('FOO'));

        // special case for test

        $_SERVER['TEST_APP_ENV'] = 'test';
        (new Dotenv(true))->loadEnv($path, 'TEST_APP_ENV');
        $this->assertSame('BAR', getenv('FOO'));

        // .env.dev

        unset($_SERVER['TEST_APP_ENV']);
        file_put_contents("$path.dev", 'FOO=devBAR');
        (new Dotenv(true))->loadEnv($path, 'TEST_APP_ENV');
        $this->assertSame('devBAR', getenv('FOO'));

        // .env.dev.local

        file_put_contents("$path.dev.local", 'FOO=devlocalBAR');
        (new Dotenv(true))->loadEnv($path, 'TEST_APP_ENV');
        $this->assertSame('devlocalBAR', getenv('FOO'));

        // .env.dist

        unlink($path);
        file_put_contents("$path.dist", 'BAR=distBAR');
        (new Dotenv(true))->loadEnv($path, 'TEST_APP_ENV');
        $this->assertSame('distBAR', getenv('BAR'));

        putenv('FOO');
        putenv('BAR');
        unlink("$path.dist");
        unlink("$path.local");
        unlink("$path.dev");
        unlink("$path.dev.local");
        rmdir($tmpdir);
    }

    public function testOverload()
    {
        unset($_ENV['FOO']);
        unset($_ENV['BAR']);
        unset($_SERVER['FOO']);
        unset($_SERVER['BAR']);

        putenv('FOO=initial_foo_value');
        putenv('BAR=initial_bar_value');
        $_ENV['FOO'] = 'initial_foo_value';
        $_ENV['BAR'] = 'initial_bar_value';

        @mkdir($tmpdir = sys_get_temp_dir().'/dotenv');

        $path1 = tempnam($tmpdir, 'sf-');
        $path2 = tempnam($tmpdir, 'sf-');

        file_put_contents($path1, 'FOO=BAR');
        file_put_contents($path2, 'BAR=BAZ');

        (new Dotenv(true))->overload($path1, $path2);

        $foo = getenv('FOO');
        $bar = getenv('BAR');

        putenv('FOO');
        putenv('BAR');
        unlink($path1);
        unlink($path2);
        rmdir($tmpdir);

        $this->assertSame('BAR', $foo);
        $this->assertSame('BAZ', $bar);
    }

    public function testLoadDirectory()
    {
        $this->expectException('Symfony\Component\Dotenv\Exception\PathException');
        $dotenv = new Dotenv(true);
        $dotenv->load(__DIR__);
    }

    public function testServerSuperglobalIsNotOverridden()
    {
        $originalValue = $_SERVER['argc'];

        $dotenv = new Dotenv(true);
        $dotenv->populate(['argc' => 'new_value']);

        $this->assertSame($originalValue, $_SERVER['argc']);
    }

    public function testEnvVarIsNotOverridden()
    {
        putenv('TEST_ENV_VAR=original_value');
        $_SERVER['TEST_ENV_VAR'] = 'original_value';

        $dotenv = new Dotenv(true);
        $dotenv->populate(['TEST_ENV_VAR' => 'new_value']);

        $this->assertSame('original_value', getenv('TEST_ENV_VAR'));
    }

    public function testHttpVarIsPartiallyOverridden()
    {
        $_SERVER['HTTP_TEST_ENV_VAR'] = 'http_value';

        $dotenv = new Dotenv(true);
        $dotenv->populate(['HTTP_TEST_ENV_VAR' => 'env_value']);

        $this->assertSame('env_value', getenv('HTTP_TEST_ENV_VAR'));
        $this->assertSame('env_value', $_ENV['HTTP_TEST_ENV_VAR']);
        $this->assertSame('http_value', $_SERVER['HTTP_TEST_ENV_VAR']);
    }

    public function testEnvVarIsOverriden()
    {
        putenv('TEST_ENV_VAR_OVERRIDEN=original_value');

        $dotenv = new Dotenv(true);
        $dotenv->populate(['TEST_ENV_VAR_OVERRIDEN' => 'new_value'], true);

        $this->assertSame('new_value', getenv('TEST_ENV_VAR_OVERRIDEN'));
        $this->assertSame('new_value', $_ENV['TEST_ENV_VAR_OVERRIDEN']);
        $this->assertSame('new_value', $_SERVER['TEST_ENV_VAR_OVERRIDEN']);
    }

    public function testMemorizingLoadedVarsNamesInSpecialVar()
    {
        // Special variable not exists
        unset($_ENV['SYMFONY_DOTENV_VARS']);
        unset($_SERVER['SYMFONY_DOTENV_VARS']);
        putenv('SYMFONY_DOTENV_VARS');

        unset($_ENV['APP_DEBUG']);
        unset($_SERVER['APP_DEBUG']);
        putenv('APP_DEBUG');
        unset($_ENV['DATABASE_URL']);
        unset($_SERVER['DATABASE_URL']);
        putenv('DATABASE_URL');

        $dotenv = new Dotenv(true);
        $dotenv->populate(['APP_DEBUG' => '1', 'DATABASE_URL' => 'mysql://root@localhost/db']);

        $this->assertSame('APP_DEBUG,DATABASE_URL', getenv('SYMFONY_DOTENV_VARS'));

        // Special variable has a value
        $_ENV['SYMFONY_DOTENV_VARS'] = 'APP_ENV';
        $_SERVER['SYMFONY_DOTENV_VARS'] = 'APP_ENV';
        putenv('SYMFONY_DOTENV_VARS=APP_ENV');

        $_ENV['APP_DEBUG'] = '1';
        $_SERVER['APP_DEBUG'] = '1';
        putenv('APP_DEBUG=1');
        unset($_ENV['DATABASE_URL']);
        unset($_SERVER['DATABASE_URL']);
        putenv('DATABASE_URL');

        $dotenv = new Dotenv(true);
        $dotenv->populate(['APP_DEBUG' => '0', 'DATABASE_URL' => 'mysql://root@localhost/db']);
        $dotenv->populate(['DATABASE_URL' => 'sqlite:///somedb.sqlite']);

        $this->assertSame('APP_ENV,DATABASE_URL', getenv('SYMFONY_DOTENV_VARS'));
    }

    public function testOverridingEnvVarsWithNamesMemorizedInSpecialVar()
    {
        putenv('SYMFONY_DOTENV_VARS='.$_SERVER['SYMFONY_DOTENV_VARS'] = 'FOO,BAR,BAZ');

        putenv('FOO=foo');
        putenv('BAR=bar');
        putenv('BAZ=baz');
        putenv('DOCUMENT_ROOT=/var/www');

        $dotenv = new Dotenv(true);
        $dotenv->populate(['FOO' => 'foo1', 'BAR' => 'bar1', 'BAZ' => 'baz1', 'DOCUMENT_ROOT' => '/boot']);

        $this->assertSame('foo1', getenv('FOO'));
        $this->assertSame('bar1', getenv('BAR'));
        $this->assertSame('baz1', getenv('BAZ'));
        $this->assertSame('/var/www', getenv('DOCUMENT_ROOT'));
    }

<<<<<<< HEAD
    /**
     * @group legacy
     * @expectedDeprecation The default value of "$usePutenv" argument of "%s" will be changed from "true" to "false" in Symfony 5.0. You should define its value explicitly.
     */
    public function testDeprecationWarning()
    {
        new Dotenv();
    }

    public function testNoDeprecationWarning()
    {
        $dotenv = new Dotenv(true);
        $this->assertInstanceOf(Dotenv::class, $dotenv);
        $dotenv = new Dotenv(false);
        $this->assertInstanceOf(Dotenv::class, $dotenv);
    }

    public function testDoNotUsePutenv()
    {
        $dotenv = new Dotenv(false);
        $dotenv->populate(['TEST_USE_PUTENV' => 'no']);

        $this->assertSame('no', $_SERVER['TEST_USE_PUTENV']);
        $this->assertSame('no', $_ENV['TEST_USE_PUTENV']);
        $this->assertFalse(getenv('TEST_USE_PUTENV'));
=======
    public function testGetVariablesValueFromEnvFirst()
    {
        $_ENV['APP_ENV'] = 'prod';
        $dotenv = new Dotenv(true);

        $test = "APP_ENV=dev\nTEST1=foo1_\${APP_ENV}";
        $values = $dotenv->parse($test);
        $this->assertSame('foo1_prod', $values['TEST1']);

        if ('\\' !== \DIRECTORY_SEPARATOR) {
            $test = "APP_ENV=dev\nTEST2=foo2_\$(php -r 'echo \$_SERVER[\"APP_ENV\"];')";
            $values = $dotenv->parse($test);
            $this->assertSame('foo2_prod', $values['TEST2']);
        }
>>>>>>> a8a4aadf
    }
}<|MERGE_RESOLUTION|>--- conflicted
+++ resolved
@@ -414,7 +414,22 @@
         $this->assertSame('/var/www', getenv('DOCUMENT_ROOT'));
     }
 
-<<<<<<< HEAD
+    public function testGetVariablesValueFromEnvFirst()
+    {
+        $_ENV['APP_ENV'] = 'prod';
+        $dotenv = new Dotenv(true);
+
+        $test = "APP_ENV=dev\nTEST1=foo1_\${APP_ENV}";
+        $values = $dotenv->parse($test);
+        $this->assertSame('foo1_prod', $values['TEST1']);
+
+        if ('\\' !== \DIRECTORY_SEPARATOR) {
+            $test = "APP_ENV=dev\nTEST2=foo2_\$(php -r 'echo \$_SERVER[\"APP_ENV\"];')";
+            $values = $dotenv->parse($test);
+            $this->assertSame('foo2_prod', $values['TEST2']);
+        }
+    }
+
     /**
      * @group legacy
      * @expectedDeprecation The default value of "$usePutenv" argument of "%s" will be changed from "true" to "false" in Symfony 5.0. You should define its value explicitly.
@@ -440,21 +455,5 @@
         $this->assertSame('no', $_SERVER['TEST_USE_PUTENV']);
         $this->assertSame('no', $_ENV['TEST_USE_PUTENV']);
         $this->assertFalse(getenv('TEST_USE_PUTENV'));
-=======
-    public function testGetVariablesValueFromEnvFirst()
-    {
-        $_ENV['APP_ENV'] = 'prod';
-        $dotenv = new Dotenv(true);
-
-        $test = "APP_ENV=dev\nTEST1=foo1_\${APP_ENV}";
-        $values = $dotenv->parse($test);
-        $this->assertSame('foo1_prod', $values['TEST1']);
-
-        if ('\\' !== \DIRECTORY_SEPARATOR) {
-            $test = "APP_ENV=dev\nTEST2=foo2_\$(php -r 'echo \$_SERVER[\"APP_ENV\"];')";
-            $values = $dotenv->parse($test);
-            $this->assertSame('foo2_prod', $values['TEST2']);
-        }
->>>>>>> a8a4aadf
     }
 }