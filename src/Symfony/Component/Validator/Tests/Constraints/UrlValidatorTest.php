--- conflicted
+++ resolved
@@ -50,15 +50,9 @@
         $this->assertNoViolation();
     }
 
-<<<<<<< HEAD
-    /**
-     * @expectedException \Symfony\Component\Validator\Exception\UnexpectedValueException
-     */
-=======
->>>>>>> 8173dafd
     public function testExpectsStringCompatibleType()
     {
-        $this->expectException('Symfony\Component\Validator\Exception\UnexpectedTypeException');
+        $this->expectException('Symfony\Component\Validator\Exception\UnexpectedValueException');
         $this->validator->validate(new \stdClass(), new Url());
     }
 
@@ -362,7 +356,6 @@
     }
 
     /**
-     * @expectedException \Symfony\Component\Validator\Exception\InvalidOptionsException
      * @requires function Symfony\Bridge\PhpUnit\DnsMock::withMockedHosts
      * @group legacy
      * @expectedDeprecation The "checkDNS" option in "Symfony\Component\Validator\Constraints\Url" is deprecated since Symfony 4.1. Its false-positive rate is too high to be relied upon.
@@ -370,6 +363,7 @@
      */
     public function testCheckDnsWithInvalidType()
     {
+        $this->expectException('Symfony\Component\Validator\Exception\InvalidOptionsException');
         DnsMock::withMockedHosts(['example.com' => [['type' => 'A']]]);
 
         $constraint = new Url([
@@ -381,21 +375,11 @@
     }
 
     /**
-<<<<<<< HEAD
      * @group legacy
      * @expectedDeprecation The "checkDNS" option in "Symfony\Component\Validator\Constraints\Url" is deprecated since Symfony 4.1. Its false-positive rate is too high to be relied upon.
-=======
-     * @requires function Symfony\Bridge\PhpUnit\DnsMock::withMockedHosts
->>>>>>> 8173dafd
      */
     public function testCheckDnsOptionIsDeprecated()
     {
-<<<<<<< HEAD
-=======
-        $this->expectException('Symfony\Component\Validator\Exception\InvalidOptionsException');
-        DnsMock::withMockedHosts(['example.com' => [['type' => 'A']]]);
-
->>>>>>> 8173dafd
         $constraint = new Url([
             'checkDNS' => Url::CHECK_DNS_TYPE_NONE,
         ]);
