<?php

/*
 * This file is part of the Symfony package.
 *
 * (c) Fabien Potencier <fabien@symfony.com>
 *
 * For the full copyright and license information, please view the LICENSE
 * file that was distributed with this source code.
 */

namespace Symfony\Component\Validator\Constraints;

use Symfony\Component\Validator\Constraint;
use Symfony\Component\Validator\Exception\ConstraintDefinitionException;

/**
 * @Annotation
 * @Target({"PROPERTY", "METHOD", "ANNOTATION"})
 *
 * @author Bernhard Schussek <bschussek@gmail.com>
 *
 * @api
 */
class File extends Constraint
{
    // Check the Image constraint for clashes if adding new constants here

    const NOT_FOUND_ERROR = 1;
    const NOT_READABLE_ERROR = 2;
    const EMPTY_ERROR = 3;
    const TOO_LARGE_ERROR = 4;
    const INVALID_MIME_TYPE_ERROR = 5;

    protected static $errorNames = array(
        self::NOT_FOUND_ERROR => 'NOT_FOUND_ERROR',
        self::NOT_READABLE_ERROR => 'NOT_READABLE_ERROR',
        self::EMPTY_ERROR => 'EMPTY_ERROR',
        self::TOO_LARGE_ERROR => 'TOO_LARGE_ERROR',
        self::INVALID_MIME_TYPE_ERROR => 'INVALID_MIME_TYPE_ERROR',
    );

    public $maxSize;
    public $binaryFormat;
    public $mimeTypes = array();
    public $notFoundMessage = 'The file could not be found.';
    public $notReadableMessage = 'The file is not readable.';
    public $maxSizeMessage = 'The file is too large ({{ size }} {{ suffix }}). Allowed maximum size is {{ limit }} {{ suffix }}.';
    public $mimeTypesMessage = 'The mime type of the file is invalid ({{ type }}). Allowed mime types are {{ types }}.';
    public $disallowEmptyMessage = 'An empty file is not allowed.';

    public $uploadIniSizeErrorMessage = 'The file is too large. Allowed maximum size is {{ limit }} {{ suffix }}.';
    public $uploadFormSizeErrorMessage = 'The file is too large.';
    public $uploadPartialErrorMessage = 'The file was only partially uploaded.';
    public $uploadNoFileErrorMessage = 'No file was uploaded.';
    public $uploadNoTmpDirErrorMessage = 'No temporary folder was configured in php.ini.';
    public $uploadCantWriteErrorMessage = 'Cannot write temporary file to disk.';
    public $uploadExtensionErrorMessage = 'A PHP extension caused the upload to fail.';
<<<<<<< HEAD
    public $uploadErrorMessage          = 'The file could not be uploaded.';

    public function __construct($options = null)
    {
        parent::__construct($options);

        if ($this->maxSize) {
            if (ctype_digit((string) $this->maxSize)) {
                $this->maxSize = (int) $this->maxSize;
                $this->binaryFormat = null === $this->binaryFormat ? false : $this->binaryFormat;
            } elseif (preg_match('/^\d++k$/i', $this->maxSize)) {
                $this->maxSize = $this->maxSize * 1000;
                $this->binaryFormat = null === $this->binaryFormat ? false : $this->binaryFormat;
            } elseif (preg_match('/^\d++M$/i', $this->maxSize)) {
                $this->maxSize = $this->maxSize * 1000000;
                $this->binaryFormat = null === $this->binaryFormat ? false : $this->binaryFormat;
            } elseif (preg_match('/^\d++Ki$/i', $this->maxSize)) {
                $this->maxSize = $this->maxSize << 10;
                $this->binaryFormat = null === $this->binaryFormat ? true : $this->binaryFormat;
            } elseif (preg_match('/^\d++Mi$/i', $this->maxSize)) {
                $this->maxSize = $this->maxSize << 20;
                $this->binaryFormat = null === $this->binaryFormat ? true : $this->binaryFormat;
            } else {
                throw new ConstraintDefinitionException(sprintf('"%s" is not a valid maximum size', $this->maxSize));
            }
        }
    }
=======
    public $uploadErrorMessage = 'The file could not be uploaded.';
>>>>>>> b5b12a54
}<|MERGE_RESOLUTION|>--- conflicted
+++ resolved
@@ -56,8 +56,7 @@
     public $uploadNoTmpDirErrorMessage = 'No temporary folder was configured in php.ini.';
     public $uploadCantWriteErrorMessage = 'Cannot write temporary file to disk.';
     public $uploadExtensionErrorMessage = 'A PHP extension caused the upload to fail.';
-<<<<<<< HEAD
-    public $uploadErrorMessage          = 'The file could not be uploaded.';
+    public $uploadErrorMessage = 'The file could not be uploaded.';
 
     public function __construct($options = null)
     {
@@ -84,7 +83,4 @@
             }
         }
     }
-=======
-    public $uploadErrorMessage = 'The file could not be uploaded.';
->>>>>>> b5b12a54
 }