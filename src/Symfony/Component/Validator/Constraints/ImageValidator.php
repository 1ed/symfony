<?php

/*
 * This file is part of the Symfony package.
 *
 * (c) Fabien Potencier <fabien@symfony.com>
 *
 * For the full copyright and license information, please view the LICENSE
 * file that was distributed with this source code.
 */

namespace Symfony\Component\Validator\Constraints;

use Symfony\Component\Validator\Constraint;
use Symfony\Component\Validator\Exception\ConstraintDefinitionException;
use Symfony\Component\Validator\Exception\LogicException;
use Symfony\Component\Validator\Exception\UnexpectedTypeException;

/**
 * Validates whether a value is a valid image file and is valid
 * against minWidth, maxWidth, minHeight and maxHeight constraints.
 *
 * @author Benjamin Dulau <benjamin.dulau@gmail.com>
 * @author Bernhard Schussek <bschussek@gmail.com>
 */
class ImageValidator extends FileValidator
{
    /**
     * {@inheritdoc}
     */
    public function validate($value, Constraint $constraint)
    {
        if (!$constraint instanceof Image) {
            throw new UnexpectedTypeException($constraint, Image::class);
        }

        $violations = \count($this->context->getViolations());

        parent::validate($value, $constraint);

        $failed = \count($this->context->getViolations()) !== $violations;

        if ($failed || null === $value || '' === $value) {
            return;
        }

        if (null === $constraint->minWidth && null === $constraint->maxWidth
            && null === $constraint->minHeight && null === $constraint->maxHeight
            && null === $constraint->minPixels && null === $constraint->maxPixels
            && null === $constraint->minRatio && null === $constraint->maxRatio
            && $constraint->allowSquare && $constraint->allowLandscape && $constraint->allowPortrait
            && !$constraint->detectCorrupted) {
            return;
        }

        $size = @getimagesize($value);

        if (empty($size) || (0 === $size[0]) || (0 === $size[1])) {
            $this->context->buildViolation($constraint->sizeNotDetectedMessage)
                ->setCode(Image::SIZE_NOT_DETECTED_ERROR)
                ->addViolation();

            return;
        }

        $width = $size[0];
        $height = $size[1];

        if ($constraint->minWidth) {
            if (!ctype_digit((string) $constraint->minWidth)) {
                throw new ConstraintDefinitionException(sprintf('"%s" is not a valid minimum width.', $constraint->minWidth));
            }

            if ($width < $constraint->minWidth) {
                $this->context->buildViolation($constraint->minWidthMessage)
                    ->setParameter('{{ width }}', $width)
                    ->setParameter('{{ min_width }}', $constraint->minWidth)
                    ->setCode(Image::TOO_NARROW_ERROR)
                    ->addViolation();

                return;
            }
        }

        if ($constraint->maxWidth) {
            if (!ctype_digit((string) $constraint->maxWidth)) {
                throw new ConstraintDefinitionException(sprintf('"%s" is not a valid maximum width.', $constraint->maxWidth));
            }

            if ($width > $constraint->maxWidth) {
                $this->context->buildViolation($constraint->maxWidthMessage)
                    ->setParameter('{{ width }}', $width)
                    ->setParameter('{{ max_width }}', $constraint->maxWidth)
                    ->setCode(Image::TOO_WIDE_ERROR)
                    ->addViolation();

                return;
            }
        }

        if ($constraint->minHeight) {
            if (!ctype_digit((string) $constraint->minHeight)) {
                throw new ConstraintDefinitionException(sprintf('"%s" is not a valid minimum height.', $constraint->minHeight));
            }

            if ($height < $constraint->minHeight) {
                $this->context->buildViolation($constraint->minHeightMessage)
                    ->setParameter('{{ height }}', $height)
                    ->setParameter('{{ min_height }}', $constraint->minHeight)
                    ->setCode(Image::TOO_LOW_ERROR)
                    ->addViolation();

                return;
            }
        }

        if ($constraint->maxHeight) {
            if (!ctype_digit((string) $constraint->maxHeight)) {
                throw new ConstraintDefinitionException(sprintf('"%s" is not a valid maximum height.', $constraint->maxHeight));
            }

            if ($height > $constraint->maxHeight) {
                $this->context->buildViolation($constraint->maxHeightMessage)
                    ->setParameter('{{ height }}', $height)
                    ->setParameter('{{ max_height }}', $constraint->maxHeight)
                    ->setCode(Image::TOO_HIGH_ERROR)
                    ->addViolation();
            }
        }

        $pixels = $width * $height;

        if (null !== $constraint->minPixels) {
            if (!ctype_digit((string) $constraint->minPixels)) {
                throw new ConstraintDefinitionException(sprintf('"%s" is not a valid minimum amount of pixels.', $constraint->minPixels));
            }

            if ($pixels < $constraint->minPixels) {
                $this->context->buildViolation($constraint->minPixelsMessage)
                    ->setParameter('{{ pixels }}', $pixels)
                    ->setParameter('{{ min_pixels }}', $constraint->minPixels)
                    ->setParameter('{{ height }}', $height)
                    ->setParameter('{{ width }}', $width)
                    ->setCode(Image::TOO_FEW_PIXEL_ERROR)
                    ->addViolation();
            }
        }

        if (null !== $constraint->maxPixels) {
            if (!ctype_digit((string) $constraint->maxPixels)) {
                throw new ConstraintDefinitionException(sprintf('"%s" is not a valid maximum amount of pixels.', $constraint->maxPixels));
            }

            if ($pixels > $constraint->maxPixels) {
                $this->context->buildViolation($constraint->maxPixelsMessage)
                    ->setParameter('{{ pixels }}', $pixels)
                    ->setParameter('{{ max_pixels }}', $constraint->maxPixels)
                    ->setParameter('{{ height }}', $height)
                    ->setParameter('{{ width }}', $width)
                    ->setCode(Image::TOO_MANY_PIXEL_ERROR)
                    ->addViolation();
            }
        }

        $ratio = round($width / $height, 2);

        if (null !== $constraint->minRatio) {
            if (!is_numeric((string) $constraint->minRatio)) {
                throw new ConstraintDefinitionException(sprintf('"%s" is not a valid minimum ratio.', $constraint->minRatio));
            }

            if ($ratio < $constraint->minRatio) {
                $this->context->buildViolation($constraint->minRatioMessage)
                    ->setParameter('{{ ratio }}', $ratio)
                    ->setParameter('{{ min_ratio }}', $constraint->minRatio)
                    ->setCode(Image::RATIO_TOO_SMALL_ERROR)
                    ->addViolation();
            }
        }

        if (null !== $constraint->maxRatio) {
            if (!is_numeric((string) $constraint->maxRatio)) {
                throw new ConstraintDefinitionException(sprintf('"%s" is not a valid maximum ratio.', $constraint->maxRatio));
            }

            if ($ratio > $constraint->maxRatio) {
                $this->context->buildViolation($constraint->maxRatioMessage)
                    ->setParameter('{{ ratio }}', $ratio)
                    ->setParameter('{{ max_ratio }}', $constraint->maxRatio)
                    ->setCode(Image::RATIO_TOO_BIG_ERROR)
                    ->addViolation();
            }
        }

        if (!$constraint->allowSquare && $width == $height) {
            $this->context->buildViolation($constraint->allowSquareMessage)
                ->setParameter('{{ width }}', $width)
                ->setParameter('{{ height }}', $height)
                ->setCode(Image::SQUARE_NOT_ALLOWED_ERROR)
                ->addViolation();
        }

        if (!$constraint->allowLandscape && $width > $height) {
            $this->context->buildViolation($constraint->allowLandscapeMessage)
                ->setParameter('{{ width }}', $width)
                ->setParameter('{{ height }}', $height)
                ->setCode(Image::LANDSCAPE_NOT_ALLOWED_ERROR)
                ->addViolation();
        }

        if (!$constraint->allowPortrait && $width < $height) {
            $this->context->buildViolation($constraint->allowPortraitMessage)
                ->setParameter('{{ width }}', $width)
                ->setParameter('{{ height }}', $height)
                ->setCode(Image::PORTRAIT_NOT_ALLOWED_ERROR)
                ->addViolation();
        }

        if ($constraint->detectCorrupted) {
            if (!\function_exists('imagecreatefromstring')) {
<<<<<<< HEAD
                throw new LogicException('Corrupted images detection requires installed and enabled GD extension');
=======
                throw new RuntimeException('Corrupted images detection requires installed and enabled GD extension.');
>>>>>>> 13ea421e
            }

            $resource = @imagecreatefromstring(file_get_contents($value));

            if (false === $resource) {
                $this->context->buildViolation($constraint->corruptedMessage)
                    ->setCode(Image::CORRUPTED_IMAGE_ERROR)
                    ->addViolation();

                return;
            }

            imagedestroy($resource);
        }
    }
}<|MERGE_RESOLUTION|>--- conflicted
+++ resolved
@@ -218,11 +218,7 @@
 
         if ($constraint->detectCorrupted) {
             if (!\function_exists('imagecreatefromstring')) {
-<<<<<<< HEAD
-                throw new LogicException('Corrupted images detection requires installed and enabled GD extension');
-=======
-                throw new RuntimeException('Corrupted images detection requires installed and enabled GD extension.');
->>>>>>> 13ea421e
+                throw new LogicException('Corrupted images detection requires installed and enabled GD extension.');
             }
 
             $resource = @imagecreatefromstring(file_get_contents($value));
