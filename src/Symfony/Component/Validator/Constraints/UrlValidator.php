--- conflicted
+++ resolved
@@ -74,26 +74,11 @@
         if ($constraint->checkDNS) {
             $host = parse_url($value, PHP_URL_HOST);
 
-<<<<<<< HEAD
-            if (!checkdnsrr($host, 'ANY')) {
+            if (!is_string($host) || !checkdnsrr($host, 'ANY')) {
                 $this->context->buildViolation($constraint->dnsMessage)
                     ->setParameter('{{ value }}', $this->formatValue($host))
                     ->setCode(Url::INVALID_URL_ERROR)
                     ->addViolation();
-=======
-            if (!is_string($host) || !checkdnsrr($host, 'ANY')) {
-                if ($this->context instanceof ExecutionContextInterface) {
-                    $this->context->buildViolation($constraint->dnsMessage)
-                        ->setParameter('{{ value }}', $this->formatValue($host))
-                        ->setCode(Url::INVALID_URL_ERROR)
-                        ->addViolation();
-                } else {
-                    $this->buildViolation($constraint->dnsMessage)
-                        ->setParameter('{{ value }}', $this->formatValue($host))
-                        ->setCode(Url::INVALID_URL_ERROR)
-                        ->addViolation();
-                }
->>>>>>> 8d0cfa44
             }
         }
     }
