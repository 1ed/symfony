--- conflicted
+++ resolved
@@ -23,13 +23,6 @@
  */
 class ExpressionValidator extends ConstraintValidator
 {
-<<<<<<< HEAD
-    /**
-     * @var ExpressionLanguage
-     */
-=======
-    private $propertyAccessor;
->>>>>>> 9bc9474f
     private $expressionLanguage;
 
     public function __construct($propertyAccessor = null, ExpressionLanguage $expressionLanguage = null)
