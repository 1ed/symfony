<?php

/*
 * This file is part of the Symfony package.
 *
 * (c) Fabien Potencier <fabien@symfony.com>
 *
 * For the full copyright and license information, please view the LICENSE
 * file that was distributed with this source code.
 */

namespace Symfony\Component\Validator\Constraints;

use Symfony\Component\PropertyAccess\Exception\NoSuchPropertyException;
use Symfony\Component\PropertyAccess\PropertyAccess;
use Symfony\Component\PropertyAccess\PropertyAccessorInterface;
use Symfony\Component\Validator\Constraint;
use Symfony\Component\Validator\ConstraintValidator;
use Symfony\Component\Validator\Exception\ConstraintDefinitionException;
use Symfony\Component\Validator\Exception\UnexpectedTypeException;

/**
 * Provides a base class for the validation of property comparisons.
 *
 * @author Daniel Holmes <daniel@danielholmes.org>
 * @author Bernhard Schussek <bschussek@gmail.com>
 */
abstract class AbstractComparisonValidator extends ConstraintValidator
{
    private $propertyAccessor;

    public function __construct(PropertyAccessorInterface $propertyAccessor = null)
    {
        $this->propertyAccessor = $propertyAccessor;
    }

    /**
     * {@inheritdoc}
     */
    public function validate($value, Constraint $constraint)
    {
        if (!$constraint instanceof AbstractComparison) {
            throw new UnexpectedTypeException($constraint, AbstractComparison::class);
        }

        if (null === $value) {
            return;
        }

        if ($path = $constraint->propertyPath) {
            if (null === $object = $this->context->getObject()) {
                return;
            }

            try {
                $comparedValue = $this->getPropertyAccessor()->getValue($object, $path);
            } catch (NoSuchPropertyException $e) {
<<<<<<< HEAD
                throw new ConstraintDefinitionException(sprintf('Invalid property path "%s" provided to "%s" constraint: %s.', $path, get_debug_type($constraint), $e->getMessage()), 0, $e);
=======
                throw new ConstraintDefinitionException(sprintf('Invalid property path "%s" provided to "%s" constraint: '.$e->getMessage(), $path, \get_class($constraint)), 0, $e);
>>>>>>> 9e254aea
            }
        } else {
            $comparedValue = $constraint->value;
        }

        // Convert strings to DateTimes if comparing another DateTime
        // This allows to compare with any date/time value supported by
        // the DateTime constructor:
        // https://php.net/datetime.formats
        if (\is_string($comparedValue) && $value instanceof \DateTimeInterface) {
            // If $value is immutable, convert the compared value to a DateTimeImmutable too, otherwise use DateTime
            $dateTimeClass = $value instanceof \DateTimeImmutable ? \DateTimeImmutable::class : \DateTime::class;

            try {
                $comparedValue = new $dateTimeClass($comparedValue);
            } catch (\Exception $e) {
                throw new ConstraintDefinitionException(sprintf('The compared value "%s" could not be converted to a "%s" instance in the "%s" constraint.', $comparedValue, $dateTimeClass, get_debug_type($constraint)));
            }
        }

        if (!$this->compareValues($value, $comparedValue)) {
            $violationBuilder = $this->context->buildViolation($constraint->message)
                ->setParameter('{{ value }}', $this->formatValue($value, self::OBJECT_TO_STRING | self::PRETTY_DATE))
                ->setParameter('{{ compared_value }}', $this->formatValue($comparedValue, self::OBJECT_TO_STRING | self::PRETTY_DATE))
                ->setParameter('{{ compared_value_type }}', $this->formatTypeOf($comparedValue))
                ->setCode($this->getErrorCode());

            if (null !== $path) {
                $violationBuilder->setParameter('{{ compared_value_path }}', $path);
            }

            $violationBuilder->addViolation();
        }
    }

    private function getPropertyAccessor(): PropertyAccessorInterface
    {
        if (null === $this->propertyAccessor) {
            $this->propertyAccessor = PropertyAccess::createPropertyAccessor();
        }

        return $this->propertyAccessor;
    }

    /**
     * Compares the two given values to find if their relationship is valid.
     *
     * @param mixed $value1 The first value to compare
     * @param mixed $value2 The second value to compare
     *
     * @return bool true if the relationship is valid, false otherwise
     */
    abstract protected function compareValues($value1, $value2);

    /**
     * Returns the error code used if the comparison fails.
     *
     * @return string|null The error code or `null` if no code should be set
     */
    protected function getErrorCode()
    {
        return null;
    }
}<|MERGE_RESOLUTION|>--- conflicted
+++ resolved
@@ -55,11 +55,7 @@
             try {
                 $comparedValue = $this->getPropertyAccessor()->getValue($object, $path);
             } catch (NoSuchPropertyException $e) {
-<<<<<<< HEAD
-                throw new ConstraintDefinitionException(sprintf('Invalid property path "%s" provided to "%s" constraint: %s.', $path, get_debug_type($constraint), $e->getMessage()), 0, $e);
-=======
-                throw new ConstraintDefinitionException(sprintf('Invalid property path "%s" provided to "%s" constraint: '.$e->getMessage(), $path, \get_class($constraint)), 0, $e);
->>>>>>> 9e254aea
+                throw new ConstraintDefinitionException(sprintf('Invalid property path "%s" provided to "%s" constraint: '.$e->getMessage(), $path, get_debug_type($constraint)), 0, $e);
             }
         } else {
             $comparedValue = $constraint->value;
