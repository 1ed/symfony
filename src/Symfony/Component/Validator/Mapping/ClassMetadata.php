--- conflicted
+++ resolved
@@ -187,13 +187,7 @@
     }
 
     /**
-<<<<<<< HEAD
-     * {@inheritdoc}
-=======
-     * Returns the fully qualified name of the class
-     *
-     * @return string The fully qualified class name
->>>>>>> be81a1d1
+     * {@inheritdoc}
      */
     public function getClassName()
     {
