﻿<?xml version="1.0"?>
<xliff version="1.2" xmlns="urn:oasis:names:tc:xliff:document:1.2">
    <file source-language="en" datatype="plaintext" original="file.ext">
        <body>
            <trans-unit id="1">
                <source>This value should be false.</source>
                <target>Значение должно быть ложным.</target>
            </trans-unit>
            <trans-unit id="2">
                <source>This value should be true.</source>
                <target>Значение должно быть истинным.</target>
            </trans-unit>
            <trans-unit id="3">
                <source>This value should be of type {{ type }}.</source>
                <target>Тип значения должен быть {{ type }}.</target>
            </trans-unit>
            <trans-unit id="4">
                <source>This value should be blank.</source>
                <target>Значение должно быть пустым.</target>
            </trans-unit>
            <trans-unit id="5">
                <source>The value you selected is not a valid choice.</source>
                <target>Выбранное Вами значение недопустимо.</target>
            </trans-unit>
            <trans-unit id="6">
                <source>You must select at least {{ limit }} choice.|You must select at least {{ limit }} choices.</source>
                <target>Вы должны выбрать хотя бы {{ limit }} вариант.|Вы должны выбрать хотя бы {{ limit }} варианта.|Вы должны выбрать хотя бы {{ limit }} вариантов.</target>
            </trans-unit>
            <trans-unit id="7">
                <source>You must select at most {{ limit }} choice.|You must select at most {{ limit }} choices.</source>
                <target>Вы должны выбрать не более чем {{ limit }} вариант.|Вы должны выбрать не более чем {{ limit }} варианта.|Вы должны выбрать не более чем {{ limit }} вариантов.</target>
            </trans-unit>
            <trans-unit id="8">
                <source>One or more of the given values is invalid.</source>
                <target>Одно или несколько заданных значений недопустимо.</target>
            </trans-unit>
            <trans-unit id="9">
                <source>This field was not expected.</source>
                <target>Это поле не ожидалось.</target>
            </trans-unit>
            <trans-unit id="10">
                <source>This field is missing.</source>
                <target>Это поле отсутствует.</target>
            </trans-unit>
            <trans-unit id="11">
                <source>This value is not a valid date.</source>
                <target>Значение не является правильной датой.</target>
            </trans-unit>
            <trans-unit id="12">
                <source>This value is not a valid datetime.</source>
                <target>Значение даты и времени недопустимо.</target>
            </trans-unit>
            <trans-unit id="13">
                <source>This value is not a valid email address.</source>
                <target>Значение адреса электронной почты недопустимо.</target>
            </trans-unit>
            <trans-unit id="14">
                <source>The file could not be found.</source>
                <target>Файл не может быть найден.</target>
            </trans-unit>
            <trans-unit id="15">
                <source>The file is not readable.</source>
                <target>Файл не может быть прочитан.</target>
            </trans-unit>
            <trans-unit id="16">
                <source>The file is too large ({{ size }} {{ suffix }}). Allowed maximum size is {{ limit }} {{ suffix }}.</source>
                <target>Файл слишком большой ({{ size }} {{ suffix }}). Максимально допустимый размер {{ limit }} {{ suffix }}.</target>
            </trans-unit>
            <trans-unit id="17">
                <source>The mime type of the file is invalid ({{ type }}). Allowed mime types are {{ types }}.</source>
                <target>MIME-тип файла недопустим ({{ type }}). Допустимы MIME-типы файлов {{ types }}.</target>
            </trans-unit>
            <trans-unit id="18">
                <source>This value should be {{ limit }} or less.</source>
                <target>Значение должно быть {{ limit }} или меньше.</target>
            </trans-unit>
            <trans-unit id="19">
                <source>This value is too long. It should have {{ limit }} character or less.|This value is too long. It should have {{ limit }} characters or less.</source>
                <target>Значение слишком длинное. Должно быть равно {{ limit }} символу или меньше.|Значение слишком длинное. Должно быть равно {{ limit }} символам или меньше.|Значение слишком длинное. Должно быть равно {{ limit }} символам или меньше.</target>
            </trans-unit>
            <trans-unit id="20">
                <source>This value should be {{ limit }} or more.</source>
                <target>Значение должно быть {{ limit }} или больше.</target>
            </trans-unit>
            <trans-unit id="21">
                <source>This value is too short. It should have {{ limit }} character or more.|This value is too short. It should have {{ limit }} characters or more.</source>
                <target>Значение слишком короткое. Должно быть равно {{ limit }} символу или больше.|Значение слишком короткое. Должно быть равно {{ limit }} символам или больше.|Значение слишком короткое. Должно быть равно {{ limit }} символам или больше.</target>
            </trans-unit>
            <trans-unit id="22">
                <source>This value should not be blank.</source>
                <target>Значение не должно быть пустым.</target>
            </trans-unit>
            <trans-unit id="23">
                <source>This value should not be null.</source>
                <target>Значение не должно быть null.</target>
            </trans-unit>
            <trans-unit id="24">
                <source>This value should be null.</source>
                <target>Значение должно быть null.</target>
            </trans-unit>
            <trans-unit id="25">
                <source>This value is not valid.</source>
                <target>Значение недопустимо.</target>
            </trans-unit>
            <trans-unit id="26">
                <source>This value is not a valid time.</source>
                <target>Значение времени недопустимо.</target>
            </trans-unit>
            <trans-unit id="27">
                <source>This value is not a valid URL.</source>
                <target>Значение не является допустимым URL.</target>
            </trans-unit>
            <trans-unit id="31">
                <source>The two values should be equal.</source>
                <target>Оба значения должны быть одинаковыми.</target>
            </trans-unit>
            <trans-unit id="32">
                <source>The file is too large. Allowed maximum size is {{ limit }} {{ suffix }}.</source>
                <target>Файл слишком большой. Максимально допустимый размер {{ limit }} {{ suffix }}.</target>
            </trans-unit>
            <trans-unit id="33">
                <source>The file is too large.</source>
                <target>Файл слишком большой.</target>
            </trans-unit>
            <trans-unit id="34">
                <source>The file could not be uploaded.</source>
                <target>Файл не может быть загружен.</target>
            </trans-unit>
            <trans-unit id="35">
                <source>This value should be a valid number.</source>
                <target>Значение должно быть числом.</target>
            </trans-unit>
            <trans-unit id="36">
                <source>This value is not a valid country.</source>
                <target>Значение не является допустимой страной.</target>
            </trans-unit>
            <trans-unit id="37">
                <source>This file is not a valid image.</source>
                <target>Файл не является допустимым форматом изображения.</target>
            </trans-unit>
            <trans-unit id="38">
                <source>This is not a valid IP address.</source>
                <target>Значение не является допустимым IP адресом.</target>
            </trans-unit>
            <trans-unit id="39">
                <source>This value is not a valid language.</source>
                <target>Значение не является допустимым языком.</target>
            </trans-unit>
            <trans-unit id="40">
                <source>This value is not a valid locale.</source>
                <target>Значение не является допустимой локалью.</target>
            </trans-unit>
            <trans-unit id="41">
                <source>This value is already used.</source>
                <target>Это значение уже используется.</target>
            </trans-unit>
            <trans-unit id="42">
                <source>The size of the image could not be detected.</source>
                <target>Не удалось определить размер изображения.</target>
            </trans-unit>
            <trans-unit id="43">
                <source>The image width is too big ({{ width }}px). Allowed maximum width is {{ max_width }}px.</source>
                <target>Ширина изображения слишком велика ({{ width }}px). Максимально допустимая ширина {{ max_width }}px.</target>
            </trans-unit>
            <trans-unit id="44">
                <source>The image width is too small ({{ width }}px). Minimum width expected is {{ min_width }}px.</source>
                <target>Ширина изображения слишком мала ({{ width }}px). Минимально допустимая ширина {{ min_width }}px.</target>
            </trans-unit>
            <trans-unit id="45">
                <source>The image height is too big ({{ height }}px). Allowed maximum height is {{ max_height }}px.</source>
                <target>Высота изображения слишком велика ({{ height }}px). Максимально допустимая высота {{ max_height }}px.</target>
            </trans-unit>
            <trans-unit id="46">
                <source>The image height is too small ({{ height }}px). Minimum height expected is {{ min_height }}px.</source>
                <target>Высота изображения слишком мала ({{ height }}px). Минимально допустимая высота {{ min_height }}px.</target>
            </trans-unit>
            <trans-unit id="47">
                <source>This value should be the user's current password.</source>
                <target>Значение должно быть текущим паролем пользователя.</target>
            </trans-unit>
            <trans-unit id="48">
                <source>This value should have exactly {{ limit }} character.|This value should have exactly {{ limit }} characters.</source>
                <target>Значение должно быть равно {{ limit }} символу.|Значение должно быть равно {{ limit }} символам.|Значение должно быть равно {{ limit }} символам.</target>
            </trans-unit>
            <trans-unit id="49">
                <source>The file was only partially uploaded.</source>
                <target>Файл был загружен только частично.</target>
            </trans-unit>
            <trans-unit id="50">
                <source>No file was uploaded.</source>
                <target>Файл не был загружен.</target>
            </trans-unit>
            <trans-unit id="51">
                <source>No temporary folder was configured in php.ini.</source>
                <target>Не настроена временная директория в php.ini.</target>
            </trans-unit>
            <trans-unit id="52">
                <source>Cannot write temporary file to disk.</source>
                <target>Невозможно записать временный файл на диск.</target>
            </trans-unit>
            <trans-unit id="53">
                <source>A PHP extension caused the upload to fail.</source>
                <target>Расширение PHP вызвало ошибку при загрузке.</target>
            </trans-unit>
            <trans-unit id="54">
                <source>This collection should contain {{ limit }} element or more.|This collection should contain {{ limit }} elements or more.</source>
                <target>Эта коллекция должна содержать {{ limit }} элемент или больше.|Эта коллекция должна содержать {{ limit }} элемента или больше.|Эта коллекция должна содержать {{ limit }} элементов или больше.</target>
            </trans-unit>
            <trans-unit id="55">
                <source>This collection should contain {{ limit }} element or less.|This collection should contain {{ limit }} elements or less.</source>
                <target>Эта коллекция должна содержать {{ limit }} элемент или меньше.|Эта коллекция должна содержать {{ limit }} элемента или меньше.|Эта коллекция должна содержать {{ limit }} элементов или меньше.</target>
            </trans-unit>
            <trans-unit id="56">
                <source>This collection should contain exactly {{ limit }} element.|This collection should contain exactly {{ limit }} elements.</source>
                <target>Эта коллекция должна содержать ровно {{ limit }} элемент.|Эта коллекция должна содержать ровно {{ limit }} элемента.|Эта коллекция должна содержать ровно {{ limit }} элементов.</target>
            </trans-unit>
            <trans-unit id="57">
                <source>Invalid card number.</source>
                <target>Неверный номер карты.</target>
            </trans-unit>
            <trans-unit id="58">
                <source>Unsupported card type or invalid card number.</source>
                <target>Неподдерживаемый тип или неверный номер карты.</target>
            </trans-unit>
            <trans-unit id="59">
                <source>This is not a valid International Bank Account Number (IBAN).</source>
                <target>Значение не является допустимым международным номером банковского счета (IBAN).</target>
            </trans-unit>
            <trans-unit id="60">
                <source>This value is not a valid ISBN-10.</source>
                <target>Значение имеет неверный формат ISBN-10.</target>
            </trans-unit>
            <trans-unit id="61">
                <source>This value is not a valid ISBN-13.</source>
                <target>Значение имеет неверный формат ISBN-13.</target>
            </trans-unit>
            <trans-unit id="62">
                <source>This value is neither a valid ISBN-10 nor a valid ISBN-13.</source>
                <target>Значение не соответствует форматам ISBN-10 и ISBN-13.</target>
            </trans-unit>
            <trans-unit id="63">
                <source>This value is not a valid ISSN.</source>
                <target>Значение не соответствует формату ISSN.</target>
            </trans-unit>
            <trans-unit id="64">
                <source>This value is not a valid currency.</source>
                <target>Некорректный формат валюты.</target>
            </trans-unit>
            <trans-unit id="65">
                <source>This value should be equal to {{ compared_value }}.</source>
                <target>Значение должно быть равно {{ compared_value }}.</target>
            </trans-unit>
            <trans-unit id="66">
                <source>This value should be greater than {{ compared_value }}.</source>
                <target>Значение должно быть больше чем {{ compared_value }}.</target>
            </trans-unit>
            <trans-unit id="67">
                <source>This value should be greater than or equal to {{ compared_value }}.</source>
                <target>Значение должно быть больше или равно {{ compared_value }}.</target>
            </trans-unit>
            <trans-unit id="68">
                <source>This value should be identical to {{ compared_value_type }} {{ compared_value }}.</source>
                <target>Значение должно быть идентичным {{ compared_value_type }} {{ compared_value }}.</target>
            </trans-unit>
            <trans-unit id="69">
                <source>This value should be less than {{ compared_value }}.</source>
                <target>Значение должно быть меньше чем {{ compared_value }}.</target>
            </trans-unit>
            <trans-unit id="70">
                <source>This value should be less than or equal to {{ compared_value }}.</source>
                <target>Значение должно быть меньше или равно {{ compared_value }}.</target>
            </trans-unit>
            <trans-unit id="71">
                <source>This value should not be equal to {{ compared_value }}.</source>
                <target>Значение не должно быть равно {{ compared_value }}.</target>
            </trans-unit>
            <trans-unit id="72">
                <source>This value should not be identical to {{ compared_value_type }} {{ compared_value }}.</source>
                <target>Значение не должно быть идентичным {{ compared_value_type }} {{ compared_value }}.</target>
            </trans-unit>
            <trans-unit id="73">
                <source>The image ratio is too big ({{ ratio }}). Allowed maximum ratio is {{ max_ratio }}.</source>
                <target>Соотношение сторон изображения слишком велико ({{ ratio }}). Максимальное соотношение сторон {{ max_ratio }}.</target>
            </trans-unit>
            <trans-unit id="74">
                <source>The image ratio is too small ({{ ratio }}). Minimum ratio expected is {{ min_ratio }}.</source>
                <target>Соотношение сторон изображения слишком мало ({{ ratio }}). Минимальное соотношение сторон {{ min_ratio }}.</target>
            </trans-unit>
            <trans-unit id="75">
                <source>The image is square ({{ width }}x{{ height }}px). Square images are not allowed.</source>
                <target>Изображение квадратное ({{ width }}x{{ height }}px). Квадратные изображения не разрешены.</target>
            </trans-unit>
            <trans-unit id="76">
                <source>The image is landscape oriented ({{ width }}x{{ height }}px). Landscape oriented images are not allowed.</source>
                <target>Изображение в альбомной ориентации ({{ width }}x{{ height }}px). Изображения в альбомной ориентации не разрешены.</target>
            </trans-unit>
            <trans-unit id="77">
                <source>The image is portrait oriented ({{ width }}x{{ height }}px). Portrait oriented images are not allowed.</source>
                <target>Изображение в портретной ориентации ({{ width }}x{{ height }}px). Изображения в портретной ориентации не разрешены.</target>
            </trans-unit>
<<<<<<< HEAD
            <trans-unit id="78">
                <source>An empty file is not allowed.</source>
                <target>Пустые файлы не разрешены.</target>
=======
            <trans-unit id="80">
                <source>This value does not match the expected {{ charset }} charset.</source>
                <target>Значение не совпадает с ожидаемой {{ charset }} кодировкой.</target>
>>>>>>> f7a1adbc
            </trans-unit>
        </body>
    </file>
</xliff><|MERGE_RESOLUTION|>--- conflicted
+++ resolved
@@ -298,15 +298,13 @@
                 <source>The image is portrait oriented ({{ width }}x{{ height }}px). Portrait oriented images are not allowed.</source>
                 <target>Изображение в портретной ориентации ({{ width }}x{{ height }}px). Изображения в портретной ориентации не разрешены.</target>
             </trans-unit>
-<<<<<<< HEAD
             <trans-unit id="78">
                 <source>An empty file is not allowed.</source>
                 <target>Пустые файлы не разрешены.</target>
-=======
+            </trans-unit>
             <trans-unit id="80">
                 <source>This value does not match the expected {{ charset }} charset.</source>
                 <target>Значение не совпадает с ожидаемой {{ charset }} кодировкой.</target>
->>>>>>> f7a1adbc
             </trans-unit>
         </body>
     </file>
