{
    "name": "symfony/security-csrf",
    "type": "library",
    "description": "Symfony Security Component - CSRF Library",
    "keywords": [],
    "homepage": "https://symfony.com",
    "license": "MIT",
    "authors": [
        {
            "name": "Fabien Potencier",
            "email": "fabien@symfony.com"
        },
        {
            "name": "Symfony Community",
            "homepage": "https://symfony.com/contributors"
        }
    ],
    "require": {
<<<<<<< HEAD
        "php": ">=5.5.9",
        "symfony/security-core": "~2.8|~3.0"
=======
        "php": ">=5.3.9",
        "symfony/security-core": "~2.4|~3.0.0",
        "paragonie/random_compat" : "~1.0"
>>>>>>> f35a0d20
    },
    "require-dev": {
        "symfony/phpunit-bridge": "~2.8|~3.0",
        "symfony/http-foundation": "~2.8|~3.0"
    },
    "suggest": {
        "symfony/http-foundation": "For using the class SessionTokenStorage."
    },
    "autoload": {
        "psr-4": { "Symfony\\Component\\Security\\Csrf\\": "" }
    },
    "minimum-stability": "dev",
    "extra": {
        "branch-alias": {
            "dev-master": "3.0-dev"
        }
    }
}<|MERGE_RESOLUTION|>--- conflicted
+++ resolved
@@ -16,14 +16,9 @@
         }
     ],
     "require": {
-<<<<<<< HEAD
         "php": ">=5.5.9",
-        "symfony/security-core": "~2.8|~3.0"
-=======
-        "php": ">=5.3.9",
-        "symfony/security-core": "~2.4|~3.0.0",
+        "symfony/security-core": "~2.8|~3.0",
         "paragonie/random_compat" : "~1.0"
->>>>>>> f35a0d20
     },
     "require-dev": {
         "symfony/phpunit-bridge": "~2.8|~3.0",
