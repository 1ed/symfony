--- conflicted
+++ resolved
@@ -115,11 +115,7 @@
         $this->userChecker->checkPreAuth($user);
         if (true !== $checkCredentialsResult = $guardAuthenticator->checkCredentials($token->getCredentials(), $user)) {
             if (false !== $checkCredentialsResult) {
-<<<<<<< HEAD
                 throw new \TypeError(sprintf('%s::checkCredentials() must return a boolean value.', \get_class($guardAuthenticator)));
-=======
-                @trigger_error(sprintf('"%s::checkCredentials()" must return a boolean value. You returned "%s". This behavior is deprecated in Symfony 4.4 and will trigger a TypeError in Symfony 5.', \get_class($guardAuthenticator), \is_object($checkCredentialsResult) ? \get_class($checkCredentialsResult) : \gettype($checkCredentialsResult)), E_USER_DEPRECATED);
->>>>>>> 4a7fcda3
             }
 
             throw new BadCredentialsException(sprintf('Authentication failed because "%s::checkCredentials()" did not return true.', \get_class($guardAuthenticator)));
