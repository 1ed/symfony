--- conflicted
+++ resolved
@@ -81,15 +81,12 @@
                 if (null !== $this->logger) {
                     $this->logger->debug(sprintf('Object identity unavailable. Voting to %s', $this->allowIfObjectIdentityUnavailable? 'grant access' : 'abstain'));
                 }
-<<<<<<< HEAD
 
                 if (!$this->supportsClass($oid->getType())) {
                     return self::ACCESS_ABSTAIN;
                 }
 
                 $sids = $this->securityIdentityRetrievalStrategy->getSecurityIdentities($token);
-=======
->>>>>>> 4499d241
 
                 return $this->allowIfObjectIdentityUnavailable ? self::ACCESS_GRANTED : self::ACCESS_ABSTAIN;
             }
