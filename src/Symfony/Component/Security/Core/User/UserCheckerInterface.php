--- conflicted
+++ resolved
@@ -25,25 +25,15 @@
 {
     /**
      * Checks the user account before authentication.
-<<<<<<< HEAD
-     *
-     * @param UserInterface $user a UserInterface instance
      *
      * @throws AccountStatusException
-=======
->>>>>>> 962687e6
      */
     public function checkPreAuth(UserInterface $user);
 
     /**
      * Checks the user account after authentication.
-<<<<<<< HEAD
-     *
-     * @param UserInterface $user a UserInterface instance
      *
      * @throws AccountStatusException
-=======
->>>>>>> 962687e6
      */
     public function checkPostAuth(UserInterface $user);
 }