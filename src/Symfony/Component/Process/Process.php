--- conflicted
+++ resolved
@@ -408,11 +408,7 @@
         if (null !== $callback) {
             if (!$this->processPipes->haveReadSupport()) {
                 $this->stop(0);
-<<<<<<< HEAD
-                throw new LogicException('Pass the callback to the "Process::start" method or call enableOutput to use a callback with "Process::wait"');
-=======
-                throw new \LogicException('Pass the callback to the Process::start method or enableOutput to use a callback with Process::wait.');
->>>>>>> 13ea421e
+                throw new LogicException('Pass the callback to the "Process::start" method or call enableOutput to use a callback with "Process::wait".');
             }
             $this->callback = $this->buildCallback($callback);
         }
