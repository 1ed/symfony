{
    "name": "symfony/debug",
    "type": "library",
    "description": "Symfony Debug Component",
    "keywords": [],
    "homepage": "http://symfony.com",
    "license": "MIT",
    "authors": [
        {
            "name": "Fabien Potencier",
            "email": "fabien@symfony.com"
        },
        {
            "name": "Symfony Community",
            "homepage": "http://symfony.com/contributors"
        }
    ],
    "require": {
        "php": ">=5.3.3"
    },
    "require-dev": {
<<<<<<< HEAD
        "symfony/class-loader": "~2.2",
        "symfony/http-kernel": "~2.2",
=======
        "symfony/http-kernel": "~2.3,>=2.3.24",
>>>>>>> 503d2de6
        "symfony/http-foundation": "~2.1"
    },
    "suggest": {
        "symfony/http-foundation": "",
        "symfony/http-kernel": ""
    },
    "autoload": {
        "psr-0": { "Symfony\\Component\\Debug\\": "" }
    },
    "target-dir": "Symfony/Component/Debug",
    "minimum-stability": "dev",
    "extra": {
        "branch-alias": {
            "dev-master": "2.5-dev"
        }
    }
}<|MERGE_RESOLUTION|>--- conflicted
+++ resolved
@@ -19,12 +19,8 @@
         "php": ">=5.3.3"
     },
     "require-dev": {
-<<<<<<< HEAD
         "symfony/class-loader": "~2.2",
-        "symfony/http-kernel": "~2.2",
-=======
-        "symfony/http-kernel": "~2.3,>=2.3.24",
->>>>>>> 503d2de6
+        "symfony/http-kernel": "~2.3.24|~2.5.9|~2.6,>=2.6.2",
         "symfony/http-foundation": "~2.1"
     },
     "suggest": {
