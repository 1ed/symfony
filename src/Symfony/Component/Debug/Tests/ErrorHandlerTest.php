--- conflicted
+++ resolved
@@ -425,7 +425,9 @@
         $handler->setLoggers(array(E_DEPRECATED => array($mockLogger, LogLevel::WARNING)));
     }
 
-<<<<<<< HEAD
+    /**
+     * @group no-hhvm
+     */
     public function testSettingLoggerWhenExceptionIsBuffered()
     {
         $bootLogger = new BufferingLogger();
@@ -445,11 +447,9 @@
         $handler->handleException($exception);
     }
 
-=======
     /**
      * @group no-hhvm
      */
->>>>>>> 7fc3969c
     public function testHandleFatalError()
     {
         try {
