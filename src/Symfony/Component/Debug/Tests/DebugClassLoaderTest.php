<?php

/*
 * This file is part of the Symfony package.
 *
 * (c) Fabien Potencier <fabien@symfony.com>
 *
 * For the full copyright and license information, please view the LICENSE
 * file that was distributed with this source code.
 */

namespace Symfony\Component\Debug\Tests;

use PHPUnit\Framework\TestCase;
use Symfony\Component\Debug\DebugClassLoader;

class DebugClassLoaderTest extends TestCase
{
    /**
     * @var int Error reporting level before running tests
     */
    private $errorReporting;

    private $loader;

    protected function setUp()
    {
        $this->errorReporting = error_reporting(E_ALL);
        $this->loader = new ClassLoader();
        spl_autoload_register(array($this->loader, 'loadClass'), true, true);
        DebugClassLoader::enable();
    }

    protected function tearDown()
    {
        DebugClassLoader::disable();
        spl_autoload_unregister(array($this->loader, 'loadClass'));
        error_reporting($this->errorReporting);
    }

    public function testIdempotence()
    {
        DebugClassLoader::enable();

        $functions = spl_autoload_functions();
        foreach ($functions as $function) {
            if (is_array($function) && $function[0] instanceof DebugClassLoader) {
                $reflClass = new \ReflectionClass($function[0]);
                $reflProp = $reflClass->getProperty('classLoader');
                $reflProp->setAccessible(true);

                $this->assertNotInstanceOf('Symfony\Component\Debug\DebugClassLoader', $reflProp->getValue($function[0]));

                return;
            }
        }

        $this->fail('DebugClassLoader did not register');
    }

    /**
     * @expectedException \Exception
     * @expectedExceptionMessage boo
     */
    public function testThrowingClass()
    {
        try {
            class_exists(__NAMESPACE__.'\Fixtures\Throwing');
            $this->fail('Exception expected');
        } catch (\Exception $e) {
            $this->assertSame('boo', $e->getMessage());
        }

        // the second call also should throw
        class_exists(__NAMESPACE__.'\Fixtures\Throwing');
    }

    /**
     * @expectedException \RuntimeException
     */
    public function testNameCaseMismatch()
    {
        class_exists(__NAMESPACE__.'\TestingCaseMismatch', true);
    }

    /**
     * @expectedException \RuntimeException
     * @expectedExceptionMessage Case mismatch between class and real file names
     */
    public function testFileCaseMismatch()
    {
        if (!file_exists(__DIR__.'/Fixtures/CaseMismatch.php')) {
            $this->markTestSkipped('Can only be run on case insensitive filesystems');
        }

        class_exists(__NAMESPACE__.'\Fixtures\CaseMismatch', true);
    }

    /**
     * @expectedException \RuntimeException
     */
    public function testPsr4CaseMismatch()
    {
        class_exists(__NAMESPACE__.'\Fixtures\Psr4CaseMismatch', true);
    }

    public function testNotPsr0()
    {
        $this->assertTrue(class_exists(__NAMESPACE__.'\Fixtures\NotPSR0', true));
    }

    public function testNotPsr0Bis()
    {
        $this->assertTrue(class_exists(__NAMESPACE__.'\Fixtures\NotPSR0bis', true));
    }

    public function testClassAlias()
    {
        $this->assertTrue(class_exists(__NAMESPACE__.'\Fixtures\ClassAlias', true));
    }

    /**
     * @dataProvider provideDeprecatedSuper
     */
    public function testDeprecatedSuper($class, $super, $type)
    {
        set_error_handler(function () { return false; });
        $e = error_reporting(0);
        trigger_error('', E_USER_DEPRECATED);

        class_exists('Test\\'.__NAMESPACE__.'\\'.$class, true);

        error_reporting($e);
        restore_error_handler();

        $lastError = error_get_last();
        unset($lastError['file'], $lastError['line']);

        $xError = array(
            'type' => E_USER_DEPRECATED,
            'message' => 'The "Test\Symfony\Component\Debug\Tests\\'.$class.'" class '.$type.' "Symfony\Component\Debug\Tests\Fixtures\\'.$super.'" that is deprecated but this is a test deprecation notice.',
        );

        $this->assertSame($xError, $lastError);
    }

    public function provideDeprecatedSuper()
    {
        return array(
            array('DeprecatedInterfaceClass', 'DeprecatedInterface', 'implements'),
            array('DeprecatedParentClass', 'DeprecatedClass', 'extends'),
        );
    }

    public function testInterfaceExtendsDeprecatedInterface()
    {
        set_error_handler(function () { return false; });
        $e = error_reporting(0);
        trigger_error('', E_USER_NOTICE);

        class_exists('Test\\'.__NAMESPACE__.'\\NonDeprecatedInterfaceClass', true);

        error_reporting($e);
        restore_error_handler();

        $lastError = error_get_last();
        unset($lastError['file'], $lastError['line']);

        $xError = array(
            'type' => E_USER_NOTICE,
            'message' => '',
        );

        $this->assertSame($xError, $lastError);
    }

    public function testDeprecatedSuperInSameNamespace()
    {
        set_error_handler(function () { return false; });
        $e = error_reporting(0);
        trigger_error('', E_USER_NOTICE);

        class_exists('Symfony\Bridge\Debug\Tests\Fixtures\ExtendsDeprecatedParent', true);

        error_reporting($e);
        restore_error_handler();

        $lastError = error_get_last();
        unset($lastError['file'], $lastError['line']);

        $xError = array(
            'type' => E_USER_NOTICE,
            'message' => '',
        );

        $this->assertSame($xError, $lastError);
    }

    public function testExtendedFinalClass()
    {
        set_error_handler(function () { return false; });
        $e = error_reporting(0);
        trigger_error('', E_USER_NOTICE);

        class_exists('Test\\'.__NAMESPACE__.'\\ExtendsFinalClass', true);

        error_reporting($e);
        restore_error_handler();

        $lastError = error_get_last();
        unset($lastError['file'], $lastError['line']);

        $xError = array(
            'type' => E_USER_DEPRECATED,
            'message' => 'The "Symfony\Component\Debug\Tests\Fixtures\FinalClass" class is considered final. It may change without further notice as of its next major version. You should not extend it from "Test\Symfony\Component\Debug\Tests\ExtendsFinalClass".',
        );

        $this->assertSame($xError, $lastError);
    }

    public function testExtendedFinalMethod()
    {
        $deprecations = array();
        set_error_handler(function ($type, $msg) use (&$deprecations) { $deprecations[] = $msg; });
        $e = error_reporting(E_USER_DEPRECATED);

        class_exists(__NAMESPACE__.'\\Fixtures\\ExtendedFinalMethod', true);

        error_reporting($e);
        restore_error_handler();

        $xError = array(
            'The "Symfony\Component\Debug\Tests\Fixtures\FinalMethod::finalMethod()" method is considered final. It may change without further notice as of its next major version. You should not extend it from "Symfony\Component\Debug\Tests\Fixtures\ExtendedFinalMethod".',
            'The "Symfony\Component\Debug\Tests\Fixtures\FinalMethod::finalMethod2()" method is considered final. It may change without further notice as of its next major version. You should not extend it from "Symfony\Component\Debug\Tests\Fixtures\ExtendedFinalMethod".',
        );

        $this->assertSame($xError, $deprecations);
    }

    public function testExtendedDeprecatedMethodDoesntTriggerAnyNotice()
    {
        set_error_handler(function () { return false; });
        $e = error_reporting(0);
        trigger_error('', E_USER_NOTICE);

        class_exists('Test\\'.__NAMESPACE__.'\\ExtendsAnnotatedClass', true);

        error_reporting($e);
        restore_error_handler();

        $lastError = error_get_last();
        unset($lastError['file'], $lastError['line']);

        $this->assertSame(array('type' => E_USER_NOTICE, 'message' => ''), $lastError);
    }

    public function testInternalsUse()
    {
        $deprecations = array();
        set_error_handler(function ($type, $msg) use (&$deprecations) { $deprecations[] = $msg; });
        $e = error_reporting(E_USER_DEPRECATED);

        class_exists('Test\\'.__NAMESPACE__.'\\ExtendsInternals', true);

        error_reporting($e);
        restore_error_handler();

        $this->assertSame($deprecations, array(
<<<<<<< HEAD
            'The "Symfony\Component\Debug\Tests\Fixtures\InternalClass" class is considered internal. It may change without further notice. You should not use it from "Test\Symfony\Component\Debug\Tests\ExtendsInternalsParent".',
=======
>>>>>>> 9bc774cc
            'The "Symfony\Component\Debug\Tests\Fixtures\InternalInterface" interface is considered internal. It may change without further notice. You should not use it from "Test\Symfony\Component\Debug\Tests\ExtendsInternalsParent".',
            'The "Symfony\Component\Debug\Tests\Fixtures\InternalClass" class is considered internal since version 3.4. It may change without further notice. You should not use it from "Test\Symfony\Component\Debug\Tests\ExtendsInternalsParent".',
            'The "Symfony\Component\Debug\Tests\Fixtures\InternalTrait" trait is considered internal. It may change without further notice. You should not use it from "Test\Symfony\Component\Debug\Tests\ExtendsInternals".',
<<<<<<< HEAD
            'The "Symfony\Component\Debug\Tests\Fixtures\InternalTrait2::internalMethod()" method is considered internal. It may change without further notice. You should not extend it from "Test\Symfony\Component\Debug\Tests\ExtendsInternals".',
=======
            'The "Symfony\Component\Debug\Tests\Fixtures\InternalClass::internalMethod()" method is considered internal since version 3.4. It may change without further notice. You should not extend it from "Test\Symfony\Component\Debug\Tests\ExtendsInternals".',
>>>>>>> 9bc774cc
        ));
    }

    public function testUseTraitWithInternalMethod()
    {
        $deprecations = array();
        set_error_handler(function ($type, $msg) use (&$deprecations) { $deprecations[] = $msg; });
        $e = error_reporting(E_USER_DEPRECATED);

        class_exists('Test\\'.__NAMESPACE__.'\\UseTraitWithInternalMethod', true);

        error_reporting($e);
        restore_error_handler();

        $this->assertSame(array(), $deprecations);
    }
}

class ClassLoader
{
    public function loadClass($class)
    {
    }

    public function getClassMap()
    {
        return array(__NAMESPACE__.'\Fixtures\NotPSR0bis' => __DIR__.'/Fixtures/notPsr0Bis.php');
    }

    public function findFile($class)
    {
        $fixtureDir = __DIR__.DIRECTORY_SEPARATOR.'Fixtures'.DIRECTORY_SEPARATOR;

        if (__NAMESPACE__.'\TestingUnsilencing' === $class) {
            eval('-- parse error --');
        } elseif (__NAMESPACE__.'\TestingStacking' === $class) {
            eval('namespace '.__NAMESPACE__.'; class TestingStacking { function foo() {} }');
        } elseif (__NAMESPACE__.'\TestingCaseMismatch' === $class) {
            eval('namespace '.__NAMESPACE__.'; class TestingCaseMisMatch {}');
        } elseif (__NAMESPACE__.'\Fixtures\Psr4CaseMismatch' === $class) {
            return $fixtureDir.'psr4'.DIRECTORY_SEPARATOR.'Psr4CaseMismatch.php';
        } elseif (__NAMESPACE__.'\Fixtures\NotPSR0' === $class) {
            return $fixtureDir.'reallyNotPsr0.php';
        } elseif (__NAMESPACE__.'\Fixtures\NotPSR0bis' === $class) {
            return $fixtureDir.'notPsr0Bis.php';
        } elseif ('Symfony\Bridge\Debug\Tests\Fixtures\ExtendsDeprecatedParent' === $class) {
            eval('namespace Symfony\Bridge\Debug\Tests\Fixtures; class ExtendsDeprecatedParent extends \\'.__NAMESPACE__.'\Fixtures\DeprecatedClass {}');
        } elseif ('Test\\'.__NAMESPACE__.'\DeprecatedParentClass' === $class) {
            eval('namespace Test\\'.__NAMESPACE__.'; class DeprecatedParentClass extends \\'.__NAMESPACE__.'\Fixtures\DeprecatedClass {}');
        } elseif ('Test\\'.__NAMESPACE__.'\DeprecatedInterfaceClass' === $class) {
            eval('namespace Test\\'.__NAMESPACE__.'; class DeprecatedInterfaceClass implements \\'.__NAMESPACE__.'\Fixtures\DeprecatedInterface {}');
        } elseif ('Test\\'.__NAMESPACE__.'\NonDeprecatedInterfaceClass' === $class) {
            eval('namespace Test\\'.__NAMESPACE__.'; class NonDeprecatedInterfaceClass implements \\'.__NAMESPACE__.'\Fixtures\NonDeprecatedInterface {}');
        } elseif ('Test\\'.__NAMESPACE__.'\Float' === $class) {
            eval('namespace Test\\'.__NAMESPACE__.'; class Float {}');
        } elseif ('Test\\'.__NAMESPACE__.'\ExtendsFinalClass' === $class) {
            eval('namespace Test\\'.__NAMESPACE__.'; class ExtendsFinalClass extends \\'.__NAMESPACE__.'\Fixtures\FinalClass {}');
        } elseif ('Test\\'.__NAMESPACE__.'\ExtendsAnnotatedClass' === $class) {
            eval('namespace Test\\'.__NAMESPACE__.'; class ExtendsAnnotatedClass extends \\'.__NAMESPACE__.'\Fixtures\AnnotatedClass {
                public function deprecatedMethod() { }
            }');
        } elseif ('Test\\'.__NAMESPACE__.'\ExtendsInternals' === $class) {
            eval('namespace Test\\'.__NAMESPACE__.'; class ExtendsInternals extends ExtendsInternalsParent {
                use \\'.__NAMESPACE__.'\Fixtures\InternalTrait;

                public function internalMethod() { }
            }');
        } elseif ('Test\\'.__NAMESPACE__.'\ExtendsInternalsParent' === $class) {
            eval('namespace Test\\'.__NAMESPACE__.'; class ExtendsInternalsParent extends \\'.__NAMESPACE__.'\Fixtures\InternalClass implements \\'.__NAMESPACE__.'\Fixtures\InternalInterface { }');
        } elseif ('Test\\'.__NAMESPACE__.'\UseTraitWithInternalMethod' === $class) {
            eval('namespace Test\\'.__NAMESPACE__.'; class UseTraitWithInternalMethod { use \\'.__NAMESPACE__.'\Fixtures\TraitWithInternalMethod; }');
        }
    }
}<|MERGE_RESOLUTION|>--- conflicted
+++ resolved
@@ -266,18 +266,10 @@
         restore_error_handler();
 
         $this->assertSame($deprecations, array(
-<<<<<<< HEAD
+            'The "Symfony\Component\Debug\Tests\Fixtures\InternalInterface" interface is considered internal. It may change without further notice. You should not use it from "Test\Symfony\Component\Debug\Tests\ExtendsInternalsParent".',
             'The "Symfony\Component\Debug\Tests\Fixtures\InternalClass" class is considered internal. It may change without further notice. You should not use it from "Test\Symfony\Component\Debug\Tests\ExtendsInternalsParent".',
-=======
->>>>>>> 9bc774cc
-            'The "Symfony\Component\Debug\Tests\Fixtures\InternalInterface" interface is considered internal. It may change without further notice. You should not use it from "Test\Symfony\Component\Debug\Tests\ExtendsInternalsParent".',
-            'The "Symfony\Component\Debug\Tests\Fixtures\InternalClass" class is considered internal since version 3.4. It may change without further notice. You should not use it from "Test\Symfony\Component\Debug\Tests\ExtendsInternalsParent".',
             'The "Symfony\Component\Debug\Tests\Fixtures\InternalTrait" trait is considered internal. It may change without further notice. You should not use it from "Test\Symfony\Component\Debug\Tests\ExtendsInternals".',
-<<<<<<< HEAD
-            'The "Symfony\Component\Debug\Tests\Fixtures\InternalTrait2::internalMethod()" method is considered internal. It may change without further notice. You should not extend it from "Test\Symfony\Component\Debug\Tests\ExtendsInternals".',
-=======
-            'The "Symfony\Component\Debug\Tests\Fixtures\InternalClass::internalMethod()" method is considered internal since version 3.4. It may change without further notice. You should not extend it from "Test\Symfony\Component\Debug\Tests\ExtendsInternals".',
->>>>>>> 9bc774cc
+            'The "Symfony\Component\Debug\Tests\Fixtures\InternalClass::internalMethod()" method is considered internal. It may change without further notice. You should not extend it from "Test\Symfony\Component\Debug\Tests\ExtendsInternals".',
         ));
     }
 
