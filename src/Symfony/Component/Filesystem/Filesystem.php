--- conflicted
+++ resolved
@@ -646,20 +646,8 @@
             throw new IOException(sprintf('Failed to write file "%s".', $filename), 0, null, $filename);
         }
 
-<<<<<<< HEAD
-        @chmod($tmpFile, 0666 & ~umask());
-=======
-        if (null !== $mode) {
-            if (func_num_args() > 2) {
-                @trigger_error('Support for modifying file permissions is deprecated since version 2.3.12 and will be removed in 3.0.', E_USER_DEPRECATED);
-            }
-
-            $this->chmod($tmpFile, $mode);
-        } elseif (file_exists($filename)) {
-            @chmod($tmpFile, fileperms($filename));
-        }
-
->>>>>>> 2a7e385d
+        @chmod($tmpFile, file_exists($filename) ? fileperms($filename) : 0666 & ~umask());
+
         $this->rename($tmpFile, $filename, true);
     }
 
