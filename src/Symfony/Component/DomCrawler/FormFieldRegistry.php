<?php

/*
 * This file is part of the Symfony package.
 *
 * (c) Fabien Potencier <fabien@symfony.com>
 *
 * For the full copyright and license information, please view the LICENSE
 * file that was distributed with this source code.
 */

namespace Symfony\Component\DomCrawler;

use Symfony\Component\DomCrawler\Field\FormField;

/**
 * This is an internal class that must not be used directly.
 *
 * @internal
 */
class FormFieldRegistry
{
    private $fields = [];

    private $base = '';

    /**
     * Adds a field to the registry.
     */
    public function add(FormField $field)
    {
        $segments = $this->getSegments($field->getName());

        $target = &$this->fields;
        while ($segments) {
            if (!\is_array($target)) {
                $target = [];
            }
            $path = array_shift($segments);
            if ('' === $path) {
                $target = &$target[];
            } else {
                $target = &$target[$path];
            }
        }
        $target = $field;
    }

    /**
     * Removes a field based on the fully qualifed name and its children from the registry.
     */
    public function remove(string $name)
    {
        $segments = $this->getSegments($name);
        $target = &$this->fields;
        while (\count($segments) > 1) {
            $path = array_shift($segments);
            if (!\array_key_exists($path, $target)) {
                return;
            }
            $target = &$target[$path];
        }
        unset($target[array_shift($segments)]);
    }

    /**
     * Returns the value of the field based on the fully qualifed name and its children.
     *
     * @return mixed The value of the field
     *
     * @throws \InvalidArgumentException if the field does not exist
     */
    public function &get(string $name)
    {
        $segments = $this->getSegments($name);
        $target = &$this->fields;
        while ($segments) {
            $path = array_shift($segments);
            if (!\array_key_exists($path, $target)) {
                throw new \InvalidArgumentException(sprintf('Unreachable field "%s"', $path));
            }
            $target = &$target[$path];
        }

        return $target;
    }

    /**
     * Tests whether the form has the given field based on the fully qualified name.
     *
     * @return bool Whether the form has the given field
     */
    public function has(string $name)
    {
        try {
            $this->get($name);

            return true;
        } catch (\InvalidArgumentException $e) {
            return false;
        }
    }

    /**
     * Set the value of a field based on the fully qualified name and its children.
     *
     * @param mixed $value The value
     *
     * @throws \InvalidArgumentException if the field does not exist
     */
    public function set(string $name, $value)
    {
        $target = &$this->get($name);
        if ((!\is_array($value) && $target instanceof Field\FormField) || $target instanceof Field\ChoiceFormField) {
            $target->setValue($value);
        } elseif (\is_array($value)) {
            $fields = self::create($name, $value);
            foreach ($fields->all() as $k => $v) {
                $this->set($k, $v);
            }
        } else {
            throw new \InvalidArgumentException(sprintf('Cannot set value on a compound field "%s".', $name));
        }
    }

    /**
     * Returns the list of field with their value.
     *
     * @return FormField[] The list of fields as [string] Fully qualified name => (mixed) value)
     */
    public function all()
    {
        return $this->walk($this->fields, $this->base);
    }

    /**
     * Creates an instance of the class.
     *
     * This function is made private because it allows overriding the $base and
     * the $values properties without any type checking.
     *
     * @param array $values The values of the fields
     *
     * @return static
     */
    private static function create(string $base, array $values)
    {
        $registry = new static();
        $registry->base = $base;
        $registry->fields = $values;

        return $registry;
    }

    /**
     * Transforms a PHP array in a list of fully qualified name / value.
     *
     * @return array The list of fields as [string] Fully qualified name => (mixed) value)
     */
<<<<<<< HEAD
    private function walk(array $array, string $base = '', array &$output = [])
=======
    private function walk(array $array, ?string $base = '', array &$output = [])
>>>>>>> 7f62b7b8
    {
        foreach ($array as $k => $v) {
            $path = empty($base) ? $k : sprintf('%s[%s]', $base, $k);
            if (\is_array($v)) {
                $this->walk($v, $path, $output);
            } else {
                $output[$path] = $v;
            }
        }

        return $output;
    }

    /**
     * Splits a field name into segments as a web browser would do.
     *
     *     getSegments('base[foo][3][]') = ['base', 'foo, '3', ''];
     *
     * @return string[] The list of segments
     */
    private function getSegments(string $name)
    {
        if (preg_match('/^(?P<base>[^[]+)(?P<extra>(\[.*)|$)/', $name, $m)) {
            $segments = [$m['base']];
            while (!empty($m['extra'])) {
                $extra = $m['extra'];
                if (preg_match('/^\[(?P<segment>.*?)\](?P<extra>.*)$/', $extra, $m)) {
                    $segments[] = $m['segment'];
                } else {
                    $segments[] = $extra;
                }
            }

            return $segments;
        }

        return [$name];
    }
}<|MERGE_RESOLUTION|>--- conflicted
+++ resolved
@@ -157,11 +157,7 @@
      *
      * @return array The list of fields as [string] Fully qualified name => (mixed) value)
      */
-<<<<<<< HEAD
-    private function walk(array $array, string $base = '', array &$output = [])
-=======
     private function walk(array $array, ?string $base = '', array &$output = [])
->>>>>>> 7f62b7b8
     {
         foreach ($array as $k => $v) {
             $path = empty($base) ? $k : sprintf('%s[%s]', $base, $k);
