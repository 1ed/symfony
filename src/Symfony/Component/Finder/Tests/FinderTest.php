--- conflicted
+++ resolved
@@ -243,18 +243,15 @@
         $finder = $this->buildFinder();
         $iterator = $finder->files()->name('*.php')->depth('< 1')->in(array(self::$tmpDir, __DIR__))->getIterator();
 
-<<<<<<< HEAD
-        $this->assertIterator(array(self::$tmpDir.DIRECTORY_SEPARATOR.'test.php', __DIR__.DIRECTORY_SEPARATOR.'FinderTest.php', __DIR__.DIRECTORY_SEPARATOR.'GlobTest.php'), $iterator);
-=======
         $expected = array(
             self::$tmpDir.DIRECTORY_SEPARATOR.'test.php',
             __DIR__.DIRECTORY_SEPARATOR.'BsdFinderTest.php',
             __DIR__.DIRECTORY_SEPARATOR.'FinderTest.php',
             __DIR__.DIRECTORY_SEPARATOR.'GnuFinderTest.php',
+            __DIR__.DIRECTORY_SEPARATOR.'GlobTest.php',
         );
 
         $this->assertIterator($expected, $iterator);
->>>>>>> 4a9676b5
     }
 
     /**
@@ -283,37 +280,22 @@
         $finder->in(__DIR__.'/Fixtures/A/a*');
     }
 
+    public function testInWithGlobBrace()
+    {
+        $finder = $this->buildFinder();
+        $finder->in(array(__DIR__.'/Fixtures/{A,copy/A}/B/C'))->getIterator();
+
+        $this->assertIterator($this->toAbsoluteFixtures(array('A/B/C/abc.dat', 'copy/A/B/C/abc.dat.copy')), $finder);
+    }
+
     /**
      * @expectedException \LogicException
      */
-<<<<<<< HEAD
-    public function testInWithGlobBrace($adapter)
-    {
-        $finder = $this->buildFinder($adapter);
-        $finder->in(array(__DIR__.'/Fixtures/{A,copy/A}/B/C'))->getIterator();
-
-        $this->assertIterator($this->toAbsoluteFixtures(array('A/B/C/abc.dat', 'copy/A/B/C/abc.dat.copy')), $finder);
-    }
-
-    /**
-     * @dataProvider getAdaptersTestData
-     */
-    public function testGetIterator($adapter)
-    {
-        $finder = $this->buildFinder($adapter);
-        try {
-            $finder->getIterator();
-            $this->fail('->getIterator() throws a \LogicException if the in() method has not been called');
-        } catch (\Exception $e) {
-            $this->assertInstanceOf('LogicException', $e, '->getIterator() throws a \LogicException if the in() method has not been called');
-        }
-=======
     public function testGetIteratorWithoutIn()
     {
         $finder = Finder::create();
         $finder->getIterator();
     }
->>>>>>> 4a9676b5
 
     public function testGetIterator()
     {
