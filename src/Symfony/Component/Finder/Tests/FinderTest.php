<?php

/*
 * This file is part of the Symfony package.
 *
 * (c) Fabien Potencier <fabien@symfony.com>
 *
 * For the full copyright and license information, please view the LICENSE
 * file that was distributed with this source code.
 */

namespace Symfony\Component\Finder\Tests;

use Symfony\Bridge\PhpUnit\ForwardCompatTestTrait;
use Symfony\Component\Finder\Finder;

class FinderTest extends Iterator\RealIteratorTestCase
{
    use ForwardCompatTestTrait;

    public function testCreate()
    {
        $this->assertInstanceOf('Symfony\Component\Finder\Finder', Finder::create());
    }

    public function testDirectories()
    {
        $finder = $this->buildFinder();
        $this->assertSame($finder, $finder->directories());
        $this->assertIterator($this->toAbsolute(['foo', 'qux', 'toto']), $finder->in(self::$tmpDir)->getIterator());

        $finder = $this->buildFinder();
        $finder->directories();
        $finder->files();
        $finder->directories();
        $this->assertIterator($this->toAbsolute(['foo', 'qux', 'toto']), $finder->in(self::$tmpDir)->getIterator());
    }

    public function testFiles()
    {
        $finder = $this->buildFinder();
        $this->assertSame($finder, $finder->files());
        $this->assertIterator($this->toAbsolute(['foo/bar.tmp',
            'test.php',
            'test.py',
            'foo bar',
            'qux/baz_100_1.py',
            'qux/baz_1_2.py',
            'qux_0_1.php',
            'qux_1000_1.php',
            'qux_1002_0.php',
            'qux_10_2.php',
            'qux_12_0.php',
            'qux_2_0.php',
        ]), $finder->in(self::$tmpDir)->getIterator());

        $finder = $this->buildFinder();
        $finder->files();
        $finder->directories();
        $finder->files();
        $this->assertIterator($this->toAbsolute(['foo/bar.tmp',
            'test.php',
            'test.py',
            'foo bar',
            'qux/baz_100_1.py',
            'qux/baz_1_2.py',
            'qux_0_1.php',
            'qux_1000_1.php',
            'qux_1002_0.php',
            'qux_10_2.php',
            'qux_12_0.php',
            'qux_2_0.php',
        ]), $finder->in(self::$tmpDir)->getIterator());
    }

    public function testRemoveTrailingSlash()
    {
        $finder = $this->buildFinder();

        $expected = $this->toAbsolute([
            'foo/bar.tmp',
            'test.php',
            'test.py',
            'foo bar',
            'qux/baz_100_1.py',
            'qux/baz_1_2.py',
            'qux_0_1.php',
            'qux_1000_1.php',
            'qux_1002_0.php',
            'qux_10_2.php',
            'qux_12_0.php',
            'qux_2_0.php',
        ]);
        $in = self::$tmpDir.'//';

        $this->assertIterator($expected, $finder->in($in)->files()->getIterator());
    }

    public function testSymlinksNotResolved()
    {
        if ('\\' === \DIRECTORY_SEPARATOR) {
            $this->markTestSkipped('symlinks are not supported on Windows');
        }

        $finder = $this->buildFinder();

        symlink($this->toAbsolute('foo'), $this->toAbsolute('baz'));
        $expected = $this->toAbsolute(['baz/bar.tmp']);
        $in = self::$tmpDir.'/baz/';
        try {
            $this->assertIterator($expected, $finder->in($in)->files()->getIterator());
            unlink($this->toAbsolute('baz'));
        } catch (\Exception $e) {
            unlink($this->toAbsolute('baz'));
            throw $e;
        }
    }

    public function testBackPathNotNormalized()
    {
        $finder = $this->buildFinder();

        $expected = $this->toAbsolute(['foo/../foo/bar.tmp']);
        $in = self::$tmpDir.'/foo/../foo/';
        $this->assertIterator($expected, $finder->in($in)->files()->getIterator());
    }

    public function testDepth()
    {
        $finder = $this->buildFinder();
        $this->assertSame($finder, $finder->depth('< 1'));
        $this->assertIterator($this->toAbsolute(['foo',
            'test.php',
            'test.py',
            'toto',
            'foo bar',
            'qux',
            'qux_0_1.php',
            'qux_1000_1.php',
            'qux_1002_0.php',
            'qux_10_2.php',
            'qux_12_0.php',
            'qux_2_0.php',
        ]), $finder->in(self::$tmpDir)->getIterator());

        $finder = $this->buildFinder();
        $this->assertSame($finder, $finder->depth('<= 0'));
        $this->assertIterator($this->toAbsolute(['foo',
            'test.php',
            'test.py',
            'toto',
            'foo bar',
            'qux',
            'qux_0_1.php',
            'qux_1000_1.php',
            'qux_1002_0.php',
            'qux_10_2.php',
            'qux_12_0.php',
            'qux_2_0.php',
        ]), $finder->in(self::$tmpDir)->getIterator());

        $finder = $this->buildFinder();
        $this->assertSame($finder, $finder->depth('>= 1'));
        $this->assertIterator($this->toAbsolute([
            'foo/bar.tmp',
            'qux/baz_100_1.py',
            'qux/baz_1_2.py',
        ]), $finder->in(self::$tmpDir)->getIterator());

        $finder = $this->buildFinder();
        $finder->depth('< 1')->depth('>= 1');
        $this->assertIterator([], $finder->in(self::$tmpDir)->getIterator());
    }

    public function testDepthWithArrayParam()
    {
        $finder = $this->buildFinder();
        $finder->depth(['>= 1', '< 2']);
        $this->assertIterator($this->toAbsolute([
            'foo/bar.tmp',
            'qux/baz_100_1.py',
            'qux/baz_1_2.py',
        ]), $finder->in(self::$tmpDir)->getIterator());
    }

    public function testName()
    {
        $finder = $this->buildFinder();
        $this->assertSame($finder, $finder->name('*.php'));
        $this->assertIterator($this->toAbsolute([
            'test.php',
            'qux_0_1.php',
            'qux_1000_1.php',
            'qux_1002_0.php',
            'qux_10_2.php',
            'qux_12_0.php',
            'qux_2_0.php',
        ]), $finder->in(self::$tmpDir)->getIterator());

        $finder = $this->buildFinder();
        $finder->name('test.ph*');
        $finder->name('test.py');
        $this->assertIterator($this->toAbsolute(['test.php', 'test.py']), $finder->in(self::$tmpDir)->getIterator());

        $finder = $this->buildFinder();
        $finder->name('~^test~i');
        $this->assertIterator($this->toAbsolute(['test.php', 'test.py']), $finder->in(self::$tmpDir)->getIterator());

        $finder = $this->buildFinder();
        $finder->name('~\\.php$~i');
        $this->assertIterator($this->toAbsolute([
            'test.php',
            'qux_0_1.php',
            'qux_1000_1.php',
            'qux_1002_0.php',
            'qux_10_2.php',
            'qux_12_0.php',
            'qux_2_0.php',
        ]), $finder->in(self::$tmpDir)->getIterator());

        $finder = $this->buildFinder();
        $finder->name('test.p{hp,y}');
        $this->assertIterator($this->toAbsolute(['test.php', 'test.py']), $finder->in(self::$tmpDir)->getIterator());
    }

    public function testNameWithArrayParam()
    {
        $finder = $this->buildFinder();
        $finder->name(['test.php', 'test.py']);
        $this->assertIterator($this->toAbsolute(['test.php', 'test.py']), $finder->in(self::$tmpDir)->getIterator());
    }

    public function testNotName()
    {
        $finder = $this->buildFinder();
        $this->assertSame($finder, $finder->notName('*.php'));
        $this->assertIterator($this->toAbsolute([
            'foo',
            'foo/bar.tmp',
            'test.py',
            'toto',
            'foo bar',
            'qux',
            'qux/baz_100_1.py',
            'qux/baz_1_2.py',
        ]), $finder->in(self::$tmpDir)->getIterator());

        $finder = $this->buildFinder();
        $finder->notName('*.php');
        $finder->notName('*.py');
        $this->assertIterator($this->toAbsolute([
            'foo',
            'foo/bar.tmp',
            'toto',
            'foo bar',
            'qux',
        ]), $finder->in(self::$tmpDir)->getIterator());

        $finder = $this->buildFinder();
        $finder->name('test.ph*');
        $finder->name('test.py');
        $finder->notName('*.php');
        $finder->notName('*.py');
        $this->assertIterator([], $finder->in(self::$tmpDir)->getIterator());

        $finder = $this->buildFinder();
        $finder->name('test.ph*');
        $finder->name('test.py');
        $finder->notName('*.p{hp,y}');
        $this->assertIterator([], $finder->in(self::$tmpDir)->getIterator());
    }

    public function testNotNameWithArrayParam()
    {
        $finder = $this->buildFinder();
        $finder->notName(['*.php', '*.py']);
        $this->assertIterator($this->toAbsolute([
            'foo',
            'foo/bar.tmp',
            'toto',
            'foo bar',
            'qux',
        ]), $finder->in(self::$tmpDir)->getIterator());
    }

    /**
     * @dataProvider getRegexNameTestData
     */
    public function testRegexName($regex)
    {
        $finder = $this->buildFinder();
        $finder->name($regex);
        $this->assertIterator($this->toAbsolute([
            'test.py',
            'test.php',
        ]), $finder->in(self::$tmpDir)->getIterator());
    }

    public function testSize()
    {
        $finder = $this->buildFinder();
        $this->assertSame($finder, $finder->files()->size('< 1K')->size('> 500'));
        $this->assertIterator($this->toAbsolute(['test.php']), $finder->in(self::$tmpDir)->getIterator());
    }

    public function testSizeWithArrayParam()
    {
        $finder = $this->buildFinder();
        $this->assertSame($finder, $finder->files()->size(['< 1K', '> 500']));
        $this->assertIterator($this->toAbsolute(['test.php']), $finder->in(self::$tmpDir)->getIterator());
    }

    public function testDate()
    {
        $finder = $this->buildFinder();
        $this->assertSame($finder, $finder->files()->date('until last month'));
        $this->assertIterator($this->toAbsolute(['foo/bar.tmp', 'test.php']), $finder->in(self::$tmpDir)->getIterator());
    }

    public function testDateWithArrayParam()
    {
        $finder = $this->buildFinder();
        $this->assertSame($finder, $finder->files()->date(['>= 2005-10-15', 'until last month']));
        $this->assertIterator($this->toAbsolute(['foo/bar.tmp', 'test.php']), $finder->in(self::$tmpDir)->getIterator());
    }

    public function testExclude()
    {
        $finder = $this->buildFinder();
        $this->assertSame($finder, $finder->exclude('foo'));
        $this->assertIterator($this->toAbsolute([
            'test.php',
            'test.py',
            'toto',
            'foo bar',
            'qux',
            'qux/baz_100_1.py',
            'qux/baz_1_2.py',
            'qux_0_1.php',
            'qux_1000_1.php',
            'qux_1002_0.php',
            'qux_10_2.php',
            'qux_12_0.php',
            'qux_2_0.php',
        ]), $finder->in(self::$tmpDir)->getIterator());
    }

    public function testIgnoreVCS()
    {
        $finder = $this->buildFinder();
        $this->assertSame($finder, $finder->ignoreVCS(false)->ignoreDotFiles(false));
        $this->assertIterator($this->toAbsolute([
            '.gitignore',
            '.git',
            'foo',
            'foo/bar.tmp',
            'test.php',
            'test.py',
            'toto',
            'toto/.git',
            '.bar',
            '.foo',
            '.foo/.bar',
            '.foo/bar',
            'foo bar',
            'qux',
            'qux/baz_100_1.py',
            'qux/baz_1_2.py',
            'qux_0_1.php',
            'qux_1000_1.php',
            'qux_1002_0.php',
            'qux_10_2.php',
            'qux_12_0.php',
            'qux_2_0.php',
        ]), $finder->in(self::$tmpDir)->getIterator());

        $finder = $this->buildFinder();
        $finder->ignoreVCS(false)->ignoreVCS(false)->ignoreDotFiles(false);
        $this->assertIterator($this->toAbsolute([
            '.gitignore',
            '.git',
            'foo',
            'foo/bar.tmp',
            'test.php',
            'test.py',
            'toto',
            'toto/.git',
            '.bar',
            '.foo',
            '.foo/.bar',
            '.foo/bar',
            'foo bar',
            'qux',
            'qux/baz_100_1.py',
            'qux/baz_1_2.py',
            'qux_0_1.php',
            'qux_1000_1.php',
            'qux_1002_0.php',
            'qux_10_2.php',
            'qux_12_0.php',
            'qux_2_0.php',
        ]), $finder->in(self::$tmpDir)->getIterator());

        $finder = $this->buildFinder();
        $this->assertSame($finder, $finder->ignoreVCS(true)->ignoreDotFiles(false));
        $this->assertIterator($this->toAbsolute([
            '.gitignore',
            'foo',
            'foo/bar.tmp',
            'test.php',
            'test.py',
            'toto',
            '.bar',
            '.foo',
            '.foo/.bar',
            '.foo/bar',
            'foo bar',
            'qux',
            'qux/baz_100_1.py',
            'qux/baz_1_2.py',
            'qux_0_1.php',
            'qux_1000_1.php',
            'qux_1002_0.php',
            'qux_10_2.php',
            'qux_12_0.php',
            'qux_2_0.php',
        ]), $finder->in(self::$tmpDir)->getIterator());
    }

    public function testIgnoreVCSIgnored()
    {
        $finder = $this->buildFinder();
        $this->assertSame(
            $finder,
            $finder
                ->ignoreVCS(true)
                ->ignoreDotFiles(true)
                ->ignoreVCSIgnored(true)
        );
        $this->assertIterator($this->toAbsolute([
            'foo',
            'foo/bar.tmp',
            'test.py',
            'toto',
            'foo bar',
            'qux',
            'qux/baz_100_1.py',
            'qux/baz_1_2.py',
        ]), $finder->in(self::$tmpDir)->getIterator());
    }

    public function testIgnoreVCSCanBeDisabledAfterFirstIteration()
    {
        $finder = $this->buildFinder();
        $finder->in(self::$tmpDir);
        $finder->ignoreDotFiles(false);

        $this->assertIterator($this->toAbsolute([
            '.gitignore',
            'foo',
            'foo/bar.tmp',
            'qux',
            'qux/baz_100_1.py',
            'qux/baz_1_2.py',
            'qux_0_1.php',
            'qux_1000_1.php',
            'qux_1002_0.php',
            'qux_10_2.php',
            'qux_12_0.php',
            'qux_2_0.php',
            'test.php',
            'test.py',
            'toto',
            '.bar',
            '.foo',
            '.foo/.bar',
            '.foo/bar',
            'foo bar',
        ]), $finder->getIterator());

        $finder->ignoreVCS(false);
        $this->assertIterator($this->toAbsolute([
            '.gitignore',
            '.git',
            'foo',
            'foo/bar.tmp',
            'qux',
            'qux/baz_100_1.py',
            'qux/baz_1_2.py',
            'qux_0_1.php',
            'qux_1000_1.php',
            'qux_1002_0.php',
            'qux_10_2.php',
            'qux_12_0.php',
            'qux_2_0.php',
            'test.php',
            'test.py',
            'toto',
            'toto/.git',
            '.bar',
            '.foo',
            '.foo/.bar',
            '.foo/bar',
            'foo bar',
        ]), $finder->getIterator());
    }

    public function testIgnoreDotFiles()
    {
        $finder = $this->buildFinder();
        $this->assertSame($finder, $finder->ignoreDotFiles(false)->ignoreVCS(false));
        $this->assertIterator($this->toAbsolute([
            '.gitignore',
            '.git',
            '.bar',
            '.foo',
            '.foo/.bar',
            '.foo/bar',
            'foo',
            'foo/bar.tmp',
            'test.php',
            'test.py',
            'toto',
            'toto/.git',
            'foo bar',
            'qux',
            'qux/baz_100_1.py',
            'qux/baz_1_2.py',
            'qux_0_1.php',
            'qux_1000_1.php',
            'qux_1002_0.php',
            'qux_10_2.php',
            'qux_12_0.php',
            'qux_2_0.php',
        ]), $finder->in(self::$tmpDir)->getIterator());

        $finder = $this->buildFinder();
        $finder->ignoreDotFiles(false)->ignoreDotFiles(false)->ignoreVCS(false);
        $this->assertIterator($this->toAbsolute([
            '.gitignore',
            '.git',
            '.bar',
            '.foo',
            '.foo/.bar',
            '.foo/bar',
            'foo',
            'foo/bar.tmp',
            'test.php',
            'test.py',
            'toto',
            'toto/.git',
            'foo bar',
            'qux',
            'qux/baz_100_1.py',
            'qux/baz_1_2.py',
            'qux_0_1.php',
            'qux_1000_1.php',
            'qux_1002_0.php',
            'qux_10_2.php',
            'qux_12_0.php',
            'qux_2_0.php',
        ]), $finder->in(self::$tmpDir)->getIterator());

        $finder = $this->buildFinder();
        $this->assertSame($finder, $finder->ignoreDotFiles(true)->ignoreVCS(false));
        $this->assertIterator($this->toAbsolute([
            'foo',
            'foo/bar.tmp',
            'test.php',
            'test.py',
            'toto',
            'foo bar',
            'qux',
            'qux/baz_100_1.py',
            'qux/baz_1_2.py',
            'qux_0_1.php',
            'qux_1000_1.php',
            'qux_1002_0.php',
            'qux_10_2.php',
            'qux_12_0.php',
            'qux_2_0.php',
        ]), $finder->in(self::$tmpDir)->getIterator());
    }

    public function testIgnoreDotFilesCanBeDisabledAfterFirstIteration()
    {
        $finder = $this->buildFinder();
        $finder->in(self::$tmpDir);

        $this->assertIterator($this->toAbsolute([
            'foo',
            'foo/bar.tmp',
            'qux',
            'qux/baz_100_1.py',
            'qux/baz_1_2.py',
            'qux_0_1.php',
            'qux_1000_1.php',
            'qux_1002_0.php',
            'qux_10_2.php',
            'qux_12_0.php',
            'qux_2_0.php',
            'test.php',
            'test.py',
            'toto',
            'foo bar',
        ]), $finder->getIterator());

        $finder->ignoreDotFiles(false);
        $this->assertIterator($this->toAbsolute([
            '.gitignore',
            'foo',
            'foo/bar.tmp',
            'qux',
            'qux/baz_100_1.py',
            'qux/baz_1_2.py',
            'qux_0_1.php',
            'qux_1000_1.php',
            'qux_1002_0.php',
            'qux_10_2.php',
            'qux_12_0.php',
            'qux_2_0.php',
            'test.php',
            'test.py',
            'toto',
            '.bar',
            '.foo',
            '.foo/.bar',
            '.foo/bar',
            'foo bar',
        ]), $finder->getIterator());
    }

    public function testSortByName()
    {
        $finder = $this->buildFinder();
        $this->assertSame($finder, $finder->sortByName());
        $this->assertIterator($this->toAbsolute([
            'foo',
            'foo bar',
            'foo/bar.tmp',
            'qux',
            'qux/baz_100_1.py',
            'qux/baz_1_2.py',
            'qux_0_1.php',
            'qux_1000_1.php',
            'qux_1002_0.php',
            'qux_10_2.php',
            'qux_12_0.php',
            'qux_2_0.php',
            'test.php',
            'test.py',
            'toto',
        ]), $finder->in(self::$tmpDir)->getIterator());
    }

    public function testSortByType()
    {
        $finder = $this->buildFinder();
        $this->assertSame($finder, $finder->sortByType());
        $this->assertIterator($this->toAbsolute([
            'foo',
            'foo bar',
            'toto',
            'foo/bar.tmp',
            'test.php',
            'test.py',
            'qux',
            'qux/baz_100_1.py',
            'qux/baz_1_2.py',
            'qux_0_1.php',
            'qux_1000_1.php',
            'qux_1002_0.php',
            'qux_10_2.php',
            'qux_12_0.php',
            'qux_2_0.php',
        ]), $finder->in(self::$tmpDir)->getIterator());
    }

    public function testSortByAccessedTime()
    {
        $finder = $this->buildFinder();
        $this->assertSame($finder, $finder->sortByAccessedTime());
        $this->assertIterator($this->toAbsolute([
            'foo/bar.tmp',
            'test.php',
            'toto',
            'test.py',
            'foo',
            'foo bar',
            'qux',
            'qux/baz_100_1.py',
            'qux/baz_1_2.py',
            'qux_0_1.php',
            'qux_1000_1.php',
            'qux_1002_0.php',
            'qux_10_2.php',
            'qux_12_0.php',
            'qux_2_0.php',
        ]), $finder->in(self::$tmpDir)->getIterator());
    }

    public function testSortByChangedTime()
    {
        $finder = $this->buildFinder();
        $this->assertSame($finder, $finder->sortByChangedTime());
        $this->assertIterator($this->toAbsolute([
            'toto',
            'test.py',
            'test.php',
            'foo/bar.tmp',
            'foo',
            'foo bar',
            'qux',
            'qux/baz_100_1.py',
            'qux/baz_1_2.py',
            'qux_0_1.php',
            'qux_1000_1.php',
            'qux_1002_0.php',
            'qux_10_2.php',
            'qux_12_0.php',
            'qux_2_0.php',
        ]), $finder->in(self::$tmpDir)->getIterator());
    }

    public function testSortByModifiedTime()
    {
        $finder = $this->buildFinder();
        $this->assertSame($finder, $finder->sortByModifiedTime());
        $this->assertIterator($this->toAbsolute([
            'foo/bar.tmp',
            'test.php',
            'toto',
            'test.py',
            'foo',
            'foo bar',
            'qux',
            'qux/baz_100_1.py',
            'qux/baz_1_2.py',
            'qux_0_1.php',
            'qux_1000_1.php',
            'qux_1002_0.php',
            'qux_10_2.php',
            'qux_12_0.php',
            'qux_2_0.php',
        ]), $finder->in(self::$tmpDir)->getIterator());
    }

    public function testReverseSorting()
    {
        $finder = $this->buildFinder();
        $this->assertSame($finder, $finder->sortByName());
        $this->assertSame($finder, $finder->reverseSorting());
        $this->assertOrderedIteratorInForeach($this->toAbsolute([
            'toto',
            'test.py',
            'test.php',
            'qux_2_0.php',
            'qux_12_0.php',
            'qux_10_2.php',
            'qux_1002_0.php',
            'qux_1000_1.php',
            'qux_0_1.php',
            'qux/baz_1_2.py',
            'qux/baz_100_1.py',
            'qux',
            'foo/bar.tmp',
            'foo bar',
            'foo',
        ]), $finder->in(self::$tmpDir)->getIterator());
    }

    public function testSortByNameNatural()
    {
        $finder = $this->buildFinder();
        $this->assertSame($finder, $finder->sortByName(true));
        $this->assertIterator($this->toAbsolute([
            'foo',
            'foo bar',
            'foo/bar.tmp',
            'qux',
            'qux/baz_100_1.py',
            'qux/baz_1_2.py',
            'qux_0_1.php',
            'qux_1000_1.php',
            'qux_1002_0.php',
            'qux_10_2.php',
            'qux_12_0.php',
            'qux_2_0.php',
            'test.php',
            'test.py',
            'toto',
        ]), $finder->in(self::$tmpDir)->getIterator());

        $finder = $this->buildFinder();
        $this->assertSame($finder, $finder->sortByName(false));
        $this->assertIterator($this->toAbsolute([
            'foo',
            'foo bar',
            'foo/bar.tmp',
            'qux',
            'qux/baz_100_1.py',
            'qux/baz_1_2.py',
            'qux_0_1.php',
            'qux_1000_1.php',
            'qux_1002_0.php',
            'qux_10_2.php',
            'qux_12_0.php',
            'qux_2_0.php',
            'test.php',
            'test.py',
            'toto',
        ]), $finder->in(self::$tmpDir)->getIterator());
    }

    public function testSort()
    {
        $finder = $this->buildFinder();
        $this->assertSame($finder, $finder->sort(function (\SplFileInfo $a, \SplFileInfo $b) { return strcmp($a->getRealPath(), $b->getRealPath()); }));
        $this->assertIterator($this->toAbsolute([
            'foo',
            'foo bar',
            'foo/bar.tmp',
            'test.php',
            'test.py',
            'toto',
            'qux',
            'qux/baz_100_1.py',
            'qux/baz_1_2.py',
            'qux_0_1.php',
            'qux_1000_1.php',
            'qux_1002_0.php',
            'qux_10_2.php',
            'qux_12_0.php',
            'qux_2_0.php',
        ]), $finder->in(self::$tmpDir)->getIterator());
    }

    public function testFilter()
    {
        $finder = $this->buildFinder();
        $this->assertSame($finder, $finder->filter(function (\SplFileInfo $f) { return false !== strpos($f, 'test'); }));
        $this->assertIterator($this->toAbsolute(['test.php', 'test.py']), $finder->in(self::$tmpDir)->getIterator());
    }

    public function testFollowLinks()
    {
        if ('\\' == \DIRECTORY_SEPARATOR) {
            $this->markTestSkipped('symlinks are not supported on Windows');
        }

        $finder = $this->buildFinder();
        $this->assertSame($finder, $finder->followLinks());
        $this->assertIterator($this->toAbsolute([
            'foo',
            'foo/bar.tmp',
            'test.php',
            'test.py',
            'toto',
            'foo bar',
            'qux',
            'qux/baz_100_1.py',
            'qux/baz_1_2.py',
            'qux_0_1.php',
            'qux_1000_1.php',
            'qux_1002_0.php',
            'qux_10_2.php',
            'qux_12_0.php',
            'qux_2_0.php',
        ]), $finder->in(self::$tmpDir)->getIterator());
    }

    public function testIn()
    {
        $finder = $this->buildFinder();
        $iterator = $finder->files()->name('*.php')->depth('< 1')->in([self::$tmpDir, __DIR__])->getIterator();

        $expected = [
            self::$tmpDir.\DIRECTORY_SEPARATOR.'test.php',
            __DIR__.\DIRECTORY_SEPARATOR.'GitignoreTest.php',
            __DIR__.\DIRECTORY_SEPARATOR.'FinderTest.php',
            __DIR__.\DIRECTORY_SEPARATOR.'GlobTest.php',
            self::$tmpDir.\DIRECTORY_SEPARATOR.'qux_0_1.php',
            self::$tmpDir.\DIRECTORY_SEPARATOR.'qux_1000_1.php',
            self::$tmpDir.\DIRECTORY_SEPARATOR.'qux_1002_0.php',
            self::$tmpDir.\DIRECTORY_SEPARATOR.'qux_10_2.php',
            self::$tmpDir.\DIRECTORY_SEPARATOR.'qux_12_0.php',
            self::$tmpDir.\DIRECTORY_SEPARATOR.'qux_2_0.php',
        ];

        $this->assertIterator($expected, $iterator);
    }

<<<<<<< HEAD
    /**
     * @expectedException \Symfony\Component\Finder\Exception\DirectoryNotFoundException
     */
=======
>>>>>>> 8173dafd
    public function testInWithNonExistentDirectory()
    {
        $this->expectException('InvalidArgumentException');
        $finder = new Finder();
        $finder->in('foobar');
    }

    /**
     * @expectedException \InvalidArgumentException
     */
    public function testInWithNonExistentDirectoryLegacyException()
    {
        $finder = new Finder();
        $finder->in('foobar');
    }

    public function testInWithGlob()
    {
        $finder = $this->buildFinder();
        $finder->in([__DIR__.'/Fixtures/*/B/C/', __DIR__.'/Fixtures/*/*/B/C/'])->getIterator();

        $this->assertIterator($this->toAbsoluteFixtures(['A/B/C/abc.dat', 'copy/A/B/C/abc.dat.copy']), $finder);
    }

    public function testInWithNonDirectoryGlob()
    {
        $this->expectException('InvalidArgumentException');
        $finder = new Finder();
        $finder->in(__DIR__.'/Fixtures/A/a*');
    }

    public function testInWithGlobBrace()
    {
        if (!\defined('GLOB_BRACE')) {
            $this->markTestSkipped('Glob brace is not supported on this system.');
        }

        $finder = $this->buildFinder();
        $finder->in([__DIR__.'/Fixtures/{A,copy/A}/B/C'])->getIterator();

        $this->assertIterator($this->toAbsoluteFixtures(['A/B/C/abc.dat', 'copy/A/B/C/abc.dat.copy']), $finder);
    }

    public function testGetIteratorWithoutIn()
    {
        $this->expectException('LogicException');
        $finder = Finder::create();
        $finder->getIterator();
    }

    public function testGetIterator()
    {
        $finder = $this->buildFinder();
        $dirs = [];
        foreach ($finder->directories()->in(self::$tmpDir) as $dir) {
            $dirs[] = (string) $dir;
        }

        $expected = $this->toAbsolute(['foo', 'qux', 'toto']);

        sort($dirs);
        sort($expected);

        $this->assertEquals($expected, $dirs, 'implements the \IteratorAggregate interface');

        $finder = $this->buildFinder();
        $this->assertEquals(3, iterator_count($finder->directories()->in(self::$tmpDir)), 'implements the \IteratorAggregate interface');

        $finder = $this->buildFinder();
        $a = iterator_to_array($finder->directories()->in(self::$tmpDir));
        $a = array_values(array_map('strval', $a));
        sort($a);
        $this->assertEquals($expected, $a, 'implements the \IteratorAggregate interface');
    }

    public function testRelativePath()
    {
        $finder = $this->buildFinder()->in(self::$tmpDir);

        $paths = [];

        foreach ($finder as $file) {
            $paths[] = $file->getRelativePath();
        }

        $ref = ['', '', '', '', '', '', '', '', '', '', '', 'foo', 'qux', 'qux', ''];

        sort($ref);
        sort($paths);

        $this->assertEquals($ref, $paths);
    }

    public function testRelativePathname()
    {
        $finder = $this->buildFinder()->in(self::$tmpDir)->sortByName();

        $paths = [];

        foreach ($finder as $file) {
            $paths[] = $file->getRelativePathname();
        }

        $ref = [
            'test.php',
            'toto',
            'test.py',
            'foo',
            'foo'.\DIRECTORY_SEPARATOR.'bar.tmp',
            'foo bar',
            'qux',
            'qux'.\DIRECTORY_SEPARATOR.'baz_100_1.py',
            'qux'.\DIRECTORY_SEPARATOR.'baz_1_2.py',
            'qux_0_1.php',
            'qux_1000_1.php',
            'qux_1002_0.php',
            'qux_10_2.php',
            'qux_12_0.php',
            'qux_2_0.php',
        ];

        sort($paths);
        sort($ref);

        $this->assertEquals($ref, $paths);
    }

    public function testGetFilenameWithoutExtension()
    {
        $finder = $this->buildFinder()->in(self::$tmpDir)->sortByName();

        $fileNames = [];

        foreach ($finder as $file) {
            $fileNames[] = $file->getFilenameWithoutExtension();
        }

        $ref = [
            'test',
            'toto',
            'test',
            'foo',
            'bar',
            'foo bar',
            'qux',
            'baz_100_1',
            'baz_1_2',
            'qux_0_1',
            'qux_1000_1',
            'qux_1002_0',
            'qux_10_2',
            'qux_12_0',
            'qux_2_0',
        ];

        sort($fileNames);
        sort($ref);

        $this->assertEquals($ref, $fileNames);
    }

    public function testAppendWithAFinder()
    {
        $finder = $this->buildFinder();
        $finder->files()->in(self::$tmpDir.\DIRECTORY_SEPARATOR.'foo');

        $finder1 = $this->buildFinder();
        $finder1->directories()->in(self::$tmpDir);

        $finder = $finder->append($finder1);

        $this->assertIterator($this->toAbsolute(['foo', 'foo/bar.tmp', 'qux', 'toto']), $finder->getIterator());
    }

    public function testAppendWithAnArray()
    {
        $finder = $this->buildFinder();
        $finder->files()->in(self::$tmpDir.\DIRECTORY_SEPARATOR.'foo');

        $finder->append($this->toAbsolute(['foo', 'toto']));

        $this->assertIterator($this->toAbsolute(['foo', 'foo/bar.tmp', 'toto']), $finder->getIterator());
    }

    public function testAppendReturnsAFinder()
    {
        $this->assertInstanceOf('Symfony\\Component\\Finder\\Finder', Finder::create()->append([]));
    }

    public function testAppendDoesNotRequireIn()
    {
        $finder = $this->buildFinder();
        $finder->in(self::$tmpDir.\DIRECTORY_SEPARATOR.'foo');

        $finder1 = Finder::create()->append($finder);

        $this->assertIterator(iterator_to_array($finder->getIterator()), $finder1->getIterator());
    }

    public function testCountDirectories()
    {
        $directory = Finder::create()->directories()->in(self::$tmpDir);
        $i = 0;

        foreach ($directory as $dir) {
            ++$i;
        }

        $this->assertCount($i, $directory);
    }

    public function testCountFiles()
    {
        $files = Finder::create()->files()->in(__DIR__.\DIRECTORY_SEPARATOR.'Fixtures');
        $i = 0;

        foreach ($files as $file) {
            ++$i;
        }

        $this->assertCount($i, $files);
    }

    public function testCountWithoutIn()
    {
        $this->expectException('LogicException');
        $finder = Finder::create()->files();
        \count($finder);
    }

    public function testHasResults()
    {
        $finder = $this->buildFinder();
        $finder->in(__DIR__);
        $this->assertTrue($finder->hasResults());
    }

    public function testNoResults()
    {
        $finder = $this->buildFinder();
        $finder->in(__DIR__)->name('DoesNotExist');
        $this->assertFalse($finder->hasResults());
    }

    /**
     * @dataProvider getContainsTestData
     */
    public function testContains($matchPatterns, $noMatchPatterns, $expected)
    {
        $finder = $this->buildFinder();
        $finder->in(__DIR__.\DIRECTORY_SEPARATOR.'Fixtures')
            ->name('*.txt')->sortByName()
            ->contains($matchPatterns)
            ->notContains($noMatchPatterns);

        $this->assertIterator($this->toAbsoluteFixtures($expected), $finder);
    }

    public function testContainsOnDirectory()
    {
        $finder = $this->buildFinder();
        $finder->in(__DIR__)
            ->directories()
            ->name('Fixtures')
            ->contains('abc');
        $this->assertIterator([], $finder);
    }

    public function testNotContainsOnDirectory()
    {
        $finder = $this->buildFinder();
        $finder->in(__DIR__)
            ->directories()
            ->name('Fixtures')
            ->notContains('abc');
        $this->assertIterator([], $finder);
    }

    /**
     * Searching in multiple locations involves AppendIterator which does an unnecessary rewind which leaves FilterIterator
     * with inner FilesystemIterator in an invalid state.
     *
     * @see https://bugs.php.net/68557
     */
    public function testMultipleLocations()
    {
        $locations = [
            self::$tmpDir.'/',
            self::$tmpDir.'/toto/',
        ];

        // it is expected that there are test.py test.php in the tmpDir
        $finder = new Finder();
        $finder->in($locations)
            // the default flag IGNORE_DOT_FILES fixes the problem indirectly
            // so we set it to false for better isolation
            ->ignoreDotFiles(false)
            ->depth('< 1')->name('test.php');

        $this->assertCount(1, $finder);
    }

    /**
     * Searching in multiple locations with sub directories involves
     * AppendIterator which does an unnecessary rewind which leaves
     * FilterIterator with inner FilesystemIterator in an invalid state.
     *
     * @see https://bugs.php.net/68557
     */
    public function testMultipleLocationsWithSubDirectories()
    {
        $locations = [
            __DIR__.'/Fixtures/one',
            self::$tmpDir.\DIRECTORY_SEPARATOR.'toto',
        ];

        $finder = $this->buildFinder();
        $finder->in($locations)->depth('< 10')->name('*.neon');

        $expected = [
            __DIR__.'/Fixtures/one'.\DIRECTORY_SEPARATOR.'b'.\DIRECTORY_SEPARATOR.'c.neon',
            __DIR__.'/Fixtures/one'.\DIRECTORY_SEPARATOR.'b'.\DIRECTORY_SEPARATOR.'d.neon',
        ];

        $this->assertIterator($expected, $finder);
        $this->assertIteratorInForeach($expected, $finder);
    }

    /**
     * Iterator keys must be the file pathname.
     */
    public function testIteratorKeys()
    {
        $finder = $this->buildFinder()->in(self::$tmpDir);
        foreach ($finder as $key => $file) {
            $this->assertEquals($file->getPathname(), $key);
        }
    }

    public function testRegexSpecialCharsLocationWithPathRestrictionContainingStartFlag()
    {
        $finder = $this->buildFinder();
        $finder->in(__DIR__.\DIRECTORY_SEPARATOR.'Fixtures'.\DIRECTORY_SEPARATOR.'r+e.gex[c]a(r)s')
            ->path('/^dir/');

        $expected = ['r+e.gex[c]a(r)s'.\DIRECTORY_SEPARATOR.'dir', 'r+e.gex[c]a(r)s'.\DIRECTORY_SEPARATOR.'dir'.\DIRECTORY_SEPARATOR.'bar.dat'];
        $this->assertIterator($this->toAbsoluteFixtures($expected), $finder);
    }

    public function getContainsTestData()
    {
        return [
            ['', '', []],
            ['foo', 'bar', []],
            ['', 'foobar', ['dolor.txt', 'ipsum.txt', 'lorem.txt']],
            ['lorem ipsum dolor sit amet', 'foobar', ['lorem.txt']],
            ['sit', 'bar', ['dolor.txt', 'ipsum.txt', 'lorem.txt']],
            ['dolor sit amet', '@^L@m', ['dolor.txt', 'ipsum.txt']],
            ['/^lorem ipsum dolor sit amet$/m', 'foobar', ['lorem.txt']],
            ['lorem', 'foobar', ['lorem.txt']],
            ['', 'lorem', ['dolor.txt', 'ipsum.txt']],
            ['ipsum dolor sit amet', '/^IPSUM/m', ['lorem.txt']],
            [['lorem', 'dolor'], [], ['lorem.txt', 'ipsum.txt', 'dolor.txt']],
            ['', ['lorem', 'ipsum'], ['dolor.txt']],
        ];
    }

    public function getRegexNameTestData()
    {
        return [
            ['~.*t\\.p.+~i'],
            ['~t.*s~i'],
        ];
    }

    /**
     * @dataProvider getTestPathData
     */
    public function testPath($matchPatterns, $noMatchPatterns, array $expected)
    {
        $finder = $this->buildFinder();
        $finder->in(__DIR__.\DIRECTORY_SEPARATOR.'Fixtures')
            ->path($matchPatterns)
            ->notPath($noMatchPatterns);

        $this->assertIterator($this->toAbsoluteFixtures($expected), $finder);
    }

    public function getTestPathData()
    {
        return [
            ['', '', []],
            ['/^A\/B\/C/', '/C$/',
                ['A'.\DIRECTORY_SEPARATOR.'B'.\DIRECTORY_SEPARATOR.'C'.\DIRECTORY_SEPARATOR.'abc.dat'],
            ],
            ['/^A\/B/', 'foobar',
                [
                    'A'.\DIRECTORY_SEPARATOR.'B',
                    'A'.\DIRECTORY_SEPARATOR.'B'.\DIRECTORY_SEPARATOR.'C',
                    'A'.\DIRECTORY_SEPARATOR.'B'.\DIRECTORY_SEPARATOR.'ab.dat',
                    'A'.\DIRECTORY_SEPARATOR.'B'.\DIRECTORY_SEPARATOR.'C'.\DIRECTORY_SEPARATOR.'abc.dat',
                ],
            ],
            ['A/B/C', 'foobar',
                [
                    'A'.\DIRECTORY_SEPARATOR.'B'.\DIRECTORY_SEPARATOR.'C',
                    'A'.\DIRECTORY_SEPARATOR.'B'.\DIRECTORY_SEPARATOR.'C'.\DIRECTORY_SEPARATOR.'abc.dat',
                    'copy'.\DIRECTORY_SEPARATOR.'A'.\DIRECTORY_SEPARATOR.'B'.\DIRECTORY_SEPARATOR.'C',
                    'copy'.\DIRECTORY_SEPARATOR.'A'.\DIRECTORY_SEPARATOR.'B'.\DIRECTORY_SEPARATOR.'C'.\DIRECTORY_SEPARATOR.'abc.dat.copy',
                ],
            ],
            ['A/B', 'foobar',
                [
                    //dirs
                    'A'.\DIRECTORY_SEPARATOR.'B',
                    'A'.\DIRECTORY_SEPARATOR.'B'.\DIRECTORY_SEPARATOR.'C',
                    'copy'.\DIRECTORY_SEPARATOR.'A'.\DIRECTORY_SEPARATOR.'B',
                    'copy'.\DIRECTORY_SEPARATOR.'A'.\DIRECTORY_SEPARATOR.'B'.\DIRECTORY_SEPARATOR.'C',
                    //files
                    'A'.\DIRECTORY_SEPARATOR.'B'.\DIRECTORY_SEPARATOR.'ab.dat',
                    'A'.\DIRECTORY_SEPARATOR.'B'.\DIRECTORY_SEPARATOR.'C'.\DIRECTORY_SEPARATOR.'abc.dat',
                    'copy'.\DIRECTORY_SEPARATOR.'A'.\DIRECTORY_SEPARATOR.'B'.\DIRECTORY_SEPARATOR.'ab.dat.copy',
                    'copy'.\DIRECTORY_SEPARATOR.'A'.\DIRECTORY_SEPARATOR.'B'.\DIRECTORY_SEPARATOR.'C'.\DIRECTORY_SEPARATOR.'abc.dat.copy',
                ],
            ],
            ['/^with space\//', 'foobar',
                [
                    'with space'.\DIRECTORY_SEPARATOR.'foo.txt',
                ],
            ],
            [
                '/^A/',
                ['a.dat', 'abc.dat'],
                [
                    'A',
                    'A'.\DIRECTORY_SEPARATOR.'B',
                    'A'.\DIRECTORY_SEPARATOR.'B'.\DIRECTORY_SEPARATOR.'C',
                    'A'.\DIRECTORY_SEPARATOR.'B'.\DIRECTORY_SEPARATOR.'ab.dat',
                ],
            ],
            [
                ['/^A/', 'one'],
                'foobar',
                [
                    'A',
                    'A'.\DIRECTORY_SEPARATOR.'B',
                    'A'.\DIRECTORY_SEPARATOR.'B'.\DIRECTORY_SEPARATOR.'C',
                    'A'.\DIRECTORY_SEPARATOR.'a.dat',
                    'A'.\DIRECTORY_SEPARATOR.'B'.\DIRECTORY_SEPARATOR.'ab.dat',
                    'A'.\DIRECTORY_SEPARATOR.'B'.\DIRECTORY_SEPARATOR.'C'.\DIRECTORY_SEPARATOR.'abc.dat',
                    'one',
                    'one'.\DIRECTORY_SEPARATOR.'a',
                    'one'.\DIRECTORY_SEPARATOR.'b',
                    'one'.\DIRECTORY_SEPARATOR.'b'.\DIRECTORY_SEPARATOR.'c.neon',
                    'one'.\DIRECTORY_SEPARATOR.'b'.\DIRECTORY_SEPARATOR.'d.neon',
                ],
            ],
        ];
    }

    public function testAccessDeniedException()
    {
        if ('\\' === \DIRECTORY_SEPARATOR) {
            $this->markTestSkipped('chmod is not supported on Windows');
        }

        $finder = $this->buildFinder();
        $finder->files()->in(self::$tmpDir);

        // make 'foo' directory non-readable
        $testDir = self::$tmpDir.\DIRECTORY_SEPARATOR.'foo';
        chmod($testDir, 0333);

        if (false === $couldRead = is_readable($testDir)) {
            try {
                $this->assertIterator($this->toAbsolute(['foo bar', 'test.php', 'test.py']), $finder->getIterator());
                $this->fail('Finder should throw an exception when opening a non-readable directory.');
            } catch (\Exception $e) {
                $expectedExceptionClass = 'Symfony\\Component\\Finder\\Exception\\AccessDeniedException';
                if ($e instanceof \PHPUnit\Framework\ExpectationFailedException) {
                    $this->fail(sprintf("Expected exception:\n%s\nGot:\n%s\nWith comparison failure:\n%s", $expectedExceptionClass, 'PHPUnit_Framework_ExpectationFailedException', $e->getComparisonFailure()->getExpectedAsString()));
                }

                if ($e instanceof \PHPUnit\Framework\ExpectationFailedException) {
                    $this->fail(sprintf("Expected exception:\n%s\nGot:\n%s\nWith comparison failure:\n%s", $expectedExceptionClass, '\PHPUnit\Framework\ExpectationFailedException', $e->getComparisonFailure()->getExpectedAsString()));
                }

                $this->assertInstanceOf($expectedExceptionClass, $e);
            }
        }

        // restore original permissions
        chmod($testDir, 0777);
        clearstatcache(true, $testDir);

        if ($couldRead) {
            $this->markTestSkipped('could read test files while test requires unreadable');
        }
    }

    public function testIgnoredAccessDeniedException()
    {
        if ('\\' === \DIRECTORY_SEPARATOR) {
            $this->markTestSkipped('chmod is not supported on Windows');
        }

        $finder = $this->buildFinder();
        $finder->files()->ignoreUnreadableDirs()->in(self::$tmpDir);

        // make 'foo' directory non-readable
        $testDir = self::$tmpDir.\DIRECTORY_SEPARATOR.'foo';
        chmod($testDir, 0333);

        if (false === ($couldRead = is_readable($testDir))) {
            $this->assertIterator($this->toAbsolute([
                'foo bar',
                'test.php',
                'test.py',
                'qux/baz_100_1.py',
                'qux/baz_1_2.py',
                'qux_0_1.php',
                'qux_1000_1.php',
                'qux_1002_0.php',
                'qux_10_2.php',
                'qux_12_0.php',
                'qux_2_0.php',
                ]
            ), $finder->getIterator());
        }

        // restore original permissions
        chmod($testDir, 0777);
        clearstatcache(true, $testDir);

        if ($couldRead) {
            $this->markTestSkipped('could read test files while test requires unreadable');
        }
    }

    /**
     * @group legacy
     * @expectedDeprecation The "Symfony\Component\Finder\Finder::sortByName()" method will have a new "bool $useNaturalSort = false" argument in version 5.0, not defining it is deprecated since Symfony 4.2.
     */
    public function testInheritedClassCallSortByNameWithNoArguments()
    {
        $finderChild = new ClassThatInheritFinder();
        $finderChild->sortByName();
    }

    protected function buildFinder()
    {
        return Finder::create();
    }
}

class ClassThatInheritFinder extends Finder
{
    public function sortByName()
    {
        parent::sortByName();
    }
}<|MERGE_RESOLUTION|>--- conflicted
+++ resolved
@@ -890,24 +890,16 @@
         $this->assertIterator($expected, $iterator);
     }
 
-<<<<<<< HEAD
-    /**
-     * @expectedException \Symfony\Component\Finder\Exception\DirectoryNotFoundException
-     */
-=======
->>>>>>> 8173dafd
     public function testInWithNonExistentDirectory()
     {
-        $this->expectException('InvalidArgumentException');
+        $this->expectException('Symfony\Component\Finder\Exception\DirectoryNotFoundException');
         $finder = new Finder();
         $finder->in('foobar');
     }
 
-    /**
-     * @expectedException \InvalidArgumentException
-     */
     public function testInWithNonExistentDirectoryLegacyException()
     {
+        $this->expectException('InvalidArgumentException');
         $finder = new Finder();
         $finder->in('foobar');
     }
