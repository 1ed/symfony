<?php

/*
 * This file is part of the Symfony package.
 *
 * (c) Fabien Potencier <fabien@symfony.com>
 *
 * For the full copyright and license information, please view the LICENSE
 * file that was distributed with this source code.
 */

namespace Symfony\Component\Finder;

use Symfony\Component\Finder\Comparator\DateComparator;
use Symfony\Component\Finder\Comparator\NumberComparator;
use Symfony\Component\Finder\Iterator\CustomFilterIterator;
use Symfony\Component\Finder\Iterator\DateRangeFilterIterator;
use Symfony\Component\Finder\Iterator\DepthRangeFilterIterator;
use Symfony\Component\Finder\Iterator\ExcludeDirectoryFilterIterator;
use Symfony\Component\Finder\Iterator\FilecontentFilterIterator;
use Symfony\Component\Finder\Iterator\FilenameFilterIterator;
use Symfony\Component\Finder\Iterator\SizeRangeFilterIterator;
use Symfony\Component\Finder\Iterator\SortableIterator;

/**
 * Finder allows to build rules to find files and directories.
 *
 * It is a thin wrapper around several specialized iterator classes.
 *
 * All rules may be invoked several times.
 *
 * All methods return the current Finder object to allow easy chaining:
 *
 *     $finder = Finder::create()->files()->name('*.php')->in(__DIR__);
 *
 * @author Fabien Potencier <fabien@symfony.com>
 */
class Finder implements \IteratorAggregate, \Countable
{
    const IGNORE_VCS_FILES = 1;
    const IGNORE_DOT_FILES = 2;

    private $mode = 0;
    private $names = array();
    private $notNames = array();
    private $exclude = array();
    private $filters = array();
    private $depths = array();
    private $sizes = array();
    private $followLinks = false;
    private $sort = false;
    private $ignore = 0;
    private $dirs = array();
    private $dates = array();
    private $iterators = array();
    private $contains = array();
    private $notContains = array();
    private $paths = array();
    private $notPaths = array();
    private $ignoreUnreadableDirs = false;

    private static $vcsPatterns = array('.svn', '_svn', 'CVS', '_darcs', '.arch-params', '.monotone', '.bzr', '.git', '.hg');

    public function __construct()
    {
        $this->ignore = static::IGNORE_VCS_FILES | static::IGNORE_DOT_FILES;
    }

    /**
     * Creates a new Finder.
     *
     * @return static
     */
    public static function create()
    {
        return new static();
    }

    /**
     * Restricts the matching to directories only.
     *
     * @return $this
     */
    public function directories()
    {
        $this->mode = Iterator\FileTypeFilterIterator::ONLY_DIRECTORIES;

        return $this;
    }

    /**
     * Restricts the matching to files only.
     *
     * @return $this
     */
    public function files()
    {
        $this->mode = Iterator\FileTypeFilterIterator::ONLY_FILES;

        return $this;
    }

    /**
     * Adds tests for the directory depth.
     *
     * Usage:
     *
     *     $finder->depth('> 1') // the Finder will start matching at level 1.
     *     $finder->depth('< 3') // the Finder will descend at most 3 levels of directories below the starting point.
     *
     * @param string|int $level The depth level expression
     *
     * @return $this
     *
     * @see DepthRangeFilterIterator
     * @see NumberComparator
     */
    public function depth($level)
    {
        $this->depths[] = new Comparator\NumberComparator($level);

        return $this;
    }

    /**
     * Adds tests for file dates (last modified).
     *
     * The date must be something that strtotime() is able to parse:
     *
     *     $finder->date('since yesterday');
     *     $finder->date('until 2 days ago');
     *     $finder->date('> now - 2 hours');
     *     $finder->date('>= 2005-10-15');
     *
     * @param string $date A date range string
     *
     * @return $this
     *
     * @see strtotime
     * @see DateRangeFilterIterator
     * @see DateComparator
     */
    public function date($date)
    {
        $this->dates[] = new Comparator\DateComparator($date);

        return $this;
    }

    /**
     * Adds rules that files must match.
     *
     * You can use patterns (delimited with / sign), globs or simple strings.
     *
     *     $finder->name('*.php')
     *     $finder->name('/\.php$/') // same as above
     *     $finder->name('test.php')
     *
     * @param string $pattern A pattern (a regexp, a glob, or a string)
     *
     * @return $this
     *
     * @see FilenameFilterIterator
     */
    public function name($pattern)
    {
        $this->names[] = $pattern;

        return $this;
    }

    /**
     * Adds rules that files must not match.
     *
     * @param string $pattern A pattern (a regexp, a glob, or a string)
     *
     * @return $this
     *
     * @see FilenameFilterIterator
     */
    public function notName($pattern)
    {
        $this->notNames[] = $pattern;

        return $this;
    }

    /**
     * Adds tests that file contents must match.
     *
     * Strings or PCRE patterns can be used:
     *
     *     $finder->contains('Lorem ipsum')
     *     $finder->contains('/Lorem ipsum/i')
     *
     * @param string $pattern A pattern (string or regexp)
     *
     * @return $this
     *
     * @see FilecontentFilterIterator
     */
    public function contains($pattern)
    {
        $this->contains[] = $pattern;

        return $this;
    }

    /**
     * Adds tests that file contents must not match.
     *
     * Strings or PCRE patterns can be used:
     *
     *     $finder->notContains('Lorem ipsum')
     *     $finder->notContains('/Lorem ipsum/i')
     *
     * @param string $pattern A pattern (string or regexp)
     *
     * @return $this
     *
     * @see FilecontentFilterIterator
     */
    public function notContains($pattern)
    {
        $this->notContains[] = $pattern;

        return $this;
    }

    /**
     * Adds rules that filenames must match.
     *
     * You can use patterns (delimited with / sign) or simple strings.
     *
     *     $finder->path('some/special/dir')
     *     $finder->path('/some\/special\/dir/') // same as above
     *
     * Use only / as dirname separator.
     *
     * @param string $pattern A pattern (a regexp or a string)
     *
     * @return $this
     *
     * @see FilenameFilterIterator
     */
    public function path($pattern)
    {
        $this->paths[] = $pattern;

        return $this;
    }

    /**
     * Adds rules that filenames must not match.
     *
     * You can use patterns (delimited with / sign) or simple strings.
     *
     *     $finder->notPath('some/special/dir')
     *     $finder->notPath('/some\/special\/dir/') // same as above
     *
     * Use only / as dirname separator.
     *
     * @param string $pattern A pattern (a regexp or a string)
     *
     * @return $this
     *
     * @see FilenameFilterIterator
     */
    public function notPath($pattern)
    {
        $this->notPaths[] = $pattern;

        return $this;
    }

    /**
     * Adds tests for file sizes.
     *
     *     $finder->size('> 10K');
     *     $finder->size('<= 1Ki');
     *     $finder->size(4);
     *
     * @param string|int $size A size range string or an integer
     *
     * @return $this
     *
     * @see SizeRangeFilterIterator
     * @see NumberComparator
     */
    public function size($size)
    {
        $this->sizes[] = new Comparator\NumberComparator($size);

        return $this;
    }

    /**
     * Excludes directories.
     *
     * Directories passed as argument must be relative to the ones defined with the `in()` method. For example:
     *
     *     $finder->in(__DIR__)->exclude('ruby');
     *
     * @param string|array $dirs A directory path or an array of directories
     *
     * @return $this
     *
     * @see ExcludeDirectoryFilterIterator
     */
    public function exclude($dirs)
    {
        $this->exclude = array_merge($this->exclude, (array) $dirs);

        return $this;
    }

    /**
     * Excludes "hidden" directories and files (starting with a dot).
     *
     * This option is enabled by default.
     *
     * @param bool $ignoreDotFiles Whether to exclude "hidden" files or not
     *
     * @return $this
     *
     * @see ExcludeDirectoryFilterIterator
     */
    public function ignoreDotFiles($ignoreDotFiles)
    {
        if ($ignoreDotFiles) {
            $this->ignore |= static::IGNORE_DOT_FILES;
        } else {
            $this->ignore &= ~static::IGNORE_DOT_FILES;
        }

        return $this;
    }

    /**
     * Forces the finder to ignore version control directories.
     *
     * This option is enabled by default.
     *
     * @param bool $ignoreVCS Whether to exclude VCS files or not
     *
     * @return $this
     *
     * @see ExcludeDirectoryFilterIterator
     */
    public function ignoreVCS($ignoreVCS)
    {
        if ($ignoreVCS) {
            $this->ignore |= static::IGNORE_VCS_FILES;
        } else {
            $this->ignore &= ~static::IGNORE_VCS_FILES;
        }

        return $this;
    }

    /**
     * Adds VCS patterns.
     *
     * @see ignoreVCS()
     *
     * @param string|string[] $pattern VCS patterns to ignore
     */
    public static function addVCSPattern($pattern)
    {
        foreach ((array) $pattern as $p) {
            self::$vcsPatterns[] = $p;
        }

        self::$vcsPatterns = array_unique(self::$vcsPatterns);
    }

    /**
     * Sorts files and directories by an anonymous function.
     *
     * The anonymous function receives two \SplFileInfo instances to compare.
     *
     * This can be slow as all the matching files and directories must be retrieved for comparison.
     *
     * @return $this
     *
     * @see SortableIterator
     */
    public function sort(\Closure $closure)
    {
        $this->sort = $closure;

        return $this;
    }

    /**
     * Sorts files and directories by name.
     *
     * This can be slow as all the matching files and directories must be retrieved for comparison.
     *
     * @return $this
     *
     * @see SortableIterator
     */
    public function sortByName()
    {
        $this->sort = Iterator\SortableIterator::SORT_BY_NAME;

        return $this;
    }

    /**
     * Sorts files and directories by type (directories before files), then by name.
     *
     * This can be slow as all the matching files and directories must be retrieved for comparison.
     *
     * @return $this
     *
     * @see SortableIterator
     */
    public function sortByType()
    {
        $this->sort = Iterator\SortableIterator::SORT_BY_TYPE;

        return $this;
    }

    /**
     * Sorts files and directories by the last accessed time.
     *
     * This is the time that the file was last accessed, read or written to.
     *
     * This can be slow as all the matching files and directories must be retrieved for comparison.
     *
     * @return $this
     *
     * @see SortableIterator
     */
    public function sortByAccessedTime()
    {
        $this->sort = Iterator\SortableIterator::SORT_BY_ACCESSED_TIME;

        return $this;
    }

    /**
     * Sorts files and directories by the last inode changed time.
     *
     * This is the time that the inode information was last modified (permissions, owner, group or other metadata).
     *
     * On Windows, since inode is not available, changed time is actually the file creation time.
     *
     * This can be slow as all the matching files and directories must be retrieved for comparison.
     *
     * @return $this
     *
     * @see SortableIterator
     */
    public function sortByChangedTime()
    {
        $this->sort = Iterator\SortableIterator::SORT_BY_CHANGED_TIME;

        return $this;
    }

    /**
     * Sorts files and directories by the last modified time.
     *
     * This is the last time the actual contents of the file were last modified.
     *
     * This can be slow as all the matching files and directories must be retrieved for comparison.
     *
     * @return $this
     *
     * @see SortableIterator
     */
    public function sortByModifiedTime()
    {
        $this->sort = Iterator\SortableIterator::SORT_BY_MODIFIED_TIME;

        return $this;
    }

    /**
     * Filters the iterator with an anonymous function.
     *
     * The anonymous function receives a \SplFileInfo and must return false
     * to remove files.
     *
     * @return $this
     *
     * @see CustomFilterIterator
     */
    public function filter(\Closure $closure)
    {
        $this->filters[] = $closure;

        return $this;
    }

    /**
     * Forces the following of symlinks.
     *
     * @return $this
     */
    public function followLinks()
    {
        $this->followLinks = true;

        return $this;
    }

    /**
     * Tells finder to ignore unreadable directories.
     *
     * By default, scanning unreadable directories content throws an AccessDeniedException.
     *
     * @param bool $ignore
     *
     * @return $this
     */
    public function ignoreUnreadableDirs($ignore = true)
    {
        $this->ignoreUnreadableDirs = (bool) $ignore;

        return $this;
    }

    /**
     * Searches files and directories which match defined rules.
     *
     * @param string|array $dirs A directory path or an array of directories
     *
     * @return $this
     *
     * @throws \InvalidArgumentException if one of the directories does not exist
     */
    public function in($dirs)
    {
        $resolvedDirs = array();

        foreach ((array) $dirs as $dir) {
            if (is_dir($dir)) {
                $resolvedDirs[] = $this->normalizeDir($dir);
            } elseif ($glob = glob($dir, (\defined('GLOB_BRACE') ? GLOB_BRACE : 0) | GLOB_ONLYDIR)) {
                $resolvedDirs = array_merge($resolvedDirs, array_map(array($this, 'normalizeDir'), $glob));
            } else {
                throw new \InvalidArgumentException(sprintf('The "%s" directory does not exist.', $dir));
            }
        }

        $this->dirs = array_merge($this->dirs, $resolvedDirs);

        return $this;
    }

    /**
     * Returns an Iterator for the current Finder configuration.
     *
     * This method implements the IteratorAggregate interface.
     *
     * @return \Iterator|SplFileInfo[] An iterator
     *
     * @throws \LogicException if the in() method has not been called
     */
    public function getIterator()
    {
        if (0 === \count($this->dirs) && 0 === \count($this->iterators)) {
            throw new \LogicException('You must call one of in() or append() methods before iterating over a Finder.');
        }

        if (1 === \count($this->dirs) && 0 === \count($this->iterators)) {
            return $this->searchInDirectory($this->dirs[0]);
        }

        $iterator = new \AppendIterator();
        foreach ($this->dirs as $dir) {
            $iterator->append($this->searchInDirectory($dir));
        }

        foreach ($this->iterators as $it) {
            $iterator->append($it);
        }

        return $iterator;
    }

    /**
     * Appends an existing set of files/directories to the finder.
     *
     * The set can be another Finder, an Iterator, an IteratorAggregate, or even a plain array.
     *
     * @param iterable $iterator
     *
     * @return $this
     *
     * @throws \InvalidArgumentException when the given argument is not iterable
     */
    public function append($iterator)
    {
        if ($iterator instanceof \IteratorAggregate) {
            $this->iterators[] = $iterator->getIterator();
        } elseif ($iterator instanceof \Iterator) {
            $this->iterators[] = $iterator;
        } elseif ($iterator instanceof \Traversable || \is_array($iterator)) {
            $it = new \ArrayIterator();
            foreach ($iterator as $file) {
                $it->append($file instanceof \SplFileInfo ? $file : new \SplFileInfo($file));
            }
            $this->iterators[] = $it;
        } else {
            throw new \InvalidArgumentException('Finder::append() method wrong argument type.');
        }

        return $this;
    }

    /**
     * Check if the any results were found.
     *
     * @return bool
     */
    public function hasResults()
    {
        foreach ($this->getIterator() as $_) {
            return true;
        }

        return false;
    }

    /**
     * Counts all the results collected by the iterators.
     *
     * @return int
     */
    public function count()
    {
        return iterator_count($this->getIterator());
    }

<<<<<<< HEAD
    private function searchInDirectory(string $dir): \Iterator
=======
    /**
     * @param string $dir
     *
     * @return \Iterator
     */
    private function searchInDirectory($dir)
>>>>>>> aa13bfdd
    {
        if (static::IGNORE_VCS_FILES === (static::IGNORE_VCS_FILES & $this->ignore)) {
            $this->exclude = array_merge($this->exclude, self::$vcsPatterns);
        }

        if (static::IGNORE_DOT_FILES === (static::IGNORE_DOT_FILES & $this->ignore)) {
            $this->notPaths[] = '#(^|/)\..+(/|$)#';
        }

        $minDepth = 0;
        $maxDepth = PHP_INT_MAX;

        foreach ($this->depths as $comparator) {
            switch ($comparator->getOperator()) {
                case '>':
                    $minDepth = $comparator->getTarget() + 1;
                    break;
                case '>=':
                    $minDepth = $comparator->getTarget();
                    break;
                case '<':
                    $maxDepth = $comparator->getTarget() - 1;
                    break;
                case '<=':
                    $maxDepth = $comparator->getTarget();
                    break;
                default:
                    $minDepth = $maxDepth = $comparator->getTarget();
            }
        }

        $flags = \RecursiveDirectoryIterator::SKIP_DOTS;

        if ($this->followLinks) {
            $flags |= \RecursiveDirectoryIterator::FOLLOW_SYMLINKS;
        }

        $iterator = new Iterator\RecursiveDirectoryIterator($dir, $flags, $this->ignoreUnreadableDirs);

        if ($this->exclude) {
            $iterator = new Iterator\ExcludeDirectoryFilterIterator($iterator, $this->exclude);
        }

        $iterator = new \RecursiveIteratorIterator($iterator, \RecursiveIteratorIterator::SELF_FIRST);

        if ($minDepth > 0 || $maxDepth < PHP_INT_MAX) {
            $iterator = new Iterator\DepthRangeFilterIterator($iterator, $minDepth, $maxDepth);
        }

        if ($this->mode) {
            $iterator = new Iterator\FileTypeFilterIterator($iterator, $this->mode);
        }

        if ($this->names || $this->notNames) {
            $iterator = new Iterator\FilenameFilterIterator($iterator, $this->names, $this->notNames);
        }

        if ($this->contains || $this->notContains) {
            $iterator = new Iterator\FilecontentFilterIterator($iterator, $this->contains, $this->notContains);
        }

        if ($this->sizes) {
            $iterator = new Iterator\SizeRangeFilterIterator($iterator, $this->sizes);
        }

        if ($this->dates) {
            $iterator = new Iterator\DateRangeFilterIterator($iterator, $this->dates);
        }

        if ($this->filters) {
            $iterator = new Iterator\CustomFilterIterator($iterator, $this->filters);
        }

        if ($this->paths || $this->notPaths) {
            $iterator = new Iterator\PathFilterIterator($iterator, $this->paths, $this->notPaths);
        }

        if ($this->sort) {
            $iteratorAggregate = new Iterator\SortableIterator($iterator, $this->sort);
            $iterator = $iteratorAggregate->getIterator();
        }

        return $iterator;
    }

    /**
     * Normalizes given directory names by removing trailing slashes.
     *
     * @param string $dir
     *
     * @return string
     */
    private function normalizeDir($dir)
    {
        return rtrim($dir, '/'.\DIRECTORY_SEPARATOR);
    }
}<|MERGE_RESOLUTION|>--- conflicted
+++ resolved
@@ -638,16 +638,7 @@
         return iterator_count($this->getIterator());
     }
 
-<<<<<<< HEAD
     private function searchInDirectory(string $dir): \Iterator
-=======
-    /**
-     * @param string $dir
-     *
-     * @return \Iterator
-     */
-    private function searchInDirectory($dir)
->>>>>>> aa13bfdd
     {
         if (static::IGNORE_VCS_FILES === (static::IGNORE_VCS_FILES & $this->ignore)) {
             $this->exclude = array_merge($this->exclude, self::$vcsPatterns);
