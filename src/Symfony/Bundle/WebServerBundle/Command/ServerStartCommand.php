<?php

/*
 * This file is part of the Symfony package.
 *
 * (c) Fabien Potencier <fabien@symfony.com>
 *
 * For the full copyright and license information, please view the LICENSE
 * file that was distributed with this source code.
 */

namespace Symfony\Bundle\WebServerBundle\Command;

use Symfony\Bundle\WebServerBundle\WebServer;
use Symfony\Bundle\WebServerBundle\WebServerConfig;
use Symfony\Component\Console\Command\Command;
use Symfony\Component\Console\Input\InputArgument;
use Symfony\Component\Console\Input\InputInterface;
use Symfony\Component\Console\Input\InputOption;
use Symfony\Component\Console\Output\OutputInterface;
use Symfony\Component\Console\Output\ConsoleOutputInterface;
use Symfony\Component\Console\Style\SymfonyStyle;
use Symfony\Component\EventDispatcher\EventDispatcher;

/**
 * Runs a local web server in a background process.
 *
 * @author Christian Flothmann <christian.flothmann@xabbuh.de>
 */
class ServerStartCommand extends Command
{
    private $documentRoot;
    private $environment;

    protected static $defaultName = 'server:start';

    public function __construct(string $documentRoot = null, string $environment = null)
    {
        $this->documentRoot = $documentRoot;
        $this->environment = $environment;

        parent::__construct();
    }

    /**
     * {@inheritdoc}
     */
    protected function configure()
    {
        $this
            ->setDefinition(array(
                new InputArgument('addressport', InputArgument::OPTIONAL, 'The address to listen to (can be address:port, address, or port)'),
                new InputOption('docroot', 'd', InputOption::VALUE_REQUIRED, 'Document root'),
                new InputOption('router', 'r', InputOption::VALUE_REQUIRED, 'Path to custom router script'),
                new InputOption('pidfile', null, InputOption::VALUE_REQUIRED, 'PID file'),
            ))
            ->setDescription('Starts a local web server in the background')
            ->setHelp(<<<'EOF'
<info>%command.name%</info> runs a local web server: By default, the server
listens on <comment>127.0.0.1</> address and the port number is automatically selected
as the first free port starting from <comment>8000</>:

  <info>php %command.full_name%</info>

The server is run in the background and you can keep executing other commands.
Execute <comment>server:stop</> to stop it.

Change the default address and port by passing them as an argument:

  <info>php %command.full_name% 127.0.0.1:8080</info>

Use the <info>--docroot</info> option to change the default docroot directory:

  <info>php %command.full_name% --docroot=htdocs/</info>

Specify your own router script via the <info>--router</info> option:

  <info>php %command.full_name% --router=app/config/router.php</info>

See also: http://www.php.net/manual/en/features.commandline.webserver.php
EOF
            )
        ;
    }

    /**
     * {@inheritdoc}
     */
    protected function execute(InputInterface $input, OutputInterface $output)
    {
        $io = new SymfonyStyle($input, $output instanceof ConsoleOutputInterface ? $output->getErrorOutput() : $output);

        if (!\extension_loaded('pcntl')) {
            $io->error(array(
                'This command needs the pcntl extension to run.',
                'You can either install it or use the "server:run" command instead.',
            ));

            if ($io->confirm('Do you want to execute <info>server:run</info> immediately?', false)) {
                return $this->getApplication()->find('server:run')->run($input, $output);
            }

            return 1;
        }

<<<<<<< HEAD
=======
        // deprecated, logic to be removed in 4.0
        // this allows the commands to work out of the box with web/ and public/
        if ($this->documentRoot && !is_dir($this->documentRoot) && is_dir(\dirname($this->documentRoot).'/web')) {
            $this->documentRoot = \dirname($this->documentRoot).'/web';
        }

>>>>>>> f5939a83
        if (null === $documentRoot = $input->getOption('docroot')) {
            if (!$this->documentRoot) {
                $io->error('The document root directory must be either passed as first argument of the constructor or through the "docroot" input option.');

                return 1;
            }
            $documentRoot = $this->documentRoot;
        }

        if (!$env = $this->environment) {
            if ($input->hasOption('env') && !$env = $input->getOption('env')) {
                $io->error('The environment must be either passed as second argument of the constructor or through the "--env" input option.');

                return 1;
            } else {
                $io->error('The environment must be passed as second argument of the constructor.');

                return 1;
            }
        }

        if ('prod' === $env) {
            $io->error('Running this server in production environment is NOT recommended!');
        }

        // replace event dispatcher with an empty one to prevent console.terminate from firing
        // as container could have changed between start and stop
        $this->getApplication()->setDispatcher(new EventDispatcher());

        try {
            $server = new WebServer();
            if ($server->isRunning($input->getOption('pidfile'))) {
                $io->error(sprintf('The web server is already running (listening on http://%s).', $server->getAddress($input->getOption('pidfile'))));

                return 1;
            }

            $config = new WebServerConfig($documentRoot, $env, $input->getArgument('addressport'), $input->getOption('router'));

            if (WebServer::STARTED === $server->start($config, $input->getOption('pidfile'))) {
                $io->success(sprintf('Server listening on http://%s', $config->getAddress()));
            }
        } catch (\Exception $e) {
            $io->error($e->getMessage());

            return 1;
        }
    }
}<|MERGE_RESOLUTION|>--- conflicted
+++ resolved
@@ -103,15 +103,6 @@
             return 1;
         }
 
-<<<<<<< HEAD
-=======
-        // deprecated, logic to be removed in 4.0
-        // this allows the commands to work out of the box with web/ and public/
-        if ($this->documentRoot && !is_dir($this->documentRoot) && is_dir(\dirname($this->documentRoot).'/web')) {
-            $this->documentRoot = \dirname($this->documentRoot).'/web';
-        }
-
->>>>>>> f5939a83
         if (null === $documentRoot = $input->getOption('docroot')) {
             if (!$this->documentRoot) {
                 $io->error('The document root directory must be either passed as first argument of the constructor or through the "docroot" input option.');
