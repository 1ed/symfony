--- conflicted
+++ resolved
@@ -20,14 +20,9 @@
         "symfony/config": "~3.4|~4.0",
         "symfony/console": "~3.4|~4.0",
         "symfony/dependency-injection": "~3.4|~4.0",
-<<<<<<< HEAD
         "symfony/http-kernel": "~3.4|~4.0",
+        "symfony/polyfill-ctype": "~1.8",
         "symfony/process": "^3.4.2|^4.0.2"
-=======
-        "symfony/http-kernel": "~3.3|~4.0",
-        "symfony/polyfill-ctype": "~1.8",
-        "symfony/process": "~3.3.14|^3.4.2|^4.0.2"
->>>>>>> e525248f
     },
     "autoload": {
         "psr-4": { "Symfony\\Bundle\\WebServerBundle\\": "" },
