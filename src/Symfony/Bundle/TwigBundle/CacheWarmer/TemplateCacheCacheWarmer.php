--- conflicted
+++ resolved
@@ -34,18 +34,11 @@
     /**
      * Constructor.
      *
-<<<<<<< HEAD
      * @param ContainerInterface      $container The dependency injection container
      * @param TemplateFinderInterface $finder    The template paths cache warmer
      * @param array                   $paths     Additional twig paths to warm
      */
-    public function __construct(ContainerInterface $container, TemplateFinderInterface $finder, array $paths = array())
-=======
-     * @param ContainerInterface           $container The dependency injection container
-     * @param TemplateFinderInterface|null $finder    The template paths cache warmer
-     */
-    public function __construct(ContainerInterface $container, TemplateFinderInterface $finder = null)
->>>>>>> 6e6a0ba7
+    public function __construct(ContainerInterface $container, TemplateFinderInterface $finder = null, array $paths = array())
     {
         // We don't inject the Twig environment directly as it depends on the
         // template locator (via the loader) which might be a cached one.
