--- conflicted
+++ resolved
@@ -32,16 +32,10 @@
     protected $finder;
     private $paths;
 
-<<<<<<< HEAD
     /**
-     * @param ContainerInterface           $container The dependency injection container
-     * @param TemplateFinderInterface|null $finder    The template paths cache warmer
-     * @param array                        $paths     Additional twig paths to warm
+     * @param array $paths Additional twig paths to warm
      */
     public function __construct(ContainerInterface $container, TemplateFinderInterface $finder = null, array $paths = array())
-=======
-    public function __construct(ContainerInterface $container, TemplateFinderInterface $finder = null)
->>>>>>> 962687e6
     {
         // We don't inject the Twig environment directly as it depends on the
         // template locator (via the loader) which might be a cached one.
