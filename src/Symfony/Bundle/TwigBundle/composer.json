--- conflicted
+++ resolved
@@ -26,7 +26,6 @@
         "twig/twig": "~1.41|~2.10"
     },
     "require-dev": {
-<<<<<<< HEAD
         "symfony/asset": "~3.4|~4.0",
         "symfony/stopwatch": "~3.4|~4.0",
         "symfony/dependency-injection": "^4.2.5",
@@ -39,21 +38,7 @@
         "symfony/yaml": "~3.4|~4.0",
         "symfony/framework-bundle": "~4.3",
         "symfony/web-link": "~3.4|~4.0",
-        "doctrine/annotations": "~1.0",
-=======
-        "symfony/asset": "~2.8|~3.0|~4.0",
-        "symfony/stopwatch": "~2.8|~3.0|~4.0",
-        "symfony/dependency-injection": "~3.4.24|^4.2.5",
-        "symfony/expression-language": "~2.8|~3.0|~4.0",
-        "symfony/finder": "~2.8|~3.0|~4.0",
-        "symfony/form": "~2.8|~3.0|~4.0",
-        "symfony/routing": "~2.8|~3.0|~4.0",
-        "symfony/templating": "~2.8|~3.0|~4.0",
-        "symfony/yaml": "~2.8|~3.0|~4.0",
-        "symfony/framework-bundle": "^3.3.11|~4.0",
-        "symfony/web-link": "~3.3|~4.0",
         "doctrine/annotations": "~1.7",
->>>>>>> 26be947a
         "doctrine/cache": "~1.0"
     },
     "conflict": {
