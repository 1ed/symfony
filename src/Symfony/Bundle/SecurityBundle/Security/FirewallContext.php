--- conflicted
+++ resolved
@@ -41,11 +41,7 @@
             $this->logoutListener = $logoutListener;
             $this->config = $config;
         } else {
-<<<<<<< HEAD
-            throw new \TypeError(sprintf('Argument 3 passed to %s() must be instance of %s or null, %s given.', __METHOD__, LogoutListener::class, \is_object($logoutListener) ? \get_class($logoutListener) : \gettype($logoutListener)));
-=======
-            throw new \InvalidArgumentException(sprintf('Argument 3 passed to "%s()" must be instance of "%s" or null, "%s" given.', __METHOD__, LogoutListener::class, \is_object($logoutListener) ? \get_class($logoutListener) : \gettype($logoutListener)));
->>>>>>> e29cdb70
+            throw new \TypeError(sprintf('Argument 3 passed to "%s()" must be instance of "%s" or null, "%s" given.', __METHOD__, LogoutListener::class, \is_object($logoutListener) ? \get_class($logoutListener) : \gettype($logoutListener)));
         }
     }
 
