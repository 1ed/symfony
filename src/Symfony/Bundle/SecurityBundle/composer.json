{
    "name": "symfony/security-bundle",
    "type": "symfony-bundle",
    "description": "Symfony SecurityBundle",
    "keywords": [],
    "homepage": "https://symfony.com",
    "license": "MIT",
    "authors": [
        {
            "name": "Fabien Potencier",
            "email": "fabien@symfony.com"
        },
        {
            "name": "Symfony Community",
            "homepage": "https://symfony.com/contributors"
        }
    ],
    "require": {
        "php": ">=5.5.9",
        "symfony/security": "~3.3",
        "symfony/dependency-injection": "~3.3",
        "symfony/http-kernel": "~3.2",
        "symfony/polyfill-php70": "~1.0"
    },
    "require-dev": {
        "symfony/asset": "~2.8|~3.0",
        "symfony/browser-kit": "~2.8|~3.0",
        "symfony/console": "~3.2",
        "symfony/css-selector": "~2.8|~3.0",
        "symfony/dom-crawler": "~2.8|~3.0",
        "symfony/form": "^2.8.18|^3.2.5",
        "symfony/framework-bundle": "^3.2.5",
        "symfony/http-foundation": "~2.8|~3.0",
        "symfony/security-acl": "~2.8|~3.0",
<<<<<<< HEAD
=======
        "symfony/templating": "~2.8|~3.0",
        "symfony/translation": "~2.8|~3.0",
>>>>>>> ae1343b2
        "symfony/twig-bundle": "~2.8|~3.0",
        "symfony/twig-bridge": "~2.8|~3.0",
        "symfony/process": "~2.8|~3.0",
        "symfony/validator": "^2.8.18|^3.2.5",
        "symfony/var-dumper": "~3.2",
        "symfony/yaml": "~2.8|~3.0",
        "symfony/expression-language": "~2.8|~3.0",
        "doctrine/doctrine-bundle": "~1.4",
        "twig/twig": "~1.28|~2.0"
    },
    "suggest": {
        "symfony/security-acl": "For using the ACL functionality of this bundle"
    },
    "autoload": {
        "psr-4": { "Symfony\\Bundle\\SecurityBundle\\": "" },
        "exclude-from-classmap": [
            "/Tests/"
        ]
    },
    "minimum-stability": "dev",
    "extra": {
        "branch-alias": {
            "dev-master": "3.3-dev"
        }
    }
}<|MERGE_RESOLUTION|>--- conflicted
+++ resolved
@@ -32,11 +32,7 @@
         "symfony/framework-bundle": "^3.2.5",
         "symfony/http-foundation": "~2.8|~3.0",
         "symfony/security-acl": "~2.8|~3.0",
-<<<<<<< HEAD
-=======
-        "symfony/templating": "~2.8|~3.0",
         "symfony/translation": "~2.8|~3.0",
->>>>>>> ae1343b2
         "symfony/twig-bundle": "~2.8|~3.0",
         "symfony/twig-bridge": "~2.8|~3.0",
         "symfony/process": "~2.8|~3.0",
