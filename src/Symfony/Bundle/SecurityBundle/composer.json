{
    "name": "symfony/security-bundle",
    "type": "symfony-bundle",
    "description": "Symfony SecurityBundle",
    "keywords": [],
    "homepage": "https://symfony.com",
    "license": "MIT",
    "authors": [
        {
            "name": "Fabien Potencier",
            "email": "fabien@symfony.com"
        },
        {
            "name": "Symfony Community",
            "homepage": "https://symfony.com/contributors"
        }
    ],
    "require": {
        "php": "^7.1.3",
        "ext-xml": "*",
        "symfony/security": "~3.4|~4.0",
<<<<<<< HEAD
        "symfony/dependency-injection": "~3.4|~4.0",
        "symfony/http-kernel": "~3.4|~4.0"
=======
        "symfony/dependency-injection": "^3.4.3|^4.0.3",
        "symfony/http-kernel": "~3.4|~4.0",
        "symfony/polyfill-php70": "~1.0"
>>>>>>> 23412940
    },
    "require-dev": {
        "symfony/asset": "~3.4|~4.0",
        "symfony/browser-kit": "~3.4|~4.0",
        "symfony/console": "~3.4|~4.0",
        "symfony/css-selector": "~3.4|~4.0",
        "symfony/dom-crawler": "~3.4|~4.0",
        "symfony/event-dispatcher": "~3.4|~4.0",
        "symfony/form": "~3.4|~4.0",
        "symfony/framework-bundle": "~3.4|~4.0",
        "symfony/http-foundation": "~3.4|~4.0",
        "symfony/translation": "~3.4|~4.0",
        "symfony/twig-bundle": "~3.4|~4.0",
        "symfony/twig-bridge": "~3.4|~4.0",
        "symfony/process": "~3.4|~4.0",
        "symfony/validator": "~3.4|~4.0",
        "symfony/var-dumper": "~3.4|~4.0",
        "symfony/yaml": "~3.4|~4.0",
        "symfony/expression-language": "~3.4|~4.0",
        "doctrine/doctrine-bundle": "~1.5",
        "twig/twig": "~1.34|~2.4"
    },
    "conflict": {
        "symfony/var-dumper": "<3.4",
        "symfony/event-dispatcher": "<3.4",
        "symfony/framework-bundle": "<3.4",
        "symfony/console": "<3.4"
    },
    "autoload": {
        "psr-4": { "Symfony\\Bundle\\SecurityBundle\\": "" },
        "exclude-from-classmap": [
            "/Tests/"
        ]
    },
    "minimum-stability": "dev",
    "extra": {
        "branch-alias": {
            "dev-master": "4.0-dev"
        }
    }
}<|MERGE_RESOLUTION|>--- conflicted
+++ resolved
@@ -19,14 +19,8 @@
         "php": "^7.1.3",
         "ext-xml": "*",
         "symfony/security": "~3.4|~4.0",
-<<<<<<< HEAD
-        "symfony/dependency-injection": "~3.4|~4.0",
+        "symfony/dependency-injection": "^3.4.3|^4.0.3",
         "symfony/http-kernel": "~3.4|~4.0"
-=======
-        "symfony/dependency-injection": "^3.4.3|^4.0.3",
-        "symfony/http-kernel": "~3.4|~4.0",
-        "symfony/polyfill-php70": "~1.0"
->>>>>>> 23412940
     },
     "require-dev": {
         "symfony/asset": "~3.4|~4.0",
