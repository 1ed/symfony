--- conflicted
+++ resolved
@@ -18,15 +18,9 @@
     "require": {
         "php": "^5.5.9|>=7.0.8",
         "ext-xml": "*",
-<<<<<<< HEAD
-        "symfony/security": "~3.3",
+        "symfony/security": "^3.3.13|~3.4-beta5",
         "symfony/dependency-injection": "~3.3",
         "symfony/http-kernel": "~3.3",
-=======
-        "symfony/security": "^2.8.31|~3.3.13",
-        "symfony/security-acl": "~2.7|~3.0.0",
-        "symfony/http-kernel": "~2.7|~3.0.0",
->>>>>>> 1c026e0a
         "symfony/polyfill-php70": "~1.0"
     },
     "require-dev": {
