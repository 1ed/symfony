--- conflicted
+++ resolved
@@ -1,16 +1,9 @@
 <?xml version="1.0" encoding="UTF-8"?>
 
-<<<<<<< HEAD
 <container xmlns="http://symfony.com/schema/dic/services"
    xmlns:xsi="http://www.w3.org/2001/XMLSchema-instance"
    xmlns:sec="http://symfony.com/schema/dic/security"
-   xsi:schemaLocation="http://symfony.com/schema/dic/services http://symfony.com/schema/dic/services/services-1.0.xsd">
-=======
-<srv:container xmlns="http://symfony.com/schema/dic/security"
-               xmlns:xsi="http://www.w3.org/2001/XMLSchema-instance"
-               xmlns:srv="http://symfony.com/schema/dic/services"
-               xsi:schemaLocation="http://symfony.com/schema/dic/services https://symfony.com/schema/dic/services/services-1.0.xsd">
->>>>>>> e00f6e18
+   xsi:schemaLocation="http://symfony.com/schema/dic/services https://symfony.com/schema/dic/services/services-1.0.xsd">
 
     <imports>
         <import resource="container1.xml"/>
