<!-- START of Symfony Web Debug Toolbar -->
<<<<<<< HEAD
{% if 'normal' != position %}
    <div id="sfMiniToolbar-{{ token }}" class="sf-minitoolbar" data-no-turbolink>
        <a href="#" title="Show Symfony toolbar" tabindex="-1" id="sfToolbarMiniToggler-{{ token }}" accesskey="D">
            {{ include('@WebProfiler/Icon/symfony.svg') }}
        </a>
    </div>
    <style{% if csp_style_nonce %} nonce="{{ csp_style_nonce }}"{% endif %}>
        {{ include('@WebProfiler/Profiler/toolbar.css.twig', { 'position': position, 'floatable': true }) }}
    </style>
    <div id="sfToolbarClearer-{{ token }}" class="sf-toolbar-clearer"></div>
{% endif %}
=======
<div id="sfMiniToolbar-{{ token }}" class="sf-minitoolbar" data-no-turbolink>
    <a href="javascript:void(0);" title="Show Symfony toolbar" tabindex="-1" accesskey="D" onclick="
        var elem = this.parentNode;
        if (elem.style.display == 'none') {
            document.getElementById('sfToolbarMainContent-{{ token }}').style.display = 'none';
            document.getElementById('sfToolbarClearer-{{ token }}').style.display = 'none';
            elem.style.display = 'block';
        } else {
            document.getElementById('sfToolbarMainContent-{{ token }}').style.display = 'block';
            document.getElementById('sfToolbarClearer-{{ token }}').style.display = 'block';
            elem.style.display = 'none'
        }

        Sfjs.setPreference('toolbar/displayState', 'block');
    ">
        {{ include('@WebProfiler/Icon/symfony.svg') }}
    </a>
</div>
<style>
    {{ include('@WebProfiler/Profiler/toolbar.css.twig', { 'position': position, 'floatable': true }) }}
</style>
<div id="sfToolbarClearer-{{ token }}" style="clear: both; height: 36px;"></div>
>>>>>>> 3d8959f4

<div id="sfToolbarMainContent-{{ token }}" class="sf-toolbarreset clear-fix" data-no-turbolink>
    {% for name, template in templates %}
        {% if block('toolbar', template) is defined %}
            {% with {
                collector: profile.getcollector(name),
                profiler_url: profiler_url,
                token: profile.token,
                name: name,
                profiler_markup_version: profiler_markup_version,
                csp_script_nonce: csp_script_nonce,
                csp_style_nonce: csp_style_nonce
              } %}
                {{ block('toolbar', template) }}
            {% endwith %}
        {% endif %}
    {% endfor %}

<<<<<<< HEAD
    {% if 'normal' != position %}
        <a class="hide-button" id="sfToolbarHideButton-{{ token }}" title="Close Toolbar" tabindex="-1" accesskey="D">
            {{ include('@WebProfiler/Icon/close.svg') }}
        </a>
    {% endif %}
=======
    <a class="hide-button" title="Close Toolbar" tabindex="-1" accesskey="D" onclick="
        var p = this.parentNode;
        p.style.display = 'none';
        (p.previousElementSibling || p.previousSibling).style.display = 'none';
        document.getElementById('sfMiniToolbar-{{ token }}').style.display = 'block';
        Sfjs.setPreference('toolbar/displayState', 'none');
    ">
        {{ include('@WebProfiler/Icon/close.svg') }}
    </a>
>>>>>>> 3d8959f4
</div>
<!-- END of Symfony Web Debug Toolbar --><|MERGE_RESOLUTION|>--- conflicted
+++ resolved
@@ -1,40 +1,13 @@
 <!-- START of Symfony Web Debug Toolbar -->
-<<<<<<< HEAD
-{% if 'normal' != position %}
-    <div id="sfMiniToolbar-{{ token }}" class="sf-minitoolbar" data-no-turbolink>
-        <a href="#" title="Show Symfony toolbar" tabindex="-1" id="sfToolbarMiniToggler-{{ token }}" accesskey="D">
-            {{ include('@WebProfiler/Icon/symfony.svg') }}
-        </a>
-    </div>
-    <style{% if csp_style_nonce %} nonce="{{ csp_style_nonce }}"{% endif %}>
-        {{ include('@WebProfiler/Profiler/toolbar.css.twig', { 'position': position, 'floatable': true }) }}
-    </style>
-    <div id="sfToolbarClearer-{{ token }}" class="sf-toolbar-clearer"></div>
-{% endif %}
-=======
 <div id="sfMiniToolbar-{{ token }}" class="sf-minitoolbar" data-no-turbolink>
-    <a href="javascript:void(0);" title="Show Symfony toolbar" tabindex="-1" accesskey="D" onclick="
-        var elem = this.parentNode;
-        if (elem.style.display == 'none') {
-            document.getElementById('sfToolbarMainContent-{{ token }}').style.display = 'none';
-            document.getElementById('sfToolbarClearer-{{ token }}').style.display = 'none';
-            elem.style.display = 'block';
-        } else {
-            document.getElementById('sfToolbarMainContent-{{ token }}').style.display = 'block';
-            document.getElementById('sfToolbarClearer-{{ token }}').style.display = 'block';
-            elem.style.display = 'none'
-        }
-
-        Sfjs.setPreference('toolbar/displayState', 'block');
-    ">
+    <a href="#" title="Show Symfony toolbar" tabindex="-1" id="sfToolbarMiniToggler-{{ token }}" accesskey="D">
         {{ include('@WebProfiler/Icon/symfony.svg') }}
     </a>
 </div>
-<style>
+<style{% if csp_style_nonce %} nonce="{{ csp_style_nonce }}"{% endif %}>
     {{ include('@WebProfiler/Profiler/toolbar.css.twig', { 'position': position, 'floatable': true }) }}
 </style>
-<div id="sfToolbarClearer-{{ token }}" style="clear: both; height: 36px;"></div>
->>>>>>> 3d8959f4
+<div id="sfToolbarClearer-{{ token }}" class="sf-toolbar-clearer"></div>
 
 <div id="sfToolbarMainContent-{{ token }}" class="sf-toolbarreset clear-fix" data-no-turbolink>
     {% for name, template in templates %}
@@ -53,22 +26,8 @@
         {% endif %}
     {% endfor %}
 
-<<<<<<< HEAD
-    {% if 'normal' != position %}
-        <a class="hide-button" id="sfToolbarHideButton-{{ token }}" title="Close Toolbar" tabindex="-1" accesskey="D">
-            {{ include('@WebProfiler/Icon/close.svg') }}
-        </a>
-    {% endif %}
-=======
-    <a class="hide-button" title="Close Toolbar" tabindex="-1" accesskey="D" onclick="
-        var p = this.parentNode;
-        p.style.display = 'none';
-        (p.previousElementSibling || p.previousSibling).style.display = 'none';
-        document.getElementById('sfMiniToolbar-{{ token }}').style.display = 'block';
-        Sfjs.setPreference('toolbar/displayState', 'none');
-    ">
+    <a class="hide-button" id="sfToolbarHideButton-{{ token }}" title="Close Toolbar" tabindex="-1" accesskey="D">
         {{ include('@WebProfiler/Icon/close.svg') }}
     </a>
->>>>>>> 3d8959f4
 </div>
 <!-- END of Symfony Web Debug Toolbar -->