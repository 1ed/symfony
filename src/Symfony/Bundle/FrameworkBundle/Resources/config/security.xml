--- conflicted
+++ resolved
@@ -92,23 +92,11 @@
 
         <service id="security.account_checker" class="%security.account_checker.class%" public="false" />
 
-<<<<<<< HEAD
-        <service id="security.encoder.sha1" class="%security.encoder.digest.class%" public="false">
-            <argument>sha1</argument>
-        </service>
-
-        <service id="security.encoder.md5" class="%security.encoder.digest.class%" public="false">
-            <argument>md5</argument>
-        </service>
-
-        <service id="security.encoder.plain" class="%security.encoder.plain.class%" public="false" />
-=======
-        <service id="security.encoder_factory.generic" class="%security.encoder_factory.generic.class%">
+        <service id="security.encoder_factory.generic" class="%security.encoder_factory.generic.class%" public="false">
             <argument type="collection"></argument>
         </service>
         
-        <service id="security.encoder_factory" alias="security.encoder_factory.generic"></service>
->>>>>>> 27f54046
+        <service id="security.encoder_factory" alias="security.encoder_factory.generic" public="false"></service>
 
         <service id="security.logout.handler.session" class="%security.logout.handler.session.class%" public="false"></service>
 
