--- conflicted
+++ resolved
@@ -239,11 +239,8 @@
         <xsd:attribute name="cache" type="xsd:string" />
         <xsd:attribute name="enable-annotations" type="xsd:boolean" />
         <xsd:attribute name="name-converter" type="xsd:string" />
-<<<<<<< HEAD
+        <xsd:attribute name="circular-reference-handler" type="xsd:string" />
         <xsd:attribute name="max-depth-handler" type="xsd:string" />
-=======
-        <xsd:attribute name="circular-reference-handler" type="xsd:string" />
->>>>>>> 0dc6acb1
     </xsd:complexType>
 
     <xsd:complexType name="property_info">
