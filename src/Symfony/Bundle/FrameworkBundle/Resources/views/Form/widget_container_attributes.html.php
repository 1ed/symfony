<?php if (!empty($id)): ?>id="<?php echo $view->escape($id) ?>" <?php endif ?>
<?php foreach ($attr as $k => $v): ?>
<<<<<<< HEAD
<?php if (in_array($v, array('placeholder', 'title'), true)): ?>
<?php printf('%s="%s" ', $view->escape($k), $view->escape(false !== $translation_domain ? $view['translator']->trans($v, array(), $translation_domain) : $v)) ?>
=======
<?php if (in_array($k, array('placeholder', 'title'), true)): ?>
<?php printf('%s="%s" ', $view->escape($k), $view->escape($view['translator']->trans($v, array(), $translation_domain))) ?>
>>>>>>> 0a4a92b0
<?php elseif ($v === true): ?>
<?php printf('%s="%s" ', $view->escape($k), $view->escape($k)) ?>
<?php elseif ($v !== false): ?>
<?php printf('%s="%s" ', $view->escape($k), $view->escape($v)) ?>
<?php endif ?>
<?php endforeach ?><|MERGE_RESOLUTION|>--- conflicted
+++ resolved
@@ -1,12 +1,7 @@
 <?php if (!empty($id)): ?>id="<?php echo $view->escape($id) ?>" <?php endif ?>
 <?php foreach ($attr as $k => $v): ?>
-<<<<<<< HEAD
-<?php if (in_array($v, array('placeholder', 'title'), true)): ?>
+<?php if (in_array($k, array('placeholder', 'title'), true)): ?>
 <?php printf('%s="%s" ', $view->escape($k), $view->escape(false !== $translation_domain ? $view['translator']->trans($v, array(), $translation_domain) : $v)) ?>
-=======
-<?php if (in_array($k, array('placeholder', 'title'), true)): ?>
-<?php printf('%s="%s" ', $view->escape($k), $view->escape($view['translator']->trans($v, array(), $translation_domain))) ?>
->>>>>>> 0a4a92b0
 <?php elseif ($v === true): ?>
 <?php printf('%s="%s" ', $view->escape($k), $view->escape($k)) ?>
 <?php elseif ($v !== false): ?>
