--- conflicted
+++ resolved
@@ -12,11 +12,8 @@
 namespace Symfony\Bundle\FrameworkBundle\Tests\DependencyInjection;
 
 use Doctrine\Common\Annotations\Annotation;
-<<<<<<< HEAD
 use Psr\Log\LoggerAwareInterface;
-=======
 use Symfony\Bridge\PhpUnit\ForwardCompatTestTrait;
->>>>>>> 8173dafd
 use Symfony\Bundle\FrameworkBundle\DependencyInjection\Compiler\AddAnnotationsCachedReaderPass;
 use Symfony\Bundle\FrameworkBundle\DependencyInjection\FrameworkExtension;
 use Symfony\Bundle\FrameworkBundle\Tests\TestCase;
@@ -163,10 +160,10 @@
 
     /**
      * @group legacy
-     * @expectedException \LogicException
      */
     public function testAmbiguousWhenBothTemplatingAndFragments()
     {
+        $this->expectException('LogicException');
         $this->createContainerFromFile('template_and_fragments');
     }
 
@@ -315,24 +312,18 @@
         $this->assertSame(['workflow.definition' => [['name' => 'legacy', 'type' => 'state_machine']]], $workflowDefinition->getTags());
     }
 
-    /**
-     * @expectedException \Symfony\Component\Workflow\Exception\InvalidDefinitionException
-     * @expectedExceptionMessage A transition from a place/state must have an unique name. Multiple transitions named "go" from place/state "first" where found on StateMachine "my_workflow".
-     */
     public function testWorkflowAreValidated()
     {
+        $this->expectException('Symfony\Component\Workflow\Exception\InvalidDefinitionException');
+        $this->expectExceptionMessage('A transition from a place/state must have an unique name. Multiple transitions named "go" from place/state "first" where found on StateMachine "my_workflow".');
         $this->createContainerFromFile('workflow_not_valid');
     }
 
     public function testWorkflowCannotHaveBothTypeAndService()
     {
-<<<<<<< HEAD
-        $this->createContainerFromFile('workflow_legacy_with_type_and_service');
-=======
         $this->expectException('Symfony\Component\Config\Definition\Exception\InvalidConfigurationException');
         $this->expectExceptionMessage('"type" and "service" cannot be used together.');
-        $this->createContainerFromFile('workflow_with_type_and_service');
->>>>>>> 8173dafd
+        $this->createContainerFromFile('workflow_legacy_with_type_and_service');
     }
 
     public function testWorkflowCannotHaveBothSupportsAndSupportStrategy()
@@ -349,22 +340,14 @@
         $this->createContainerFromFile('workflow_without_support_and_support_strategy');
     }
 
-<<<<<<< HEAD
     /**
-     * @expectedException \Symfony\Component\Config\Definition\Exception\InvalidConfigurationException
-     * @expectedExceptionMessage "arguments" and "service" cannot be used together.
      * @group legacy
      */
     public function testWorkflowCannotHaveBothArgumentsAndService()
     {
-        $this->createContainerFromFile('workflow_legacy_with_arguments_and_service');
-=======
-    public function testWorkflowCannotHaveBothArgumentsAndService()
-    {
         $this->expectException('Symfony\Component\Config\Definition\Exception\InvalidConfigurationException');
         $this->expectExceptionMessage('"arguments" and "service" cannot be used together.');
-        $this->createContainerFromFile('workflow_with_arguments_and_service');
->>>>>>> 8173dafd
+        $this->createContainerFromFile('workflow_legacy_with_arguments_and_service');
     }
 
     public function testWorkflowMultipleTransitionsWithSameName()
@@ -787,12 +770,10 @@
         $this->assertSame('messenger.bus.commands', (string) $container->getAlias('messenger.default_bus'));
     }
 
-    /**
-     * @expectedException \InvalidArgumentException
-     * @expectedExceptionMessage Invalid middleware at path "framework.messenger": a map with a single factory id as key and its arguments as value was expected, {"foo":["qux"],"bar":["baz"]} given.
-     */
     public function testMessengerMiddlewareFactoryErroneousFormat()
     {
+        $this->expectException('InvalidArgumentException');
+        $this->expectExceptionMessage('Invalid middleware at path "framework.messenger": a map with a single factory id as key and its arguments as value was expected, {"foo":["qux"],"bar":["baz"]} given.');
         $this->createContainerFromFile('messenger_middleware_factory_erroneous_format');
     }
 
@@ -868,13 +849,9 @@
         $this->assertEquals(['en', 'fr'], $calls[1][1][0]);
     }
 
-<<<<<<< HEAD
     /**
      * @group legacy
-     * @expectedException \Symfony\Component\Config\Definition\Exception\InvalidConfigurationException
      */
-=======
->>>>>>> 8173dafd
     public function testTemplatingRequiresAtLeastOneEngine()
     {
         $this->expectException('Symfony\Component\Config\Definition\Exception\InvalidConfigurationException');
@@ -1050,11 +1027,11 @@
     /**
      * @group legacy
      * @expectedDeprecation The "framework.validation.strict_email" configuration key has been deprecated in Symfony 4.1. Use the "framework.validation.email_validation_mode" configuration key instead.
-     * @expectedException \Symfony\Component\Config\Definition\Exception\InvalidConfigurationException
-     * @expectedExceptionMessage "strict_email" and "email_validation_mode" cannot be used together.
      */
     public function testCannotConfigureStrictEmailAndEmailValidationModeAtTheSameTime()
     {
+        $this->expectException('Symfony\Component\Config\Definition\Exception\InvalidConfigurationException');
+        $this->expectExceptionMessage('"strict_email" and "email_validation_mode" cannot be used together.');
         $this->createContainerFromFile('validation_strict_email_and_validation_mode');
     }
 
