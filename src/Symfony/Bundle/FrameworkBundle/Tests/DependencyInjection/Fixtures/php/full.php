<?php

$container->loadFromExtension('framework', array(
    'secret' => 's3cr3t',
    'default_locale' => 'fr',
    'csrf_protection' => true,
    'form' => array(
        'csrf_protection' => array(
            'field_name' => '_csrf',
        ),
    ),
    'http_method_override' => false,
    'esi' => array(
        'enabled' => true,
    ),
    'ssi' => array(
        'enabled' => true,
    ),
    'profiler' => array(
        'only_exceptions' => true,
        'enabled' => false,
    ),
    'router' => array(
        'resource' => '%kernel.project_dir%/config/routing.xml',
        'type' => 'xml',
    ),
    'session' => array(
        'storage_id' => 'session.storage.native',
        'handler_id' => 'session.handler.native_file',
        'name' => '_SYMFONY',
        'cookie_lifetime' => 86400,
        'cookie_path' => '/',
        'cookie_domain' => 'example.com',
        'cookie_secure' => true,
        'cookie_httponly' => false,
        'use_cookies' => true,
        'gc_maxlifetime' => 90000,
        'gc_divisor' => 108,
        'gc_probability' => 1,
        'save_path' => '/path/to/sessions',
    ),
    'templating' => array(
        'cache' => '/path/to/cache',
        'engines' => array('php', 'twig'),
        'loader' => array('loader.foo', 'loader.bar'),
        'form' => array(
            'resources' => array('theme1', 'theme2'),
        ),
        'hinclude_default_template' => 'global_hinclude_template',
    ),
    'assets' => array(
        'version' => 'v1',
    ),
    'translator' => array(
        'enabled' => true,
        'fallback' => 'fr',
        'paths' => array('%kernel.project_dir%/Fixtures/translations'),
    ),
    'validation' => array(
        'enabled' => true,
    ),
    'annotations' => array(
        'cache' => 'file',
        'debug' => true,
        'file_cache_dir' => '%kernel.cache_dir%/annotations',
    ),
    'serializer' => array(
        'enabled' => true,
        'enable_annotations' => true,
        'name_converter' => 'serializer.name_converter.camel_case_to_snake_case',
<<<<<<< HEAD
        'max_depth_handler' => 'my.max.depth.handler',
=======
        'circular_reference_handler' => 'my.circular.reference.handler',
>>>>>>> 0dc6acb1
    ),
    'property_info' => true,
    'ide' => 'file%%link%%format',
    'request' => array(
        'formats' => array(
            'csv' => array(
                'text/csv',
                'text/plain',
            ),
            'pdf' => 'application/pdf',
        ),
    ),
));<|MERGE_RESOLUTION|>--- conflicted
+++ resolved
@@ -68,11 +68,8 @@
         'enabled' => true,
         'enable_annotations' => true,
         'name_converter' => 'serializer.name_converter.camel_case_to_snake_case',
-<<<<<<< HEAD
+        'circular_reference_handler' => 'my.circular.reference.handler',
         'max_depth_handler' => 'my.max.depth.handler',
-=======
-        'circular_reference_handler' => 'my.circular.reference.handler',
->>>>>>> 0dc6acb1
     ),
     'property_info' => true,
     'ide' => 'file%%link%%format',
