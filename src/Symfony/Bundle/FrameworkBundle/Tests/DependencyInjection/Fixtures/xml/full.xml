--- conflicted
+++ resolved
@@ -34,14 +34,10 @@
                  <framework:resource>theme2</framework:resource>
             </framework:form>
         </framework:templating>
-<<<<<<< HEAD
         <framework:assets version="v1" />
-        <framework:translator enabled="true" fallback="fr" logging="true" />
-=======
         <framework:translator enabled="true" fallback="fr" logging="true">
             <framework:path>%kernel.root_dir%/Fixtures/translations</framework:path>
         </framework:translator>
->>>>>>> bb8b0769
         <framework:validation enabled="true" cache="apc" />
         <framework:annotations cache="file" debug="true" file-cache-dir="%kernel.cache_dir%/annotations" />
         <framework:serializer enabled="true" />
