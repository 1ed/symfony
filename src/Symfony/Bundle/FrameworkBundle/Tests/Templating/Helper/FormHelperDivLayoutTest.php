<?php

/*
 * This file is part of the Symfony package.
 *
 * (c) Fabien Potencier <fabien@symfony.com>
 *
 * For the full copyright and license information, please view the LICENSE
 * file that was distributed with this source code.
 */

namespace Symfony\Bundle\FrameworkBundle\Tests\Templating\Helper;

use Symfony\Component\Form\FormView;
use Symfony\Component\Form\Extension\Templating\TemplatingExtension;
use Symfony\Component\Form\Tests\AbstractDivLayoutTest;
use Symfony\Bundle\FrameworkBundle\Tests\Templating\Helper\Fixtures\StubTemplateNameParser;
use Symfony\Bundle\FrameworkBundle\Tests\Templating\Helper\Fixtures\StubTranslator;
use Symfony\Component\Templating\PhpEngine;
use Symfony\Component\Templating\Loader\FilesystemLoader;
use Symfony\Bundle\FrameworkBundle\Templating\Helper\TranslatorHelper;

class FormHelperDivLayoutTest extends AbstractDivLayoutTest
{
    /**
     * @var PhpEngine
     */
    protected $engine;

    protected $testableFeatures = array(
        'choice_attr',
    );

    protected function getExtensions()
    {
        // should be moved to the Form component once absolute file paths are supported
        // by the default name parser in the Templating component
        $reflClass = new \ReflectionClass('Symfony\Bundle\FrameworkBundle\FrameworkBundle');
        $root = realpath(dirname($reflClass->getFileName()).'/Resources/views');
        $rootTheme = realpath(__DIR__.'/Resources');
        $templateNameParser = new StubTemplateNameParser($root, $rootTheme);
        $loader = new FilesystemLoader(array());

        $this->engine = new PhpEngine($templateNameParser, $loader);
        $this->engine->addGlobal('global', '');
        $this->engine->setHelpers(array(
            new TranslatorHelper(new StubTranslator()),
        ));

        return array_merge(parent::getExtensions(), array(
            new TemplatingExtension($this->engine, $this->csrfTokenManager, array(
                'FrameworkBundle:Form',
            )),
        ));
    }

    protected function tearDown()
    {
        $this->engine = null;

        parent::tearDown();
    }

<<<<<<< HEAD
    public function testStartTagHasNoActionAttributeWhenActionIsEmpty()
    {
        $form = $this->factory->create('Symfony\Component\Form\Extension\Core\Type\FormType', null, array(
            'method' => 'get',
            'action' => '',
        ));

        $html = $this->renderStart($form->createView());

        $this->assertSame('<form name="form" method="get">', $html);
    }

    public function testStartTagHasActionAttributeWhenActionIsZero()
    {
        $form = $this->factory->create('Symfony\Component\Form\Extension\Core\Type\FormType', null, array(
            'method' => 'get',
            'action' => '0',
        ));

        $html = $this->renderStart($form->createView());

        $this->assertSame('<form name="form" method="get" action="0">', $html);
=======
    public function testMoneyWidgetInIso()
    {
        $this->engine->setCharset('ISO-8859-1');

        $view = $this->factory
            ->createNamed('name', 'money')
            ->createView()
        ;

        $this->assertSame('&euro; <input type="text" id="name" name="name" required="required" />', $this->renderWidget($view));
>>>>>>> 913c1fd0
    }

    protected function renderForm(FormView $view, array $vars = array())
    {
        return (string) $this->engine->get('form')->form($view, $vars);
    }

    protected function renderEnctype(FormView $view)
    {
        if (!method_exists($form = $this->engine->get('form'), 'enctype')) {
            $this->markTestSkipped(sprintf('Deprecated method %s->enctype() is not implemented.', get_class($form)));
        }

        return (string) $form->enctype($view);
    }

    protected function renderLabel(FormView $view, $label = null, array $vars = array())
    {
        return (string) $this->engine->get('form')->label($view, $label, $vars);
    }

    protected function renderErrors(FormView $view)
    {
        return (string) $this->engine->get('form')->errors($view);
    }

    protected function renderWidget(FormView $view, array $vars = array())
    {
        return (string) $this->engine->get('form')->widget($view, $vars);
    }

    protected function renderRow(FormView $view, array $vars = array())
    {
        return (string) $this->engine->get('form')->row($view, $vars);
    }

    protected function renderRest(FormView $view, array $vars = array())
    {
        return (string) $this->engine->get('form')->rest($view, $vars);
    }

    protected function renderStart(FormView $view, array $vars = array())
    {
        return (string) $this->engine->get('form')->start($view, $vars);
    }

    protected function renderEnd(FormView $view, array $vars = array())
    {
        return (string) $this->engine->get('form')->end($view, $vars);
    }

    protected function setTheme(FormView $view, array $themes)
    {
        $this->engine->get('form')->setTheme($view, $themes);
    }

    public static function themeBlockInheritanceProvider()
    {
        return array(
            array(array('TestBundle:Parent')),
        );
    }

    public static function themeInheritanceProvider()
    {
        return array(
            array(array('TestBundle:Parent'), array('TestBundle:Child')),
        );
    }
}<|MERGE_RESOLUTION|>--- conflicted
+++ resolved
@@ -61,7 +61,6 @@
         parent::tearDown();
     }
 
-<<<<<<< HEAD
     public function testStartTagHasNoActionAttributeWhenActionIsEmpty()
     {
         $form = $this->factory->create('Symfony\Component\Form\Extension\Core\Type\FormType', null, array(
@@ -84,7 +83,8 @@
         $html = $this->renderStart($form->createView());
 
         $this->assertSame('<form name="form" method="get" action="0">', $html);
-=======
+    }
+
     public function testMoneyWidgetInIso()
     {
         $this->engine->setCharset('ISO-8859-1');
@@ -95,7 +95,6 @@
         ;
 
         $this->assertSame('&euro; <input type="text" id="name" name="name" required="required" />', $this->renderWidget($view));
->>>>>>> 913c1fd0
     }
 
     protected function renderForm(FormView $view, array $vars = array())
