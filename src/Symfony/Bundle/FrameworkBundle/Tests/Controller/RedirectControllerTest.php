<?php

/*
 * This file is part of the Symfony package.
 *
 * (c) Fabien Potencier <fabien@symfony.com>
 *
 * For the full copyright and license information, please view the LICENSE
 * file that was distributed with this source code.
 */

namespace Symfony\Bundle\FrameworkBundle\Tests\Controller;

use Symfony\Bundle\FrameworkBundle\Controller\RedirectController;
use Symfony\Bundle\FrameworkBundle\Tests\TestCase;
use Symfony\Component\HttpFoundation\ParameterBag;
use Symfony\Component\HttpFoundation\Request;
use Symfony\Component\HttpFoundation\Response;
use Symfony\Component\HttpKernel\Exception\HttpException;
use Symfony\Component\Routing\Generator\UrlGeneratorInterface;

/**
 * @author Marcin Sikon <marcin.sikon@gmail.com>
 */
class RedirectControllerTest extends TestCase
{
    public function testEmptyRoute()
    {
        $request = new Request();
        $controller = new RedirectController();

        try {
            $controller->redirectAction($request, '', true);
            $this->fail('Expected Symfony\Component\HttpKernel\Exception\HttpException to be thrown');
        } catch (HttpException $e) {
            $this->assertSame(410, $e->getStatusCode());
        }

        try {
            $controller->redirectAction($request, '', false);
            $this->fail('Expected Symfony\Component\HttpKernel\Exception\HttpException to be thrown');
        } catch (HttpException $e) {
            $this->assertSame(404, $e->getStatusCode());
        }
    }

    /**
     * @dataProvider provider
     */
    public function testRoute($permanent, $keepRequestMethod, $keepQueryParams, $ignoreAttributes, $expectedCode, $expectedAttributes)
    {
        $request = new Request();

        $route = 'new-route';
        $url = '/redirect-url';
        $attributes = [
            'route' => $route,
            'permanent' => $permanent,
            '_route' => 'current-route',
            '_route_params' => [
                'route' => $route,
                'permanent' => $permanent,
                'additional-parameter' => 'value',
                'ignoreAttributes' => $ignoreAttributes,
                'keepRequestMethod' => $keepRequestMethod,
                'keepQueryParams' => $keepQueryParams,
            ],
        ];

        $request->attributes = new ParameterBag($attributes);

        $router = $this->getMockBuilder(UrlGeneratorInterface::class)->getMock();
        $router
            ->expects($this->once())
            ->method('generate')
            ->with($this->equalTo($route), $this->equalTo($expectedAttributes))
            ->willReturn($url);

        $controller = new RedirectController($router);

        $returnResponse = $controller->redirectAction($request, $route, $permanent, $ignoreAttributes, $keepRequestMethod, $keepQueryParams);

        $this->assertRedirectUrl($returnResponse, $url);
        $this->assertEquals($expectedCode, $returnResponse->getStatusCode());
    }

    public function provider()
    {
        return [
            [true, false, false, false, 301, ['additional-parameter' => 'value']],
            [false, false, false, false, 302, ['additional-parameter' => 'value']],
            [false, false, false, true, 302, []],
            [false, false, false, ['additional-parameter'], 302, []],
            [true, true, false, false, 308, ['additional-parameter' => 'value']],
            [false, true, false, false, 307, ['additional-parameter' => 'value']],
            [false, true, false, true, 307, []],
            [false, true, true, ['additional-parameter'], 307, []],
        ];
    }

    public function testEmptyPath()
    {
        $request = new Request();
        $controller = new RedirectController();

        try {
            $controller->urlRedirectAction($request, '', true);
            $this->fail('Expected Symfony\Component\HttpKernel\Exception\HttpException to be thrown');
        } catch (HttpException $e) {
            $this->assertSame(410, $e->getStatusCode());
        }

        try {
            $controller->urlRedirectAction($request, '', false);
            $this->fail('Expected Symfony\Component\HttpKernel\Exception\HttpException to be thrown');
        } catch (HttpException $e) {
            $this->assertSame(404, $e->getStatusCode());
        }
    }

    public function testFullURL()
    {
        $request = new Request();
        $controller = new RedirectController();
        $returnResponse = $controller->urlRedirectAction($request, 'http://foo.bar/');

        $this->assertRedirectUrl($returnResponse, 'http://foo.bar/');
        $this->assertEquals(302, $returnResponse->getStatusCode());
    }

    public function testFullURLWithMethodKeep()
    {
        $request = new Request();
        $controller = new RedirectController();
        $returnResponse = $controller->urlRedirectAction($request, 'http://foo.bar/', false, null, null, null, true);

        $this->assertRedirectUrl($returnResponse, 'http://foo.bar/');
        $this->assertEquals(307, $returnResponse->getStatusCode());
    }

    public function testUrlRedirectDefaultPorts()
    {
        $host = 'www.example.com';
        $baseUrl = '/base';
        $path = '/redirect-path';
        $httpPort = 1080;
        $httpsPort = 1443;

        $expectedUrl = "https://$host:$httpsPort$baseUrl$path";
        $request = $this->createRequestObject('http', $host, $httpPort, $baseUrl);
        $controller = $this->createRedirectController(null, $httpsPort);
        $returnValue = $controller->urlRedirectAction($request, $path, false, 'https');
        $this->assertRedirectUrl($returnValue, $expectedUrl);

        $expectedUrl = "http://$host:$httpPort$baseUrl$path";
        $request = $this->createRequestObject('https', $host, $httpPort, $baseUrl);
        $controller = $this->createRedirectController($httpPort);
        $returnValue = $controller->urlRedirectAction($request, $path, false, 'http');
        $this->assertRedirectUrl($returnValue, $expectedUrl);
    }

    public function urlRedirectProvider()
    {
        return [
            // Standard ports
            ['http',  null, null,  'http',  80,   ''],
            ['http',  80,   null,  'http',  80,   ''],
            ['https', null, null,  'http',  80,   ''],
            ['https', 80,   null,  'http',  80,   ''],

            ['http',  null,  null, 'https', 443,  ''],
            ['http',  null,  443,  'https', 443,  ''],
            ['https', null,  null, 'https', 443,  ''],
            ['https', null,  443,  'https', 443,  ''],

            // Non-standard ports
            ['http',  null,  null, 'http',  8080, ':8080'],
            ['http',  4080,  null, 'http',  8080, ':4080'],
            ['http',  80,    null, 'http',  8080, ''],
            ['https', null,  null, 'http',  8080, ''],
            ['https', null,  8443, 'http',  8080, ':8443'],
            ['https', null,  443,  'http',  8080, ''],

            ['https', null,  null, 'https', 8443, ':8443'],
            ['https', null,  4443, 'https', 8443, ':4443'],
            ['https', null,  443,  'https', 8443, ''],
            ['http',  null,  null, 'https', 8443, ''],
            ['http',  8080,  4443, 'https', 8443, ':8080'],
            ['http',  80,    4443, 'https', 8443, ''],
        ];
    }

    /**
     * @dataProvider urlRedirectProvider
     */
    public function testUrlRedirect($scheme, $httpPort, $httpsPort, $requestScheme, $requestPort, $expectedPort)
    {
        $host = 'www.example.com';
        $baseUrl = '/base';
        $path = '/redirect-path';
        $expectedUrl = "$scheme://$host$expectedPort$baseUrl$path";

        $request = $this->createRequestObject($requestScheme, $host, $requestPort, $baseUrl);
        $controller = $this->createRedirectController();

        $returnValue = $controller->urlRedirectAction($request, $path, false, $scheme, $httpPort, $httpsPort);
        $this->assertRedirectUrl($returnValue, $expectedUrl);
    }

    public function pathQueryParamsProvider()
    {
        return [
            ['http://www.example.com/base/redirect-path', '/redirect-path',  ''],
            ['http://www.example.com/base/redirect-path?foo=bar', '/redirect-path?foo=bar',  ''],
            ['http://www.example.com/base/redirect-path?foo=bar', '/redirect-path', 'foo=bar'],
            ['http://www.example.com/base/redirect-path?foo=bar&abc=example', '/redirect-path?foo=bar', 'abc=example'],
            ['http://www.example.com/base/redirect-path?foo=bar&abc=example&baz=def', '/redirect-path?foo=bar', 'abc=example&baz=def'],
        ];
    }

    /**
     * @dataProvider pathQueryParamsProvider
     */
    public function testPathQueryParams($expectedUrl, $path, $queryString)
    {
        $scheme = 'http';
        $host = 'www.example.com';
        $baseUrl = '/base';
        $port = 80;

        $request = $this->createRequestObject($scheme, $host, $port, $baseUrl, $queryString);

        $controller = $this->createRedirectController();

        $returnValue = $controller->urlRedirectAction($request, $path, false, $scheme, $port, null);
        $this->assertRedirectUrl($returnValue, $expectedUrl);
    }

    public function testRedirectWithQuery()
    {
        $scheme = 'http';
        $host = 'www.example.com';
        $baseUrl = '/base';
        $port = 80;

        $request = $this->createRequestObject($scheme, $host, $port, $baseUrl, 'base=zaza');
        $request->query = new ParameterBag(['base' => 'zaza']);
        $request->attributes = new ParameterBag(['_route_params' => ['base2' => 'zaza']]);
        $urlGenerator = $this->getMockBuilder(UrlGeneratorInterface::class)->getMock();
        $urlGenerator->expects($this->once())->method('generate')->will($this->returnValue('/test?base=zaza&base2=zaza'))->with('/test', ['base' => 'zaza', 'base2' => 'zaza'], UrlGeneratorInterface::ABSOLUTE_URL);

        $controller = new RedirectController($urlGenerator);
        $this->assertRedirectUrl($controller->redirectAction($request, '/test', false, false, false, true), '/test?base=zaza&base2=zaza');
    }

    public function testRedirectWithQueryWithRouteParamsOveriding()
    {
        $scheme = 'http';
        $host = 'www.example.com';
        $baseUrl = '/base';
        $port = 80;

        $request = $this->createRequestObject($scheme, $host, $port, $baseUrl, 'base=zaza');
        $request->query = new ParameterBag(['base' => 'zaza']);
        $request->attributes = new ParameterBag(['_route_params' => ['base' => 'zouzou']]);
        $urlGenerator = $this->getMockBuilder(UrlGeneratorInterface::class)->getMock();
        $urlGenerator->expects($this->once())->method('generate')->will($this->returnValue('/test?base=zouzou'))->with('/test', ['base' => 'zouzou'], UrlGeneratorInterface::ABSOLUTE_URL);

        $controller = new RedirectController($urlGenerator);
        $this->assertRedirectUrl($controller->redirectAction($request, '/test', false, false, false, true), '/test?base=zouzou');
    }

    private function createRequestObject($scheme, $host, $port, $baseUrl, $queryString = '')
    {
        $request = $this->getMockBuilder('Symfony\Component\HttpFoundation\Request')->getMock();
        $request
            ->expects($this->any())
            ->method('getScheme')
            ->willReturn($scheme);
        $request
            ->expects($this->any())
            ->method('getHost')
            ->willReturn($host);
        $request
            ->expects($this->any())
            ->method('getPort')
            ->willReturn($port);
        $request
            ->expects($this->any())
            ->method('getBaseUrl')
            ->willReturn($baseUrl);
        $request
            ->expects($this->any())
            ->method('getQueryString')
            ->willReturn($queryString);

        return $request;
    }

    private function createRedirectController($httpPort = null, $httpsPort = null)
    {
        return new RedirectController(null, $httpPort, $httpsPort);
    }

<<<<<<< HEAD
=======
    /**
     * @deprecated
     */
    private function createLegacyRedirectController($httpPort = null, $httpsPort = null)
    {
        $container = $this->getMockBuilder('Symfony\Component\DependencyInjection\ContainerInterface')->getMock();

        if (null !== $httpPort) {
            $container
                ->expects($this->once())
                ->method('hasParameter')
                ->with($this->equalTo('request_listener.http_port'))
                ->willReturn(true);
            $container
                ->expects($this->once())
                ->method('getParameter')
                ->with($this->equalTo('request_listener.http_port'))
                ->willReturn($httpPort);
        }
        if (null !== $httpsPort) {
            $container
                ->expects($this->once())
                ->method('hasParameter')
                ->with($this->equalTo('request_listener.https_port'))
                ->willReturn(true);
            $container
                ->expects($this->once())
                ->method('getParameter')
                ->with($this->equalTo('request_listener.https_port'))
                ->willReturn($httpsPort);
        }

        $controller = new RedirectController();
        $controller->setContainer($container);

        return $controller;
    }

>>>>>>> 3cd35227
    private function assertRedirectUrl(Response $returnResponse, $expectedUrl)
    {
        $this->assertTrue($returnResponse->isRedirect($expectedUrl), "Expected: $expectedUrl\nGot:      ".$returnResponse->headers->get('Location'));
    }
}<|MERGE_RESOLUTION|>--- conflicted
+++ resolved
@@ -247,7 +247,7 @@
         $request->query = new ParameterBag(['base' => 'zaza']);
         $request->attributes = new ParameterBag(['_route_params' => ['base2' => 'zaza']]);
         $urlGenerator = $this->getMockBuilder(UrlGeneratorInterface::class)->getMock();
-        $urlGenerator->expects($this->once())->method('generate')->will($this->returnValue('/test?base=zaza&base2=zaza'))->with('/test', ['base' => 'zaza', 'base2' => 'zaza'], UrlGeneratorInterface::ABSOLUTE_URL);
+        $urlGenerator->expects($this->once())->method('generate')->willReturn('/test?base=zaza&base2=zaza')->with('/test', ['base' => 'zaza', 'base2' => 'zaza'], UrlGeneratorInterface::ABSOLUTE_URL);
 
         $controller = new RedirectController($urlGenerator);
         $this->assertRedirectUrl($controller->redirectAction($request, '/test', false, false, false, true), '/test?base=zaza&base2=zaza');
@@ -264,7 +264,7 @@
         $request->query = new ParameterBag(['base' => 'zaza']);
         $request->attributes = new ParameterBag(['_route_params' => ['base' => 'zouzou']]);
         $urlGenerator = $this->getMockBuilder(UrlGeneratorInterface::class)->getMock();
-        $urlGenerator->expects($this->once())->method('generate')->will($this->returnValue('/test?base=zouzou'))->with('/test', ['base' => 'zouzou'], UrlGeneratorInterface::ABSOLUTE_URL);
+        $urlGenerator->expects($this->once())->method('generate')->willReturn('/test?base=zouzou')->with('/test', ['base' => 'zouzou'], UrlGeneratorInterface::ABSOLUTE_URL);
 
         $controller = new RedirectController($urlGenerator);
         $this->assertRedirectUrl($controller->redirectAction($request, '/test', false, false, false, true), '/test?base=zouzou');
@@ -302,47 +302,6 @@
         return new RedirectController(null, $httpPort, $httpsPort);
     }
 
-<<<<<<< HEAD
-=======
-    /**
-     * @deprecated
-     */
-    private function createLegacyRedirectController($httpPort = null, $httpsPort = null)
-    {
-        $container = $this->getMockBuilder('Symfony\Component\DependencyInjection\ContainerInterface')->getMock();
-
-        if (null !== $httpPort) {
-            $container
-                ->expects($this->once())
-                ->method('hasParameter')
-                ->with($this->equalTo('request_listener.http_port'))
-                ->willReturn(true);
-            $container
-                ->expects($this->once())
-                ->method('getParameter')
-                ->with($this->equalTo('request_listener.http_port'))
-                ->willReturn($httpPort);
-        }
-        if (null !== $httpsPort) {
-            $container
-                ->expects($this->once())
-                ->method('hasParameter')
-                ->with($this->equalTo('request_listener.https_port'))
-                ->willReturn(true);
-            $container
-                ->expects($this->once())
-                ->method('getParameter')
-                ->with($this->equalTo('request_listener.https_port'))
-                ->willReturn($httpsPort);
-        }
-
-        $controller = new RedirectController();
-        $controller->setContainer($container);
-
-        return $controller;
-    }
-
->>>>>>> 3cd35227
     private function assertRedirectUrl(Response $returnResponse, $expectedUrl)
     {
         $this->assertTrue($returnResponse->isRedirect($expectedUrl), "Expected: $expectedUrl\nGot:      ".$returnResponse->headers->get('Location'));
