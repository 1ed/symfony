<?php

/*
 * This file is part of the Symfony package.
 *
 * (c) Fabien Potencier <fabien@symfony.com>
 *
 * For the full copyright and license information, please view the LICENSE
 * file that was distributed with this source code.
 */

namespace Symfony\Bundle\FrameworkBundle\Command;

use Symfony\Bundle\FrameworkBundle\Console\Helper\DescriptorHelper;
use Symfony\Component\Console\Command\Command;
use Symfony\Component\Console\Exception\InvalidArgumentException;
use Symfony\Component\Console\Input\InputArgument;
use Symfony\Component\Console\Input\InputInterface;
use Symfony\Component\Console\Input\InputOption;
use Symfony\Component\Console\Output\OutputInterface;
use Symfony\Component\Console\Style\SymfonyStyle;
use Symfony\Component\Routing\RouterInterface;
use Symfony\Component\Routing\RouteCollection;

/**
 * A console command for retrieving information about routes.
 *
 * @author Fabien Potencier <fabien@symfony.com>
 * @author Tobias Schultze <http://tobion.de>
 *
 * @final
 */
class RouterDebugCommand extends Command
{
    protected static $defaultName = 'debug:router';
    private $router;

    public function __construct(RouterInterface $router)
    {
        parent::__construct();

        $this->router = $router;
    }

    /**
     * {@inheritdoc}
     */
    protected function configure()
    {
        $this
            ->setDefinition(array(
                new InputArgument('name', InputArgument::OPTIONAL, 'A route name'),
                new InputOption('show-controllers', null, InputOption::VALUE_NONE, 'Show assigned controllers in overview'),
                new InputOption('format', null, InputOption::VALUE_REQUIRED, 'The output format (txt, xml, json, or md)', 'txt'),
                new InputOption('raw', null, InputOption::VALUE_NONE, 'To output raw route(s)'),
            ))
            ->setDescription('Displays current routes for an application')
            ->setHelp(<<<'EOF'
The <info>%command.name%</info> displays the configured routes:

  <info>php %command.full_name%</info>

EOF
            )
        ;
    }

    /**
     * {@inheritdoc}
     *
     * @throws \InvalidArgumentException When route does not exist
     */
    protected function execute(InputInterface $input, OutputInterface $output)
    {
        $io = new SymfonyStyle($input, $output);
        $name = $input->getArgument('name');
        $helper = new DescriptorHelper();
        $routes = $this->router->getRouteCollection();

        if ($name) {
<<<<<<< HEAD
            if (!($route = $routes->get($name)) && $matchingRoutes = $this->findRouteNameContaining($name, $routes)) {
                $default = 1 === count($matchingRoutes) ? $matchingRoutes[0] : null;
                $name = $io->choice('Select one of the matching routes', $matchingRoutes, $default);
                $route = $routes->get($name);
=======
            if (!$route = $routes->get($name)) {
                throw new InvalidArgumentException(sprintf('The route "%s" does not exist.', $name));
>>>>>>> 956c2f80
            }

            if (!$route) {
                throw new \InvalidArgumentException(sprintf('The route "%s" does not exist.', $name));
            }

            $helper->describe($io, $route, array(
                'format' => $input->getOption('format'),
                'raw_text' => $input->getOption('raw'),
                'name' => $name,
                'output' => $io,
            ));
        } else {
            $helper->describe($io, $routes, array(
                'format' => $input->getOption('format'),
                'raw_text' => $input->getOption('raw'),
                'show_controllers' => $input->getOption('show-controllers'),
                'output' => $io,
            ));
        }
    }

    private function findRouteNameContaining(string $name, RouteCollection $routes): array
    {
        $foundRoutesNames = array();
        foreach ($routes as $routeName => $route) {
            if (false !== stripos($routeName, $name)) {
                $foundRoutesNames[] = $routeName;
            }
        }

        return $foundRoutesNames;
    }
}<|MERGE_RESOLUTION|>--- conflicted
+++ resolved
@@ -68,7 +68,7 @@
     /**
      * {@inheritdoc}
      *
-     * @throws \InvalidArgumentException When route does not exist
+     * @throws InvalidArgumentException When route does not exist
      */
     protected function execute(InputInterface $input, OutputInterface $output)
     {
@@ -78,19 +78,14 @@
         $routes = $this->router->getRouteCollection();
 
         if ($name) {
-<<<<<<< HEAD
             if (!($route = $routes->get($name)) && $matchingRoutes = $this->findRouteNameContaining($name, $routes)) {
                 $default = 1 === count($matchingRoutes) ? $matchingRoutes[0] : null;
                 $name = $io->choice('Select one of the matching routes', $matchingRoutes, $default);
                 $route = $routes->get($name);
-=======
-            if (!$route = $routes->get($name)) {
-                throw new InvalidArgumentException(sprintf('The route "%s" does not exist.', $name));
->>>>>>> 956c2f80
             }
 
             if (!$route) {
-                throw new \InvalidArgumentException(sprintf('The route "%s" does not exist.', $name));
+                throw new InvalidArgumentException(sprintf('The route "%s" does not exist.', $name));
             }
 
             $helper->describe($io, $route, array(
