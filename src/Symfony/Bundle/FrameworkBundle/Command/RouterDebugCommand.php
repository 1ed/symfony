--- conflicted
+++ resolved
@@ -76,14 +76,6 @@
     protected function execute(InputInterface $input, OutputInterface $output)
     {
         $io = new SymfonyStyle($input, $output);
-
-<<<<<<< HEAD
-=======
-        if (false !== strpos($input->getFirstArgument(), ':d')) {
-            $io->caution('The use of "router:debug" command is deprecated since version 2.7 and will be removed in 3.0. Use the "debug:router" instead.');
-        }
-
->>>>>>> 829c011b
         $name = $input->getArgument('name');
         $helper = new DescriptorHelper();
 
