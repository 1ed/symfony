{
    "name": "symfony/framework-bundle",
    "type": "symfony-bundle",
    "description": "Symfony FrameworkBundle",
    "keywords": [],
    "homepage": "https://symfony.com",
    "license": "MIT",
    "authors": [
        {
            "name": "Fabien Potencier",
            "email": "fabien@symfony.com"
        },
        {
            "name": "Symfony Community",
            "homepage": "https://symfony.com/contributors"
        }
    ],
    "require": {
        "php": ">=5.3.9",
        "symfony/asset": "~2.7",
        "symfony/dependency-injection": "~2.6,>=2.6.2",
        "symfony/config": "~2.4",
        "symfony/event-dispatcher": "~2.5",
        "symfony/http-foundation": "~2.4.9|~2.5,>=2.5.4",
        "symfony/http-kernel": "~2.7",
        "symfony/filesystem": "~2.3",
        "symfony/routing": "~2.6,>2.6.4",
        "symfony/security-core": "~2.6",
        "symfony/security-csrf": "~2.6",
        "symfony/stopwatch": "~2.3",
        "symfony/templating": "~2.1",
        "symfony/translation": "~2.7",
        "doctrine/annotations": "~1.0"
    },
    "require-dev": {
        "symfony/browser-kit": "~2.4",
        "symfony/console": "~2.7",
        "symfony/css-selector": "~2.0,>=2.0.5",
        "symfony/dom-crawler": "~2.0,>=2.0.5",
        "symfony/finder": "~2.0,>=2.0.5",
        "symfony/intl": "~2.3",
        "symfony/security": "~2.6",
        "symfony/form": "~2.7,>=2.7.2",
        "symfony/class-loader": "~2.1",
        "symfony/expression-language": "~2.6",
        "symfony/process": "~2.0,>=2.0.5",
        "symfony/validator": "~2.5",
        "symfony/yaml": "~2.0,>=2.0.5"
    },
    "suggest": {
        "symfony/console": "For using the console commands",
        "symfony/finder": "For using the translation loader and cache warmer",
        "symfony/form": "For using forms",
        "symfony/serializer": "For using the serializer service",
        "symfony/validator": "For using validation",
<<<<<<< HEAD
        "symfony/yaml": "For using the debug:config and lint:yaml commands",
        "doctrine/cache": "For using alternative cache drivers"
=======
        "symfony/serializer": "For using the serializer service",
        "symfony/process": "For using the server:run command"
>>>>>>> e5dda019
    },
    "autoload": {
        "psr-4": { "Symfony\\Bundle\\FrameworkBundle\\": "" },
        "exclude-from-classmap": [
            "/Tests/"
        ]
    },
    "minimum-stability": "dev",
    "extra": {
        "branch-alias": {
            "dev-master": "2.7-dev"
        }
    }
}<|MERGE_RESOLUTION|>--- conflicted
+++ resolved
@@ -53,13 +53,9 @@
         "symfony/form": "For using forms",
         "symfony/serializer": "For using the serializer service",
         "symfony/validator": "For using validation",
-<<<<<<< HEAD
         "symfony/yaml": "For using the debug:config and lint:yaml commands",
+        "symfony/process": "For using the server:run command",
         "doctrine/cache": "For using alternative cache drivers"
-=======
-        "symfony/serializer": "For using the serializer service",
-        "symfony/process": "For using the server:run command"
->>>>>>> e5dda019
     },
     "autoload": {
         "psr-4": { "Symfony\\Bundle\\FrameworkBundle\\": "" },
