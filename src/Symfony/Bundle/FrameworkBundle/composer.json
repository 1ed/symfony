{
    "name": "symfony/framework-bundle",
    "type": "symfony-bundle",
    "description": "Symfony FrameworkBundle",
    "keywords": [],
    "homepage": "https://symfony.com",
    "license": "MIT",
    "authors": [
        {
            "name": "Fabien Potencier",
            "email": "fabien@symfony.com"
        },
        {
            "name": "Symfony Community",
            "homepage": "https://symfony.com/contributors"
        }
    ],
    "require": {
        "php": ">=5.5.9",
        "symfony/cache": "~3.3",
        "symfony/class-loader": "~3.2",
        "symfony/dependency-injection": "~3.3",
        "symfony/config": "~3.3",
        "symfony/event-dispatcher": "~3.3",
        "symfony/http-foundation": "~3.3",
        "symfony/http-kernel": "~3.3",
        "symfony/polyfill-mbstring": "~1.0",
        "symfony/filesystem": "~2.8|~3.0",
        "symfony/finder": "~2.8|~3.0",
        "symfony/routing": "~3.1.10|^3.2.3",
        "symfony/security-core": "~2.8|~3.0",
        "symfony/security-csrf": "~2.8|~3.0",
        "symfony/stopwatch": "~2.8|~3.0",
        "doctrine/cache": "~1.0"
    },
    "require-dev": {
        "symfony/asset": "~2.8|~3.0",
        "symfony/browser-kit": "~2.8|~3.0",
        "symfony/console": "~3.3",
        "symfony/css-selector": "~2.8|~3.0",
        "symfony/dom-crawler": "~2.8|~3.0",
        "symfony/polyfill-intl-icu": "~1.0",
        "symfony/security": "~2.8|~3.0",
        "symfony/form": "~3.3",
        "symfony/expression-language": "~2.8|~3.0",
        "symfony/process": "~2.8|~3.0",
        "symfony/security-core": "~3.2",
        "symfony/security-csrf": "~2.8|~3.0",
        "symfony/serializer": "~3.3",
        "symfony/translation": "~2.8|~3.0",
        "symfony/templating": "~2.8|~3.0",
        "symfony/validator": "~3.2",
        "symfony/yaml": "~3.2",
        "symfony/property-info": "~3.3",
        "doctrine/annotations": "~1.0",
        "phpdocumentor/reflection-docblock": "^3.0",
        "twig/twig": "~1.26|~2.0",
        "sensio/framework-extra-bundle": "^3.0.2"
    },
    "conflict": {
        "phpdocumentor/reflection-docblock": "<3.0",
        "phpdocumentor/type-resolver": "<0.2.0",
<<<<<<< HEAD
        "symfony/asset": "<3.3",
        "symfony/console": "<3.3",
        "symfony/serializer": "<3.3",
        "symfony/form": "<3.3",
        "symfony/property-info": "<3.3"
=======
        "phpunit/phpunit": "<4.8.35|<5.4.3,>=5.0"
>>>>>>> 13983d98
    },
    "suggest": {
        "ext-apcu": "For best performance of the system caches",
        "symfony/console": "For using the console commands",
        "symfony/form": "For using forms",
        "symfony/serializer": "For using the serializer service",
        "symfony/validator": "For using validation",
        "symfony/yaml": "For using the debug:config and lint:yaml commands",
        "symfony/property-info": "For using the property_info service",
        "symfony/process": "For using the server:run, server:start, server:stop, and server:status commands"
    },
    "autoload": {
        "psr-4": { "Symfony\\Bundle\\FrameworkBundle\\": "" },
        "exclude-from-classmap": [
            "/Tests/"
        ]
    },
    "minimum-stability": "dev",
    "extra": {
        "branch-alias": {
            "dev-master": "3.3-dev"
        }
    }
}<|MERGE_RESOLUTION|>--- conflicted
+++ resolved
@@ -60,15 +60,12 @@
     "conflict": {
         "phpdocumentor/reflection-docblock": "<3.0",
         "phpdocumentor/type-resolver": "<0.2.0",
-<<<<<<< HEAD
+        "phpunit/phpunit": "<4.8.35|<5.4.3,>=5.0",
         "symfony/asset": "<3.3",
         "symfony/console": "<3.3",
         "symfony/serializer": "<3.3",
         "symfony/form": "<3.3",
         "symfony/property-info": "<3.3"
-=======
-        "phpunit/phpunit": "<4.8.35|<5.4.3,>=5.0"
->>>>>>> 13983d98
     },
     "suggest": {
         "ext-apcu": "For best performance of the system caches",
