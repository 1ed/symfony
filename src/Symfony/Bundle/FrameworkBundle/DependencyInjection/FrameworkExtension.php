--- conflicted
+++ resolved
@@ -991,15 +991,6 @@
             } else {
                 $nonExistingDirs[] = $dir;
             }
-<<<<<<< HEAD
-=======
-            if (is_dir($dir = $rootDir.sprintf('/Resources/%s/translations', $name))) {
-                @trigger_error(sprintf('Translations directory "%s" is deprecated since Symfony 4.2, use "%s" instead.', $dir, $defaultDir), E_USER_DEPRECATED);
-                $dirs[] = $dir;
-            } else {
-                $nonExistingDirs[] = $dir;
-            }
->>>>>>> fa384979
         }
 
         foreach ($config['paths'] as $dir) {
@@ -1024,19 +1015,6 @@
             $nonExistingDirs[] = $defaultDir;
         }
 
-<<<<<<< HEAD
-=======
-        if (is_dir($dir = $rootDir.'/Resources/translations')) {
-            if ($dir !== $defaultDir) {
-                @trigger_error(sprintf('Translations directory "%s" is deprecated since Symfony 4.2, use "%s" instead.', $dir, $defaultDir), E_USER_DEPRECATED);
-            }
-
-            $dirs[] = $dir;
-        } else {
-            $nonExistingDirs[] = $dir;
-        }
-
->>>>>>> fa384979
         // Register translation resources
         if ($dirs) {
             $files = [];
