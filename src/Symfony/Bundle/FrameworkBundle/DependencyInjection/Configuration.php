<?php

/*
 * This file is part of the Symfony package.
 *
 * (c) Fabien Potencier <fabien@symfony.com>
 *
 * For the full copyright and license information, please view the LICENSE
 * file that was distributed with this source code.
 */

namespace Symfony\Bundle\FrameworkBundle\DependencyInjection;

use Doctrine\Common\Annotations\Annotation;
use Doctrine\Common\Cache\Cache;
use Symfony\Bundle\FullStack;
use Symfony\Component\Asset\Package;
use Symfony\Component\Config\Definition\Builder\ArrayNodeDefinition;
use Symfony\Component\Config\Definition\Builder\TreeBuilder;
use Symfony\Component\Config\Definition\ConfigurationInterface;
use Symfony\Component\Form\Form;
use Symfony\Component\Lock\Lock;
use Symfony\Component\Lock\Store\SemaphoreStore;
use Symfony\Component\Security\Csrf\CsrfTokenManagerInterface;
use Symfony\Component\Serializer\Serializer;
use Symfony\Component\Translation\Translator;
use Symfony\Component\Validator\Validation;
use Symfony\Component\WebLink\HttpHeaderSerializer;

/**
 * FrameworkExtension configuration structure.
 *
 * @author Jeremy Mikola <jmikola@gmail.com>
 */
class Configuration implements ConfigurationInterface
{
    private $debug;

    /**
     * @param bool $debug Whether debugging is enabled or not
     */
    public function __construct(bool $debug)
    {
        $this->debug = $debug;
    }

    /**
     * Generates the configuration tree builder.
     *
     * @return TreeBuilder The tree builder
     */
    public function getConfigTreeBuilder()
    {
        $treeBuilder = new TreeBuilder();
        $rootNode = $treeBuilder->root('framework');

        $rootNode
            ->beforeNormalization()
                ->ifTrue(function ($v) { return !isset($v['assets']) && isset($v['templating']) && class_exists(Package::class); })
                ->then(function ($v) {
                    $v['assets'] = array();

                    return $v;
                })
            ->end()
            ->children()
                ->scalarNode('secret')->end()
                ->scalarNode('http_method_override')
                    ->info("Set true to enable support for the '_method' request parameter to determine the intended HTTP method on POST requests. Note: When using the HttpCache, you need to call the method in your front controller instead")
                    ->defaultTrue()
                ->end()
<<<<<<< HEAD
=======
                ->arrayNode('trusted_proxies')
                    ->setDeprecated('The "%path%.%node%" configuration key has been deprecated in Symfony 3.3. Use the Request::setTrustedProxies() method in your front controller instead.')
                    ->beforeNormalization()
                        ->ifTrue(function ($v) {
                            return !\is_array($v) && null !== $v;
                        })
                        ->then(function ($v) { return \is_bool($v) ? array() : preg_split('/\s*,\s*/', $v); })
                    ->end()
                    ->prototype('scalar')
                        ->validate()
                            ->ifTrue(function ($v) {
                                if (empty($v)) {
                                    return false;
                                }

                                if (false !== strpos($v, '/')) {
                                    if ('0.0.0.0/0' === $v) {
                                        return false;
                                    }

                                    list($v, $mask) = explode('/', $v, 2);

                                    if (strcmp($mask, (int) $mask) || $mask < 1 || $mask > (false !== strpos($v, ':') ? 128 : 32)) {
                                        return true;
                                    }
                                }

                                return !filter_var($v, FILTER_VALIDATE_IP);
                            })
                            ->thenInvalid('Invalid proxy IP "%s"')
                        ->end()
                    ->end()
                ->end()
>>>>>>> f5939a83
                ->scalarNode('ide')->defaultNull()->end()
                ->booleanNode('test')->end()
                ->scalarNode('default_locale')->defaultValue('en')->end()
                ->arrayNode('trusted_hosts')
                    ->beforeNormalization()->ifString()->then(function ($v) { return array($v); })->end()
                    ->prototype('scalar')->end()
                ->end()
            ->end()
        ;

        $this->addCsrfSection($rootNode);
        $this->addFormSection($rootNode);
        $this->addEsiSection($rootNode);
        $this->addSsiSection($rootNode);
        $this->addFragmentsSection($rootNode);
        $this->addProfilerSection($rootNode);
        $this->addWorkflowSection($rootNode);
        $this->addRouterSection($rootNode);
        $this->addSessionSection($rootNode);
        $this->addRequestSection($rootNode);
        $this->addTemplatingSection($rootNode);
        $this->addAssetsSection($rootNode);
        $this->addTranslatorSection($rootNode);
        $this->addValidationSection($rootNode);
        $this->addAnnotationsSection($rootNode);
        $this->addSerializerSection($rootNode);
        $this->addPropertyAccessSection($rootNode);
        $this->addPropertyInfoSection($rootNode);
        $this->addCacheSection($rootNode);
        $this->addPhpErrorsSection($rootNode);
        $this->addWebLinkSection($rootNode);
        $this->addLockSection($rootNode);

        return $treeBuilder;
    }

    private function addCsrfSection(ArrayNodeDefinition $rootNode)
    {
        $rootNode
            ->children()
                ->arrayNode('csrf_protection')
                    ->treatFalseLike(array('enabled' => false))
                    ->treatTrueLike(array('enabled' => true))
                    ->treatNullLike(array('enabled' => true))
                    ->addDefaultsIfNotSet()
                    ->children()
                        // defaults to framework.session.enabled && !class_exists(FullStack::class) && interface_exists(CsrfTokenManagerInterface::class)
                        ->booleanNode('enabled')->defaultNull()->end()
                    ->end()
                ->end()
            ->end()
        ;
    }

    private function addFormSection(ArrayNodeDefinition $rootNode)
    {
        $rootNode
            ->children()
                ->arrayNode('form')
                    ->info('form configuration')
                    ->{!class_exists(FullStack::class) && class_exists(Form::class) ? 'canBeDisabled' : 'canBeEnabled'}()
                    ->children()
                        ->arrayNode('csrf_protection')
                            ->treatFalseLike(array('enabled' => false))
                            ->treatTrueLike(array('enabled' => true))
                            ->treatNullLike(array('enabled' => true))
                            ->addDefaultsIfNotSet()
                            ->children()
                                ->booleanNode('enabled')->defaultNull()->end() // defaults to framework.csrf_protection.enabled
                                ->scalarNode('field_name')->defaultValue('_token')->end()
                            ->end()
                        ->end()
                    ->end()
                ->end()
            ->end()
        ;
    }

    private function addEsiSection(ArrayNodeDefinition $rootNode)
    {
        $rootNode
            ->children()
                ->arrayNode('esi')
                    ->info('esi configuration')
                    ->canBeEnabled()
                ->end()
            ->end()
        ;
    }

    private function addSsiSection(ArrayNodeDefinition $rootNode)
    {
        $rootNode
            ->children()
                ->arrayNode('ssi')
                    ->info('ssi configuration')
                    ->canBeEnabled()
                ->end()
            ->end();
    }

    private function addFragmentsSection(ArrayNodeDefinition $rootNode)
    {
        $rootNode
            ->children()
                ->arrayNode('fragments')
                    ->info('fragments configuration')
                    ->canBeEnabled()
                    ->children()
                        ->scalarNode('path')->defaultValue('/_fragment')->end()
                    ->end()
                ->end()
            ->end()
        ;
    }

    private function addProfilerSection(ArrayNodeDefinition $rootNode)
    {
        $rootNode
            ->children()
                ->arrayNode('profiler')
                    ->info('profiler configuration')
                    ->canBeEnabled()
                    ->children()
                        ->booleanNode('collect')->defaultTrue()->end()
                        ->booleanNode('only_exceptions')->defaultFalse()->end()
                        ->booleanNode('only_master_requests')->defaultFalse()->end()
                        ->scalarNode('dsn')->defaultValue('file:%kernel.cache_dir%/profiler')->end()
                    ->end()
                ->end()
            ->end()
        ;
    }

    private function addWorkflowSection(ArrayNodeDefinition $rootNode)
    {
        $rootNode
            ->fixXmlConfig('workflow')
            ->children()
                ->arrayNode('workflows')
                    ->canBeEnabled()
                    ->beforeNormalization()
                        ->always(function ($v) {
                            if (true === $v['enabled']) {
                                $workflows = $v;
                                unset($workflows['enabled']);

                                if (1 === \count($workflows) && isset($workflows[0]['enabled'])) {
                                    $workflows = array();
                                }

                                $v = array(
                                    'enabled' => true,
                                    'workflows' => $workflows,
                                );
                            }

                            return $v;
                        })
                    ->end()
                    ->children()
                        ->arrayNode('workflows')
                            ->useAttributeAsKey('name')
                            ->prototype('array')
                                ->fixXmlConfig('support')
                                ->fixXmlConfig('place')
                                ->fixXmlConfig('transition')
                                ->children()
                                    ->arrayNode('audit_trail')
                                        ->canBeEnabled()
                                    ->end()
                                    ->enumNode('type')
                                        ->values(array('workflow', 'state_machine'))
                                        ->defaultValue('state_machine')
                                    ->end()
                                    ->arrayNode('marking_store')
                                        ->fixXmlConfig('argument')
                                        ->children()
                                            ->enumNode('type')
                                                ->values(array('multiple_state', 'single_state'))
                                            ->end()
                                            ->arrayNode('arguments')
                                                ->beforeNormalization()
                                                    ->ifString()
                                                    ->then(function ($v) { return array($v); })
                                                ->end()
                                                ->requiresAtLeastOneElement()
                                                ->prototype('scalar')
                                                ->end()
                                            ->end()
                                            ->scalarNode('service')
                                                ->cannotBeEmpty()
                                            ->end()
                                        ->end()
                                        ->validate()
                                            ->ifTrue(function ($v) { return isset($v['type']) && isset($v['service']); })
                                            ->thenInvalid('"type" and "service" cannot be used together.')
                                        ->end()
                                        ->validate()
                                            ->ifTrue(function ($v) { return !empty($v['arguments']) && isset($v['service']); })
                                            ->thenInvalid('"arguments" and "service" cannot be used together.')
                                        ->end()
                                    ->end()
                                    ->arrayNode('supports')
                                        ->beforeNormalization()
                                            ->ifString()
                                            ->then(function ($v) { return array($v); })
                                        ->end()
                                        ->prototype('scalar')
                                            ->cannotBeEmpty()
                                            ->validate()
                                                ->ifTrue(function ($v) { return !class_exists($v) && !interface_exists($v); })
                                                ->thenInvalid('The supported class or interface "%s" does not exist.')
                                            ->end()
                                        ->end()
                                    ->end()
                                    ->scalarNode('support_strategy')
                                        ->cannotBeEmpty()
                                    ->end()
                                    ->scalarNode('initial_place')
                                        ->defaultNull()
                                    ->end()
                                    ->arrayNode('places')
                                        ->isRequired()
                                        ->requiresAtLeastOneElement()
                                        ->prototype('scalar')
                                            ->cannotBeEmpty()
                                        ->end()
                                    ->end()
                                    ->arrayNode('transitions')
                                        ->beforeNormalization()
                                            ->always()
                                            ->then(function ($transitions) {
                                                // It's an indexed array, we let the validation occurs
                                                if (isset($transitions[0])) {
                                                    return $transitions;
                                                }

                                                foreach ($transitions as $name => $transition) {
                                                    if (array_key_exists('name', $transition)) {
                                                        continue;
                                                    }
                                                    $transition['name'] = $name;
                                                    $transitions[$name] = $transition;
                                                }

                                                return $transitions;
                                            })
                                        ->end()
                                        ->isRequired()
                                        ->requiresAtLeastOneElement()
                                        ->prototype('array')
                                            ->children()
                                                ->scalarNode('name')
                                                    ->isRequired()
                                                    ->cannotBeEmpty()
                                                ->end()
                                                ->scalarNode('guard')
                                                    ->cannotBeEmpty()
                                                    ->info('An expression to block the transition')
                                                    ->example('is_fully_authenticated() and has_role(\'ROLE_JOURNALIST\') and subject.getTitle() == \'My first article\'')
                                                ->end()
                                                ->arrayNode('from')
                                                    ->beforeNormalization()
                                                        ->ifString()
                                                        ->then(function ($v) { return array($v); })
                                                    ->end()
                                                    ->requiresAtLeastOneElement()
                                                    ->prototype('scalar')
                                                        ->cannotBeEmpty()
                                                    ->end()
                                                ->end()
                                                ->arrayNode('to')
                                                    ->beforeNormalization()
                                                        ->ifString()
                                                        ->then(function ($v) { return array($v); })
                                                    ->end()
                                                    ->requiresAtLeastOneElement()
                                                    ->prototype('scalar')
                                                        ->cannotBeEmpty()
                                                    ->end()
                                                ->end()
                                            ->end()
                                        ->end()
                                    ->end()
                                ->end()
                                ->validate()
                                    ->ifTrue(function ($v) {
                                        return $v['supports'] && isset($v['support_strategy']);
                                    })
                                    ->thenInvalid('"supports" and "support_strategy" cannot be used together.')
                                ->end()
                                ->validate()
                                    ->ifTrue(function ($v) {
                                        return !$v['supports'] && !isset($v['support_strategy']);
                                    })
                                    ->thenInvalid('"supports" or "support_strategy" should be configured.')
                                ->end()
                            ->end()
                        ->end()
                    ->end()
                ->end()
            ->end()
        ;
    }

    private function addRouterSection(ArrayNodeDefinition $rootNode)
    {
        $rootNode
            ->children()
                ->arrayNode('router')
                    ->info('router configuration')
                    ->canBeEnabled()
                    ->children()
                        ->scalarNode('resource')->isRequired()->end()
                        ->scalarNode('type')->end()
                        ->scalarNode('http_port')->defaultValue(80)->end()
                        ->scalarNode('https_port')->defaultValue(443)->end()
                        ->scalarNode('strict_requirements')
                            ->info(
                                "set to true to throw an exception when a parameter does not match the requirements\n".
                                "set to false to disable exceptions when a parameter does not match the requirements (and return null instead)\n".
                                "set to null to disable parameter checks against requirements\n".
                                "'true' is the preferred configuration in development mode, while 'false' or 'null' might be preferred in production"
                            )
                            ->defaultTrue()
                        ->end()
                    ->end()
                ->end()
            ->end()
        ;
    }

    private function addSessionSection(ArrayNodeDefinition $rootNode)
    {
        $rootNode
            ->children()
                ->arrayNode('session')
                    ->info('session configuration')
                    ->canBeEnabled()
                    ->children()
                        ->scalarNode('storage_id')->defaultValue('session.storage.native')->end()
                        ->scalarNode('handler_id')->defaultValue('session.handler.native_file')->end()
                        ->scalarNode('name')
                            ->validate()
                                ->ifTrue(function ($v) {
                                    parse_str($v, $parsed);

                                    return implode('&', array_keys($parsed)) !== (string) $v;
                                })
                                ->thenInvalid('Session name %s contains illegal character(s)')
                            ->end()
                        ->end()
                        ->scalarNode('cookie_lifetime')->end()
                        ->scalarNode('cookie_path')->end()
                        ->scalarNode('cookie_domain')->end()
                        ->booleanNode('cookie_secure')->end()
                        ->booleanNode('cookie_httponly')->defaultTrue()->end()
                        ->booleanNode('use_cookies')->end()
                        ->scalarNode('gc_divisor')->end()
                        ->scalarNode('gc_probability')->defaultValue(1)->end()
                        ->scalarNode('gc_maxlifetime')->end()
                        ->scalarNode('save_path')->defaultValue('%kernel.cache_dir%/sessions')->end()
                        ->integerNode('metadata_update_threshold')
                            ->defaultValue('0')
                            ->info('seconds to wait between 2 session metadata updates')
                        ->end()
                    ->end()
                ->end()
            ->end()
        ;
    }

    private function addRequestSection(ArrayNodeDefinition $rootNode)
    {
        $rootNode
            ->children()
                ->arrayNode('request')
                    ->info('request configuration')
                    ->canBeEnabled()
                    ->fixXmlConfig('format')
                    ->children()
                        ->arrayNode('formats')
                            ->useAttributeAsKey('name')
                            ->prototype('array')
                                ->beforeNormalization()
                                    ->ifTrue(function ($v) { return \is_array($v) && isset($v['mime_type']); })
                                    ->then(function ($v) { return $v['mime_type']; })
                                ->end()
                                ->beforeNormalization()
                                    ->ifTrue(function ($v) { return !\is_array($v); })
                                    ->then(function ($v) { return array($v); })
                                ->end()
                                ->prototype('scalar')->end()
                            ->end()
                        ->end()
                    ->end()
                ->end()
            ->end()
        ;
    }

    private function addTemplatingSection(ArrayNodeDefinition $rootNode)
    {
        $rootNode
            ->children()
                ->arrayNode('templating')
                    ->info('templating configuration')
                    ->canBeEnabled()
                    ->beforeNormalization()
                        ->ifTrue(function ($v) { return false === $v || \is_array($v) && false === $v['enabled']; })
                        ->then(function () { return array('enabled' => false, 'engines' => false); })
                    ->end()
                    ->children()
                        ->scalarNode('hinclude_default_template')->defaultNull()->end()
                        ->scalarNode('cache')->end()
                        ->arrayNode('form')
                            ->addDefaultsIfNotSet()
                            ->fixXmlConfig('resource')
                            ->children()
                                ->arrayNode('resources')
                                    ->addDefaultChildrenIfNoneSet()
                                    ->prototype('scalar')->defaultValue('FrameworkBundle:Form')->end()
                                    ->validate()
                                        ->ifTrue(function ($v) {return !\in_array('FrameworkBundle:Form', $v); })
                                        ->then(function ($v) {
                                            return array_merge(array('FrameworkBundle:Form'), $v);
                                        })
                                    ->end()
                                ->end()
                            ->end()
                        ->end()
                    ->end()
                    ->fixXmlConfig('engine')
                    ->children()
                        ->arrayNode('engines')
                            ->example(array('twig'))
                            ->isRequired()
                            ->requiresAtLeastOneElement()
                            ->canBeUnset()
                            ->beforeNormalization()
                                ->ifTrue(function ($v) { return !\is_array($v) && false !== $v; })
                                ->then(function ($v) { return array($v); })
                            ->end()
                            ->prototype('scalar')->end()
                        ->end()
                    ->end()
                    ->fixXmlConfig('loader')
                    ->children()
                        ->arrayNode('loaders')
                            ->beforeNormalization()
                                ->ifTrue(function ($v) { return !\is_array($v); })
                                ->then(function ($v) { return array($v); })
                             ->end()
                            ->prototype('scalar')->end()
                        ->end()
                    ->end()
                ->end()
            ->end()
        ;
    }

    private function addAssetsSection(ArrayNodeDefinition $rootNode)
    {
        $rootNode
            ->children()
                ->arrayNode('assets')
                    ->info('assets configuration')
                    ->{!class_exists(FullStack::class) && class_exists(Package::class) ? 'canBeDisabled' : 'canBeEnabled'}()
                    ->fixXmlConfig('base_url')
                    ->children()
                        ->scalarNode('version_strategy')->defaultNull()->end()
                        ->scalarNode('version')->defaultNull()->end()
                        ->scalarNode('version_format')->defaultValue('%%s?%%s')->end()
                        ->scalarNode('json_manifest_path')->defaultNull()->end()
                        ->scalarNode('base_path')->defaultValue('')->end()
                        ->arrayNode('base_urls')
                            ->requiresAtLeastOneElement()
                            ->beforeNormalization()
                                ->ifTrue(function ($v) { return !\is_array($v); })
                                ->then(function ($v) { return array($v); })
                            ->end()
                            ->prototype('scalar')->end()
                        ->end()
                    ->end()
                    ->validate()
                        ->ifTrue(function ($v) {
                            return isset($v['version_strategy']) && isset($v['version']);
                        })
                        ->thenInvalid('You cannot use both "version_strategy" and "version" at the same time under "assets".')
                    ->end()
                    ->validate()
                        ->ifTrue(function ($v) {
                            return isset($v['version_strategy']) && isset($v['json_manifest_path']);
                        })
                        ->thenInvalid('You cannot use both "version_strategy" and "json_manifest_path" at the same time under "assets".')
                    ->end()
                    ->validate()
                        ->ifTrue(function ($v) {
                            return isset($v['version']) && isset($v['json_manifest_path']);
                        })
                        ->thenInvalid('You cannot use both "version" and "json_manifest_path" at the same time under "assets".')
                    ->end()
                    ->fixXmlConfig('package')
                    ->children()
                        ->arrayNode('packages')
                            ->useAttributeAsKey('name')
                            ->prototype('array')
                                ->fixXmlConfig('base_url')
                                ->children()
                                    ->scalarNode('version_strategy')->defaultNull()->end()
                                    ->scalarNode('version')
                                        ->beforeNormalization()
                                        ->ifTrue(function ($v) { return '' === $v; })
                                        ->then(function ($v) { return; })
                                        ->end()
                                    ->end()
                                    ->scalarNode('version_format')->defaultNull()->end()
                                    ->scalarNode('json_manifest_path')->defaultNull()->end()
                                    ->scalarNode('base_path')->defaultValue('')->end()
                                    ->arrayNode('base_urls')
                                        ->requiresAtLeastOneElement()
                                        ->beforeNormalization()
                                            ->ifTrue(function ($v) { return !\is_array($v); })
                                            ->then(function ($v) { return array($v); })
                                        ->end()
                                        ->prototype('scalar')->end()
                                    ->end()
                                ->end()
                                ->validate()
                                    ->ifTrue(function ($v) {
                                        return isset($v['version_strategy']) && isset($v['version']);
                                    })
                                    ->thenInvalid('You cannot use both "version_strategy" and "version" at the same time under "assets" packages.')
                                ->end()
                                ->validate()
                                    ->ifTrue(function ($v) {
                                        return isset($v['version_strategy']) && isset($v['json_manifest_path']);
                                    })
                                    ->thenInvalid('You cannot use both "version_strategy" and "json_manifest_path" at the same time under "assets" packages.')
                                ->end()
                                ->validate()
                                    ->ifTrue(function ($v) {
                                        return isset($v['version']) && isset($v['json_manifest_path']);
                                    })
                                    ->thenInvalid('You cannot use both "version" and "json_manifest_path" at the same time under "assets" packages.')
                                ->end()
                            ->end()
                        ->end()
                    ->end()
                ->end()
            ->end()
        ;
    }

    private function addTranslatorSection(ArrayNodeDefinition $rootNode)
    {
        $rootNode
            ->children()
                ->arrayNode('translator')
                    ->info('translator configuration')
                    ->{!class_exists(FullStack::class) && class_exists(Translator::class) ? 'canBeDisabled' : 'canBeEnabled'}()
                    ->fixXmlConfig('fallback')
                    ->fixXmlConfig('path')
                    ->children()
                        ->arrayNode('fallbacks')
                            ->beforeNormalization()->ifString()->then(function ($v) { return array($v); })->end()
                            ->prototype('scalar')->end()
                            ->defaultValue(array('en'))
                        ->end()
                        ->booleanNode('logging')->defaultValue($this->debug)->end()
                        ->scalarNode('formatter')->defaultValue('translator.formatter.default')->end()
                        ->scalarNode('default_path')
                            ->info('The default path used to load translations')
                            ->defaultValue('%kernel.project_dir%/translations')
                        ->end()
                        ->arrayNode('paths')
                            ->prototype('scalar')->end()
                        ->end()
                    ->end()
                ->end()
            ->end()
        ;
    }

    private function addValidationSection(ArrayNodeDefinition $rootNode)
    {
        $rootNode
            ->children()
                ->arrayNode('validation')
                    ->info('validation configuration')
                    ->{!class_exists(FullStack::class) && class_exists(Validation::class) ? 'canBeDisabled' : 'canBeEnabled'}()
                    ->children()
                        ->scalarNode('cache')->end()
                        ->booleanNode('enable_annotations')->{!class_exists(FullStack::class) && class_exists(Annotation::class) ? 'defaultTrue' : 'defaultFalse'}()->end()
                        ->arrayNode('static_method')
                            ->defaultValue(array('loadValidatorMetadata'))
                            ->prototype('scalar')->end()
                            ->treatFalseLike(array())
                            ->validate()
                                ->ifTrue(function ($v) { return !\is_array($v); })
                                ->then(function ($v) { return (array) $v; })
                            ->end()
                        ->end()
                        ->scalarNode('translation_domain')->defaultValue('validators')->end()
                        ->booleanNode('strict_email')->defaultFalse()->end()
                        ->arrayNode('mapping')
                            ->addDefaultsIfNotSet()
                            ->fixXmlConfig('path')
                            ->children()
                                ->arrayNode('paths')
                                    ->prototype('scalar')->end()
                                ->end()
                            ->end()
                        ->end()
                    ->end()
                ->end()
            ->end()
        ;
    }

    private function addAnnotationsSection(ArrayNodeDefinition $rootNode)
    {
        $rootNode
            ->children()
                ->arrayNode('annotations')
                    ->info('annotation configuration')
                    ->{class_exists(Annotation::class) ? 'canBeDisabled' : 'canBeEnabled'}()
                    ->children()
                        ->scalarNode('cache')->defaultValue(interface_exists(Cache::class) ? 'php_array' : 'none')->end()
                        ->scalarNode('file_cache_dir')->defaultValue('%kernel.cache_dir%/annotations')->end()
                        ->booleanNode('debug')->defaultValue($this->debug)->end()
                    ->end()
                ->end()
            ->end()
        ;
    }

    private function addSerializerSection(ArrayNodeDefinition $rootNode)
    {
        $rootNode
            ->children()
                ->arrayNode('serializer')
                    ->info('serializer configuration')
                    ->{!class_exists(FullStack::class) && class_exists(Serializer::class) ? 'canBeDisabled' : 'canBeEnabled'}()
                    ->children()
                        ->booleanNode('enable_annotations')->{!class_exists(FullStack::class) && class_exists(Annotation::class) ? 'defaultTrue' : 'defaultFalse'}()->end()
                        ->scalarNode('name_converter')->end()
                        ->scalarNode('circular_reference_handler')->end()
                        ->arrayNode('mapping')
                            ->addDefaultsIfNotSet()
                            ->fixXmlConfig('path')
                            ->children()
                                ->arrayNode('paths')
                                    ->prototype('scalar')->end()
                                ->end()
                            ->end()
                        ->end()
                    ->end()
                ->end()
            ->end()
        ;
    }

    private function addPropertyAccessSection(ArrayNodeDefinition $rootNode)
    {
        $rootNode
            ->children()
                ->arrayNode('property_access')
                    ->addDefaultsIfNotSet()
                    ->info('Property access configuration')
                    ->children()
                        ->booleanNode('magic_call')->defaultFalse()->end()
                        ->booleanNode('throw_exception_on_invalid_index')->defaultFalse()->end()
                    ->end()
                ->end()
            ->end()
        ;
    }

    private function addPropertyInfoSection(ArrayNodeDefinition $rootNode)
    {
        $rootNode
            ->children()
                ->arrayNode('property_info')
                    ->info('Property info configuration')
                    ->canBeEnabled()
                ->end()
            ->end()
        ;
    }

    private function addCacheSection(ArrayNodeDefinition $rootNode)
    {
        $rootNode
            ->children()
                ->arrayNode('cache')
                    ->info('Cache configuration')
                    ->addDefaultsIfNotSet()
                    ->fixXmlConfig('pool')
                    ->children()
                        ->scalarNode('prefix_seed')
                            ->info('Used to namespace cache keys when using several apps with the same shared backend')
                            ->example('my-application-name')
                        ->end()
                        ->scalarNode('app')
                            ->info('App related cache pools configuration')
                            ->defaultValue('cache.adapter.filesystem')
                        ->end()
                        ->scalarNode('system')
                            ->info('System related cache pools configuration')
                            ->defaultValue('cache.adapter.system')
                        ->end()
                        ->scalarNode('directory')->defaultValue('%kernel.cache_dir%/pools')->end()
                        ->scalarNode('default_doctrine_provider')->end()
                        ->scalarNode('default_psr6_provider')->end()
                        ->scalarNode('default_redis_provider')->defaultValue('redis://localhost')->end()
                        ->scalarNode('default_memcached_provider')->defaultValue('memcached://localhost')->end()
                        ->arrayNode('pools')
                            ->useAttributeAsKey('name')
                            ->prototype('array')
                                ->children()
                                    ->scalarNode('adapter')->defaultValue('cache.app')->end()
                                    ->booleanNode('public')->defaultFalse()->end()
                                    ->integerNode('default_lifetime')->end()
                                    ->scalarNode('provider')
                                        ->info('The service name to use as provider when the specified adapter needs one.')
                                    ->end()
                                    ->scalarNode('clearer')->end()
                                ->end()
                            ->end()
                            ->validate()
                                ->ifTrue(function ($v) { return isset($v['cache.app']) || isset($v['cache.system']); })
                                ->thenInvalid('"cache.app" and "cache.system" are reserved names')
                            ->end()
                        ->end()
                    ->end()
                ->end()
            ->end()
        ;
    }

    private function addPhpErrorsSection(ArrayNodeDefinition $rootNode)
    {
        $rootNode
            ->children()
                ->arrayNode('php_errors')
                    ->info('PHP errors handling configuration')
                    ->addDefaultsIfNotSet()
                    ->children()
                        ->booleanNode('log')
                            ->info('Use the app logger instead of the PHP logger for logging PHP errors.')
                            ->defaultValue($this->debug)
                            ->treatNullLike($this->debug)
                        ->end()
                        ->booleanNode('throw')
                            ->info('Throw PHP errors as \ErrorException instances.')
                            ->defaultValue($this->debug)
                            ->treatNullLike($this->debug)
                        ->end()
                    ->end()
                ->end()
            ->end()
        ;
    }

    private function addLockSection(ArrayNodeDefinition $rootNode)
    {
        $rootNode
            ->children()
                ->arrayNode('lock')
                    ->info('Lock configuration')
                    ->{!class_exists(FullStack::class) && class_exists(Lock::class) ? 'canBeDisabled' : 'canBeEnabled'}()
                    ->beforeNormalization()
                        ->ifString()->then(function ($v) { return array('enabled' => true, 'resources' => $v); })
                    ->end()
                    ->beforeNormalization()
                        ->ifTrue(function ($v) { return \is_array($v) && !isset($v['resources']); })
                        ->then(function ($v) {
                            $e = $v['enabled'];
                            unset($v['enabled']);

                            return array('enabled' => $e, 'resources' => $v);
                        })
                    ->end()
                    ->addDefaultsIfNotSet()
                    ->fixXmlConfig('resource')
                    ->children()
                        ->arrayNode('resources')
                            ->requiresAtLeastOneElement()
                            ->defaultValue(array('default' => array(class_exists(SemaphoreStore::class) && SemaphoreStore::isSupported() ? 'semaphore' : 'flock')))
                            ->beforeNormalization()
                                ->ifString()->then(function ($v) { return array('default' => $v); })
                            ->end()
                            ->beforeNormalization()
                                ->ifTrue(function ($v) { return \is_array($v) && array_keys($v) === range(0, \count($v) - 1); })
                                ->then(function ($v) { return array('default' => $v); })
                            ->end()
                            ->prototype('array')
                                ->beforeNormalization()->ifString()->then(function ($v) { return array($v); })->end()
                                ->prototype('scalar')->end()
                            ->end()
                        ->end()
                    ->end()
                ->end()
            ->end()
        ;
    }

    private function addWebLinkSection(ArrayNodeDefinition $rootNode)
    {
        $rootNode
            ->children()
                ->arrayNode('web_link')
                    ->info('web links configuration')
                    ->{!class_exists(FullStack::class) && class_exists(HttpHeaderSerializer::class) ? 'canBeDisabled' : 'canBeEnabled'}()
                ->end()
            ->end()
        ;
    }
}<|MERGE_RESOLUTION|>--- conflicted
+++ resolved
@@ -69,42 +69,6 @@
                     ->info("Set true to enable support for the '_method' request parameter to determine the intended HTTP method on POST requests. Note: When using the HttpCache, you need to call the method in your front controller instead")
                     ->defaultTrue()
                 ->end()
-<<<<<<< HEAD
-=======
-                ->arrayNode('trusted_proxies')
-                    ->setDeprecated('The "%path%.%node%" configuration key has been deprecated in Symfony 3.3. Use the Request::setTrustedProxies() method in your front controller instead.')
-                    ->beforeNormalization()
-                        ->ifTrue(function ($v) {
-                            return !\is_array($v) && null !== $v;
-                        })
-                        ->then(function ($v) { return \is_bool($v) ? array() : preg_split('/\s*,\s*/', $v); })
-                    ->end()
-                    ->prototype('scalar')
-                        ->validate()
-                            ->ifTrue(function ($v) {
-                                if (empty($v)) {
-                                    return false;
-                                }
-
-                                if (false !== strpos($v, '/')) {
-                                    if ('0.0.0.0/0' === $v) {
-                                        return false;
-                                    }
-
-                                    list($v, $mask) = explode('/', $v, 2);
-
-                                    if (strcmp($mask, (int) $mask) || $mask < 1 || $mask > (false !== strpos($v, ':') ? 128 : 32)) {
-                                        return true;
-                                    }
-                                }
-
-                                return !filter_var($v, FILTER_VALIDATE_IP);
-                            })
-                            ->thenInvalid('Invalid proxy IP "%s"')
-                        ->end()
-                    ->end()
-                ->end()
->>>>>>> f5939a83
                 ->scalarNode('ide')->defaultNull()->end()
                 ->booleanNode('test')->end()
                 ->scalarNode('default_locale')->defaultValue('en')->end()
