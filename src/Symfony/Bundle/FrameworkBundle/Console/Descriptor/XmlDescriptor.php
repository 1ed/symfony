--- conflicted
+++ resolved
@@ -196,15 +196,11 @@
             }
         }
 
-<<<<<<< HEAD
-        if (count($route->getRequirements())) {
-=======
-        $requirements = $route->getRequirements();
+        $originRequirements = $requirements = $route->getRequirements();
         unset($requirements['_scheme'], $requirements['_method']);
         if ($requirements) {
->>>>>>> 5bc83c41
             $routeXML->appendChild($requirementsXML = $dom->createElement('requirements'));
-            foreach ($route->getRequirements() as $attribute => $pattern) {
+            foreach ($originRequirements as $attribute => $pattern) {
                 $requirementsXML->appendChild($requirementXML = $dom->createElement('requirement'));
                 $requirementXML->setAttribute('key', $attribute);
                 $requirementXML->appendChild(new \DOMText($pattern));
@@ -335,21 +331,6 @@
 
         $serviceXML->setAttribute('class', $definition->getClass());
 
-<<<<<<< HEAD
-=======
-        if ($definition->getFactoryClass(false)) {
-            $serviceXML->setAttribute('factory-class', $definition->getFactoryClass(false));
-        }
-
-        if ($definition->getFactoryService(false)) {
-            $serviceXML->setAttribute('factory-service', $definition->getFactoryService(false));
-        }
-
-        if ($definition->getFactoryMethod(false)) {
-            $serviceXML->setAttribute('factory-method', $definition->getFactoryMethod(false));
-        }
-
->>>>>>> 5bc83c41
         if ($factory = $definition->getFactory()) {
             $serviceXML->appendChild($factoryXML = $dom->createElement('factory'));
 
@@ -370,14 +351,7 @@
         $serviceXML->setAttribute('public', $definition->isPublic() ? 'true' : 'false');
         $serviceXML->setAttribute('synthetic', $definition->isSynthetic() ? 'true' : 'false');
         $serviceXML->setAttribute('lazy', $definition->isLazy() ? 'true' : 'false');
-<<<<<<< HEAD
-        if (method_exists($definition, 'isShared')) {
-            $serviceXML->setAttribute('shared', $definition->isShared() ? 'true' : 'false');
-        }
-=======
         $serviceXML->setAttribute('shared', $definition->isShared() ? 'true' : 'false');
-        $serviceXML->setAttribute('synchronized', $definition->isSynchronized(false) ? 'true' : 'false');
->>>>>>> 5bc83c41
         $serviceXML->setAttribute('abstract', $definition->isAbstract() ? 'true' : 'false');
         $serviceXML->setAttribute('autowired', $definition->isAutowired() ? 'true' : 'false');
         $serviceXML->setAttribute('file', $definition->getFile());
