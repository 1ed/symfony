--- conflicted
+++ resolved
@@ -13,11 +13,8 @@
 
 use Symfony\Component\HttpFoundation\Response;
 use Symfony\Component\HttpKernel\HttpKernelInterface;
-<<<<<<< HEAD
-=======
 use Symfony\Component\HttpKernel\Event\GetResponseEvent;
 use Symfony\Component\HttpKernel\Event\GetResponseFromExceptionEvent;
->>>>>>> c02f4220
 use Symfony\Component\HttpKernel\Event\FilterResponseEvent;
 use Symfony\Component\HttpFoundation\RequestMatcherInterface;
 use Symfony\Component\DependencyInjection\ContainerInterface;
@@ -49,18 +46,6 @@
     }
 
     /**
-<<<<<<< HEAD
-     * Handles the onCoreException event.
-     *
-     * @param ExceptionEvent $event An ExceptionEvent instance
-     */
-    public function onCoreException(ExceptionEvent $event)
-    {
-        if (HttpKernelInterface::MASTER_REQUEST !== $event->getRequestType()) {
-            return;
-        }
-
-=======
      * Handles the onCoreRequest event
      *
      * This method initialize the profiler to be able to get it as a scoped
@@ -84,7 +69,6 @@
             return;
         }
 
->>>>>>> c02f4220
         $this->exception = $event->getException();
     }
 
@@ -95,21 +79,6 @@
      */
     public function filterCoreResponse(FilterResponseEvent $event)
     {
-<<<<<<< HEAD
-        if (HttpKernelInterface::MASTER_REQUEST !== $event->getRequestType()) {
-            return;
-        }
-
-        if (null !== $this->matcher && !$this->matcher->matches($event->getRequest())) {
-            return;
-        }
-
-        if ($this->onlyException && null === $this->exception) {
-            return;
-        }
-
-        $this->container->get('profiler')->collect($event->getRequest(), $response, $this->exception);
-=======
         if (null !== $this->matcher && !$this->matcher->matches($event->getRequest())) {
             return $response;
         }
@@ -125,7 +94,6 @@
         }
 
         $profiler->collect($event->getRequest(), $response, $this->exception);
->>>>>>> c02f4220
         $this->exception = null;
     }
 }