<?php

/*
 * This file is part of the Symfony package.
 *
 * (c) Fabien Potencier <fabien@symfony.com>
 *
 * For the full copyright and license information, please view the LICENSE
 * file that was distributed with this source code.
 */

namespace Symfony\Bundle\FrameworkBundle;

use Symfony\Bundle\FrameworkBundle\DependencyInjection\Compiler\AddAnnotationsCachedReaderPass;
use Symfony\Bundle\FrameworkBundle\DependencyInjection\Compiler\AddConstraintValidatorsPass;
use Symfony\Bundle\FrameworkBundle\DependencyInjection\Compiler\AddDebugLogProcessorPass;
use Symfony\Bundle\FrameworkBundle\DependencyInjection\Compiler\AddValidatorInitializersPass;
use Symfony\Bundle\FrameworkBundle\DependencyInjection\Compiler\AddConsoleCommandPass;
use Symfony\Bundle\FrameworkBundle\DependencyInjection\Compiler\CachePoolPass;
use Symfony\Bundle\FrameworkBundle\DependencyInjection\Compiler\CachePoolClearerPass;
use Symfony\Bundle\FrameworkBundle\DependencyInjection\Compiler\ControllerArgumentValueResolverPass;
use Symfony\Bundle\FrameworkBundle\DependencyInjection\Compiler\FormPass;
use Symfony\Bundle\FrameworkBundle\DependencyInjection\Compiler\PropertyInfoPass;
use Symfony\Bundle\FrameworkBundle\DependencyInjection\Compiler\DataCollectorTranslatorPass;
use Symfony\Bundle\FrameworkBundle\DependencyInjection\Compiler\TemplatingPass;
use Symfony\Bundle\FrameworkBundle\DependencyInjection\Compiler\RoutingResolverPass;
use Symfony\Bundle\FrameworkBundle\DependencyInjection\Compiler\ProfilerPass;
use Symfony\Bundle\FrameworkBundle\DependencyInjection\Compiler\TranslatorPass;
use Symfony\Bundle\FrameworkBundle\DependencyInjection\Compiler\LoggingTranslatorPass;
use Symfony\Bundle\FrameworkBundle\DependencyInjection\Compiler\AddCacheWarmerPass;
use Symfony\Bundle\FrameworkBundle\DependencyInjection\Compiler\AddCacheClearerPass;
use Symfony\Bundle\FrameworkBundle\DependencyInjection\Compiler\AddExpressionLanguageProvidersPass;
use Symfony\Bundle\FrameworkBundle\DependencyInjection\Compiler\ContainerBuilderDebugDumpPass;
use Symfony\Bundle\FrameworkBundle\DependencyInjection\Compiler\CompilerDebugDumpPass;
use Symfony\Bundle\FrameworkBundle\DependencyInjection\Compiler\TranslationExtractorPass;
use Symfony\Bundle\FrameworkBundle\DependencyInjection\Compiler\TranslationDumperPass;
use Symfony\Bundle\FrameworkBundle\DependencyInjection\Compiler\SerializerPass;
use Symfony\Bundle\FrameworkBundle\DependencyInjection\Compiler\UnusedTagsPass;
use Symfony\Bundle\FrameworkBundle\DependencyInjection\Compiler\ConfigCachePass;
use Symfony\Bundle\FrameworkBundle\DependencyInjection\Compiler\ValidateWorkflowsPass;
use Symfony\Component\Debug\ErrorHandler;
use Symfony\Component\DependencyInjection\ContainerBuilder;
use Symfony\Component\DependencyInjection\Compiler\PassConfig;
use Symfony\Component\EventDispatcher\DependencyInjection\RegisterListenersPass;
use Symfony\Component\HttpKernel\DependencyInjection\FragmentRendererPass;
use Symfony\Component\HttpFoundation\Request;
use Symfony\Component\HttpKernel\Bundle\Bundle;

/**
 * Bundle.
 *
 * @author Fabien Potencier <fabien@symfony.com>
 */
class FrameworkBundle extends Bundle
{
    public function boot()
    {
        ErrorHandler::register(null, false)->throwAt($this->container->getParameter('debug.error_handler.throw_at'), true);

        if ($trustedProxies = $this->container->getParameter('kernel.trusted_proxies')) {
            Request::setTrustedProxies($trustedProxies);
        }

        if ($this->container->getParameter('kernel.http_method_override')) {
            Request::enableHttpMethodParameterOverride();
        }

        if ($trustedHosts = $this->container->getParameter('kernel.trusted_hosts')) {
            Request::setTrustedHosts($trustedHosts);
        }
    }

    public function build(ContainerBuilder $container)
    {
        parent::build($container);

        $container->addCompilerPass(new RoutingResolverPass());
        $container->addCompilerPass(new ProfilerPass());
        // must be registered before removing private services as some might be listeners/subscribers
        // but as late as possible to get resolved parameters
        $container->addCompilerPass(new RegisterListenersPass(), PassConfig::TYPE_BEFORE_REMOVING);
        $container->addCompilerPass(new TemplatingPass());
        $container->addCompilerPass(new AddConstraintValidatorsPass(), PassConfig::TYPE_BEFORE_REMOVING);
        $container->addCompilerPass(new AddAnnotationsCachedReaderPass(), PassConfig::TYPE_BEFORE_REMOVING);
        $container->addCompilerPass(new AddValidatorInitializersPass());
        $container->addCompilerPass(new AddConsoleCommandPass());
        $container->addCompilerPass(new FormPass());
        $container->addCompilerPass(new TranslatorPass());
        $container->addCompilerPass(new LoggingTranslatorPass());
        $container->addCompilerPass(new AddCacheWarmerPass());
        $container->addCompilerPass(new AddCacheClearerPass());
        $container->addCompilerPass(new AddExpressionLanguageProvidersPass());
        $container->addCompilerPass(new TranslationExtractorPass());
        $container->addCompilerPass(new TranslationDumperPass());
        $container->addCompilerPass(new FragmentRendererPass(), PassConfig::TYPE_AFTER_REMOVING);
        $container->addCompilerPass(new SerializerPass());
        $container->addCompilerPass(new PropertyInfoPass());
<<<<<<< HEAD
        $container->addCompilerPass(new ControllerArgumentValueResolverPass());
        $container->addCompilerPass(new CachePoolPass(), PassConfig::TYPE_BEFORE_OPTIMIZATION, 32);
        $container->addCompilerPass(new ValidateWorkflowsPass());
        $container->addCompilerPass(new CachePoolClearerPass(), PassConfig::TYPE_AFTER_REMOVING);
=======
        $container->addCompilerPass(new DataCollectorTranslatorPass());
>>>>>>> 33bae93a

        if ($container->getParameter('kernel.debug')) {
            $container->addCompilerPass(new AddDebugLogProcessorPass(), PassConfig::TYPE_BEFORE_OPTIMIZATION, -32);
            $container->addCompilerPass(new UnusedTagsPass(), PassConfig::TYPE_AFTER_REMOVING);
            $container->addCompilerPass(new ContainerBuilderDebugDumpPass(), PassConfig::TYPE_AFTER_REMOVING);
            $container->addCompilerPass(new CompilerDebugDumpPass(), PassConfig::TYPE_AFTER_REMOVING);
            $container->addCompilerPass(new ConfigCachePass());
        }
    }
}<|MERGE_RESOLUTION|>--- conflicted
+++ resolved
@@ -95,14 +95,11 @@
         $container->addCompilerPass(new FragmentRendererPass(), PassConfig::TYPE_AFTER_REMOVING);
         $container->addCompilerPass(new SerializerPass());
         $container->addCompilerPass(new PropertyInfoPass());
-<<<<<<< HEAD
+        $container->addCompilerPass(new DataCollectorTranslatorPass());
         $container->addCompilerPass(new ControllerArgumentValueResolverPass());
         $container->addCompilerPass(new CachePoolPass(), PassConfig::TYPE_BEFORE_OPTIMIZATION, 32);
         $container->addCompilerPass(new ValidateWorkflowsPass());
         $container->addCompilerPass(new CachePoolClearerPass(), PassConfig::TYPE_AFTER_REMOVING);
-=======
-        $container->addCompilerPass(new DataCollectorTranslatorPass());
->>>>>>> 33bae93a
 
         if ($container->getParameter('kernel.debug')) {
             $container->addCompilerPass(new AddDebugLogProcessorPass(), PassConfig::TYPE_BEFORE_OPTIMIZATION, -32);
