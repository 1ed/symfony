<?php

/*
 * This file is part of the Symfony package.
 *
 * (c) Fabien Potencier <fabien@symfony.com>
 *
 * For the full copyright and license information, please view the LICENSE
 * file that was distributed with this source code.
 */

namespace Symfony\Bundle\FrameworkBundle\Templating\Helper;

use Symfony\Component\Templating\Helper\Helper;
use Symfony\Component\Form\FormRendererInterface;
use Symfony\Component\Form\FormView;

/**
 * FormHelper provides helpers to help display forms.
 *
 * @author Fabien Potencier <fabien@symfony.com>
 * @author Bernhard Schussek <bschussek@gmail.com>
 */
class FormHelper extends Helper
{
    /**
     * @var FormRendererInterface
     */
    private $renderer;

    /**
     * @param FormRendererInterface $renderer
     */
    public function __construct(FormRendererInterface $renderer)
    {
        $this->renderer = $renderer;
    }

    /**
     * {@inheritdoc}
     */
    public function getName()
    {
        return 'form';
    }

    /**
     * Sets a theme for a given view.
     *
     * The theme format is "<Bundle>:<Controller>".
     *
     * @param FormView     $view   A FormView instance
     * @param string|array $themes A theme or an array of theme
     */
    public function setTheme(FormView $view, $themes)
    {
        $this->renderer->setTheme($view, $themes);
    }

    /**
     * Renders the HTML for a form.
     *
     * Example usage:
     *
     *     <?php echo view['form']->form($form) ?>
     *
     * You can pass options during the call:
     *
     *     <?php echo view['form']->form($form, array('attr' => array('class' => 'foo'))) ?>
     *
     *     <?php echo view['form']->form($form, array('separator' => '+++++')) ?>
     *
     * This method is mainly intended for prototyping purposes. If you want to
     * control the layout of a form in a more fine-grained manner, you are
     * advised to use the other helper methods for rendering the parts of the
     * form individually. You can also create a custom form theme to adapt
     * the look of the form.
     *
     * @param FormView $view      The view for which to render the form
     * @param array    $variables Additional variables passed to the template
     *
     * @return string The HTML markup
     */
    public function form(FormView $view, array $variables = array())
    {
        return $this->renderer->renderBlock($view, 'form', $variables);
    }

    /**
     * Renders the form start tag.
     *
     * Example usage templates:
     *
     *     <?php echo $view['form']->start($form) ?>>
     *
     * @param FormView $view      The view for which to render the start tag
     * @param array    $variables Additional variables passed to the template
     *
     * @return string The HTML markup
     */
    public function start(FormView $view, array $variables = array())
    {
        return $this->renderer->renderBlock($view, 'form_start', $variables);
    }

    /**
     * Renders the form end tag.
     *
     * Example usage templates:
     *
     *     <?php echo $view['form']->end($form) ?>>
     *
     * @param FormView $view      The view for which to render the end tag
     * @param array    $variables Additional variables passed to the template
     *
     * @return string The HTML markup
     */
    public function end(FormView $view, array $variables = array())
    {
        return $this->renderer->renderBlock($view, 'form_end', $variables);
    }

    /**
     * Renders the HTML enctype in the form tag, if necessary.
     *
     * Example usage templates:
     *
     *     <form action="..." method="post" <?php echo $view['form']->enctype($form) ?>>
     *
     * @param FormView $view The view for which to render the encoding type
     *
     * @return string The HTML markup
     *
     * @deprecated Deprecated since version 2.3, to be removed in 3.0. Use
     *             {@link start} instead.
     */
    public function enctype(FormView $view)
    {
        // Uncomment this as soon as the deprecation note should be shown
        // trigger_error('The form helper $view[\'form\']->enctype() is deprecated since version 2.3 and will be removed in 3.0. Use $view[\'form\']->start() instead.', E_USER_DEPRECATED);
        return $this->renderer->searchAndRenderBlock($view, 'enctype');
    }

    /**
     * Renders the HTML for a given view.
     *
     * Example usage:
     *
<<<<<<< HEAD
     *     <?php echo view['form']->widget($form) ?>
     *
     * You can pass options during the call:
     *
     *     <?php echo view['form']->widget($form, array('attr' => array('class' => 'foo'))) ?>
     *
     *     <?php echo view['form']->widget($form, array('separator' => '+++++')) ?>
=======
     *     <?php echo $view['form']->widget() ?>
     *
     * You can pass options during the call:
     *
     *     <?php echo $view['form']->widget(array('attr' => array('class' => 'foo'))) ?>
     *
     *     <?php echo $view['form']->widget(array('separator' => '+++++')) ?>
>>>>>>> 535cf50c
     *
     * @param FormView $view      The view for which to render the widget
     * @param array    $variables Additional variables passed to the template
     *
     * @return string The HTML markup
     */
    public function widget(FormView $view, array $variables = array())
    {
        return $this->renderer->searchAndRenderBlock($view, 'widget', $variables);
    }

    /**
     * Renders the entire form field "row".
     *
     * @param FormView $view      The view for which to render the row
     * @param array    $variables Additional variables passed to the template
     *
     * @return string The HTML markup
     */
    public function row(FormView $view, array $variables = array())
    {
        return $this->renderer->searchAndRenderBlock($view, 'row', $variables);
    }

    /**
     * Renders the label of the given view.
     *
     * @param FormView $view      The view for which to render the label
     * @param string   $label     The label
     * @param array    $variables Additional variables passed to the template
     *
     * @return string The HTML markup
     */
    public function label(FormView $view, $label = null, array $variables = array())
    {
        if (null !== $label) {
            $variables += array('label' => $label);
        }

        return $this->renderer->searchAndRenderBlock($view, 'label', $variables);
    }

    /**
     * Renders the errors of the given view.
     *
     * @param FormView $view The view to render the errors for
     *
     * @return string The HTML markup
     */
    public function errors(FormView $view)
    {
        return $this->renderer->searchAndRenderBlock($view, 'errors');
    }

    /**
     * Renders views which have not already been rendered.
     *
     * @param FormView $view      The parent view
     * @param array    $variables An array of variables
     *
     * @return string The HTML markup
     */
    public function rest(FormView $view, array $variables = array())
    {
        return $this->renderer->searchAndRenderBlock($view, 'rest', $variables);
    }

    /**
     * Renders a block of the template.
     *
     * @param FormView $view      The view for determining the used themes.
     * @param string   $blockName The name of the block to render.
     * @param array    $variables The variable to pass to the template.
     *
     * @return string The HTML markup
     */
    public function block(FormView $view, $blockName, array $variables = array())
    {
        return $this->renderer->renderBlock($view, $blockName, $variables);
    }

    /**
     * Returns a CSRF token.
     *
     * Use this helper for CSRF protection without the overhead of creating a
     * form.
     *
     * <code>
     * echo $view['form']->csrfToken('rm_user_'.$user->getId());
     * </code>
     *
     * Check the token in your action using the same intention.
     *
     * <code>
     * $csrfProvider = $this->get('form.csrf_provider');
     * if (!$csrfProvider->isCsrfTokenValid('rm_user_'.$user->getId(), $token)) {
     *     throw new \RuntimeException('CSRF attack detected.');
     * }
     * </code>
     *
     * @param string $intention The intention of the protected action
     *
     * @return string A CSRF token
     *
     * @throws \BadMethodCallException When no CSRF provider was injected in the constructor.
     */
    public function csrfToken($intention)
    {
        return $this->renderer->renderCsrfToken($intention);
    }

    public function humanize($text)
    {
        return $this->renderer->humanize($text);
    }
}<|MERGE_RESOLUTION|>--- conflicted
+++ resolved
@@ -146,23 +146,13 @@
      *
      * Example usage:
      *
-<<<<<<< HEAD
-     *     <?php echo view['form']->widget($form) ?>
+     *     <?php echo $view['form']->widget($form) ?>
      *
      * You can pass options during the call:
      *
-     *     <?php echo view['form']->widget($form, array('attr' => array('class' => 'foo'))) ?>
-     *
-     *     <?php echo view['form']->widget($form, array('separator' => '+++++')) ?>
-=======
-     *     <?php echo $view['form']->widget() ?>
-     *
-     * You can pass options during the call:
-     *
-     *     <?php echo $view['form']->widget(array('attr' => array('class' => 'foo'))) ?>
-     *
-     *     <?php echo $view['form']->widget(array('separator' => '+++++')) ?>
->>>>>>> 535cf50c
+     *     <?php echo $view['form']->widget($form, array('attr' => array('class' => 'foo'))) ?>
+     *
+     *     <?php echo $view['form']->widget($form, array('separator' => '+++++')) ?>
      *
      * @param FormView $view      The view for which to render the widget
      * @param array    $variables Additional variables passed to the template
