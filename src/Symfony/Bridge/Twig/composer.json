--- conflicted
+++ resolved
@@ -21,21 +21,12 @@
         "twig/twig": "^1.37.1|^2.6.2"
     },
     "require-dev": {
-<<<<<<< HEAD
         "symfony/asset": "~3.4|~4.0",
         "symfony/dependency-injection": "~3.4|~4.0",
         "symfony/finder": "~3.4|~4.0",
-        "symfony/form": "^4.2.3",
+        "symfony/form": "^4.2.4",
         "symfony/http-foundation": "~3.4|~4.0",
         "symfony/http-kernel": "~3.4|~4.0",
-=======
-        "symfony/asset": "~2.8|~3.0|~4.0",
-        "symfony/dependency-injection": "~2.8|~3.0|~4.0",
-        "symfony/finder": "~2.8|~3.0|~4.0",
-        "symfony/form": "^3.4.23|^4.2.4",
-        "symfony/http-foundation": "^3.3.11|~4.0",
-        "symfony/http-kernel": "~3.2|~4.0",
->>>>>>> bb54e40c
         "symfony/polyfill-intl-icu": "~1.0",
         "symfony/routing": "~3.4|~4.0",
         "symfony/templating": "~3.4|~4.0",
@@ -52,7 +43,7 @@
     },
     "conflict": {
         "symfony/console": "<3.4",
-        "symfony/form": "<4.2.3",
+        "symfony/form": "<4.2.4",
         "symfony/translation": "<4.2"
     },
     "suggest": {
