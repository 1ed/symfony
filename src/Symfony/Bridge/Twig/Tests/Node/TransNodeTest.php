<?php

/*
 * This file is part of the Symfony package.
 *
 * (c) Fabien Potencier <fabien@symfony.com>
 *
 * For the full copyright and license information, please view the LICENSE
 * file that was distributed with this source code.
 */

namespace Symfony\Bridge\Twig\Tests\Node;

use PHPUnit\Framework\TestCase;
use Symfony\Bridge\Twig\Node\TransNode;
use Twig\Compiler;
use Twig\Environment;
use Twig\Node\Expression\NameExpression;
use Twig\Node\TextNode;

/**
 * @author Asmir Mustafic <goetas@gmail.com>
 */
class TransNodeTest extends TestCase
{
    public function testCompileStrict()
    {
        $body = new TextNode('trans %var%', 0);
        $vars = new NameExpression('foo', 0);
        $node = new TransNode($body, null, null, $vars);

        $env = new Environment($this->getMockBuilder('Twig\Loader\LoaderInterface')->getMock(), array('strict_variables' => true));
        $compiler = new Compiler($env);

        $this->assertEquals(
            sprintf(
<<<<<<< HEAD
                'echo $this->env->getExtension(\'Symfony\Bridge\Twig\Extension\TranslationExtension\')->trans("trans %%var%%", array_merge(array("%%var%%" => %s), %s), "messages");',
=======
                'echo $this->env->getExtension(\'Symfony\Bridge\Twig\Extension\TranslationExtension\')->getTranslator()->trans("trans %%var%%", array_merge(["%%var%%" => %s], %s), "messages");',
>>>>>>> c325155e
                $this->getVariableGetterWithoutStrictCheck('var'),
                $this->getVariableGetterWithStrictCheck('foo')
             ),
             trim($compiler->compile($node)->getSource())
        );
    }

    protected function getVariableGetterWithoutStrictCheck($name)
    {
        return sprintf('($context["%s"] ?? null)', $name);
    }

    protected function getVariableGetterWithStrictCheck($name)
    {
        if (Environment::VERSION_ID > 20404) {
            return sprintf('(isset($context["%s"]) || array_key_exists("%1$s", $context) ? $context["%1$s"] : (function () { throw new Twig_Error_Runtime(\'Variable "%1$s" does not exist.\', 0, $this->source); })())', $name);
        }

        if (Environment::MAJOR_VERSION >= 2) {
            return sprintf('(isset($context["%s"]) || array_key_exists("%1$s", $context) ? $context["%1$s"] : (function () { throw new Twig_Error_Runtime(\'Variable "%1$s" does not exist.\', 0, $this->getSourceContext()); })())', $name);
        }

        return sprintf('($context["%s"] ?? $this->getContext($context, "%1$s"))', $name);
    }
}<|MERGE_RESOLUTION|>--- conflicted
+++ resolved
@@ -34,11 +34,7 @@
 
         $this->assertEquals(
             sprintf(
-<<<<<<< HEAD
-                'echo $this->env->getExtension(\'Symfony\Bridge\Twig\Extension\TranslationExtension\')->trans("trans %%var%%", array_merge(array("%%var%%" => %s), %s), "messages");',
-=======
-                'echo $this->env->getExtension(\'Symfony\Bridge\Twig\Extension\TranslationExtension\')->getTranslator()->trans("trans %%var%%", array_merge(["%%var%%" => %s], %s), "messages");',
->>>>>>> c325155e
+                'echo $this->env->getExtension(\'Symfony\Bridge\Twig\Extension\TranslationExtension\')->trans("trans %%var%%", array_merge(["%%var%%" => %s], %s), "messages");',
                 $this->getVariableGetterWithoutStrictCheck('var'),
                 $this->getVariableGetterWithStrictCheck('foo')
              ),
