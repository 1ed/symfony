<?php

/*
 * This file is part of the Symfony package.
 *
 * (c) Fabien Potencier <fabien@symfony.com>
 *
 * For the full copyright and license information, please view the LICENSE
 * file that was distributed with this source code.
 */

namespace Symfony\Bridge\Twig\Tests\Command;

use PHPUnit\Framework\TestCase;
use Symfony\Bridge\Twig\Command\LintCommand;
use Symfony\Component\Console\Application;
use Symfony\Component\Console\Output\OutputInterface;
use Symfony\Component\Console\Tester\CommandTester;
use Twig\Environment;
use Twig\Loader\FilesystemLoader;
use Twig\TwigFilter;

class LintCommandTest extends TestCase
{
    private $files;

    public function testLintCorrectFile()
    {
        $tester = $this->createCommandTester();
        $filename = $this->createFile('{{ foo }}');

        $ret = $tester->execute(['filename' => [$filename]], ['verbosity' => OutputInterface::VERBOSITY_VERBOSE, 'decorated' => false]);

        $this->assertEquals(0, $ret, 'Returns 0 in case of success');
        $this->assertStringContainsString('OK in', trim($tester->getDisplay()));
    }

    public function testLintIncorrectFile()
    {
        $tester = $this->createCommandTester();
        $filename = $this->createFile('{{ foo');

        $ret = $tester->execute(['filename' => [$filename]], ['decorated' => false]);

        $this->assertEquals(1, $ret, 'Returns 1 in case of error');
        $this->assertRegExp('/ERROR  in \S+ \(line /', trim($tester->getDisplay()));
    }

    public function testLintFileNotReadable()
    {
        $this->expectException('RuntimeException');
        $tester = $this->createCommandTester();
        $filename = $this->createFile('');
        unlink($filename);

        $tester->execute(['filename' => [$filename]], ['decorated' => false]);
    }

    public function testLintFileCompileTimeException()
    {
        $tester = $this->createCommandTester();
        $filename = $this->createFile("{{ 2|number_format(2, decimal_point='.', ',') }}");

        $ret = $tester->execute(['filename' => [$filename]], ['decorated' => false]);

        $this->assertEquals(1, $ret, 'Returns 1 in case of error');
        $this->assertRegExp('/ERROR  in \S+ \(line /', trim($tester->getDisplay()));
    }

<<<<<<< HEAD
=======
    /**
     * When deprecations are not reported by the command, the testsuite reporter will catch them so we need to mark the test as legacy.
     *
     * @group legacy
     */
    public function testLintFileWithNotReportedDeprecation()
    {
        $tester = $this->createCommandTester();
        $filename = $this->createFile('{{ foo|deprecated_filter }}');

        $ret = $tester->execute(['filename' => [$filename]], ['verbosity' => OutputInterface::VERBOSITY_VERBOSE, 'decorated' => false]);

        $this->assertEquals(0, $ret, 'Returns 0 in case of success');
        $this->assertStringContainsString('OK in', trim($tester->getDisplay()));
    }

    public function testLintFileWithReportedDeprecation()
    {
        $tester = $this->createCommandTester();
        $filename = $this->createFile('{{ foo|deprecated_filter }}');

        $ret = $tester->execute(['filename' => [$filename], '--show-deprecations' => true], ['verbosity' => OutputInterface::VERBOSITY_VERBOSE, 'decorated' => false]);

        $this->assertEquals(1, $ret, 'Returns 1 in case of error');
        $this->assertRegExp('/ERROR  in \S+ \(line 1\)/', trim($tester->getDisplay()));
        $this->assertStringContainsString('Filter "deprecated_filter" is deprecated', trim($tester->getDisplay()));
    }

    /**
     * @group tty
     */
>>>>>>> be0515ff
    public function testLintDefaultPaths()
    {
        $tester = $this->createCommandTester();
        $ret = $tester->execute([], ['verbosity' => OutputInterface::VERBOSITY_VERBOSE, 'decorated' => false]);

        $this->assertEquals(0, $ret, 'Returns 0 in case of success');
        self::assertStringContainsString('OK in', trim($tester->getDisplay()));
    }

    private function createCommandTester(): CommandTester
    {
        $environment = new Environment(new FilesystemLoader(\dirname(__DIR__).'/Fixtures/templates/'));
        $environment->addFilter(new TwigFilter('deprecated_filter', function ($v) {
            return $v;
        }, ['deprecated' => true]));

        $command = new LintCommand($environment);

        $application = new Application();
        $application->add($command);
        $command = $application->find('lint:twig');

        return new CommandTester($command);
    }

    private function createFile($content): string
    {
        $filename = tempnam(sys_get_temp_dir(), 'sf-');
        file_put_contents($filename, $content);

        $this->files[] = $filename;

        return $filename;
    }

    protected function setUp(): void
    {
        $this->files = [];
    }

    protected function tearDown(): void
    {
        foreach ($this->files as $file) {
            if (file_exists($file)) {
                unlink($file);
            }
        }
    }
}<|MERGE_RESOLUTION|>--- conflicted
+++ resolved
@@ -67,8 +67,6 @@
         $this->assertRegExp('/ERROR  in \S+ \(line /', trim($tester->getDisplay()));
     }
 
-<<<<<<< HEAD
-=======
     /**
      * When deprecations are not reported by the command, the testsuite reporter will catch them so we need to mark the test as legacy.
      *
@@ -100,7 +98,6 @@
     /**
      * @group tty
      */
->>>>>>> be0515ff
     public function testLintDefaultPaths()
     {
         $tester = $this->createCommandTester();
