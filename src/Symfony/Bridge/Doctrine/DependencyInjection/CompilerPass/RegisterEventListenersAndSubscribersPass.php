--- conflicted
+++ resolved
@@ -69,8 +69,6 @@
             return $a > $b ? -1 : 1;
         };
 
-
-<<<<<<< HEAD
         if (!empty($taggedSubscribers)) {
             $subscribersPerCon = $this->groupByConnection($taggedSubscribers);
             foreach ($subscribersPerCon as $con => $subscribers) {
@@ -78,6 +76,10 @@
 
                 uasort($subscribers, $sortFunc);
                 foreach ($subscribers as $id => $instance) {
+                    if ($container->getDefinition($id)->isAbstract()) {
+                        throw new \InvalidArgumentException(sprintf('The abstract service "%s" cannot be tagged as a doctrine event subscriber.', $id));
+                    }
+
                     $em->addMethodCall('addEventSubscriber', array(new Reference($id)));
                 }
             }
@@ -90,37 +92,15 @@
 
                 uasort($listeners, $sortFunc);
                 foreach ($listeners as $id => $instance) {
+                    if ($container->getDefinition($id)->isAbstract()) {
+                        throw new \InvalidArgumentException(sprintf('The abstract service "%s" cannot be tagged as a doctrine event listener.', $id));
+                    }
+
                     $em->addMethodCall('addEventListener', array(
                         array_unique($instance['event']),
                         isset($instance['lazy']) && $instance['lazy'] ? $id : new Reference($id),
                     ));
                 }
-=======
-            uasort($subscribers, $sortFunc);
-            foreach ($subscribers as $id => $instance) {
-                if ($container->getDefinition($id)->isAbstract()) {
-                    throw new \InvalidArgumentException(sprintf('The abstract service "%s" cannot be tagged as a doctrine event subscriber.', $id));
-                }
-
-                $em->addMethodCall('addEventSubscriber', array(new Reference($id)));
-            }
-        }
-
-        $listenersPerCon = $this->groupByConnection($container->findTaggedServiceIds($this->tagPrefix.'.event_listener'), true);
-        foreach ($listenersPerCon as $con => $listeners) {
-            $em = $this->getEventManager($con);
-
-            uasort($listeners, $sortFunc);
-            foreach ($listeners as $id => $instance) {
-                if ($container->getDefinition($id)->isAbstract()) {
-                    throw new \InvalidArgumentException(sprintf('The abstract service "%s" cannot be tagged as a doctrine event listener.', $id));
-                }
-
-                $em->addMethodCall('addEventListener', array(
-                    array_unique($instance['event']),
-                    isset($instance['lazy']) && $instance['lazy'] ? $id : new Reference($id),
-                ));
->>>>>>> 2c9496bc
             }
         }
     }
