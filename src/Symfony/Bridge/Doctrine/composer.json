{
    "name": "symfony/doctrine-bridge",
    "type": "symfony-bridge",
    "description": "Symfony Doctrine Bridge",
    "keywords": [],
    "homepage": "https://symfony.com",
    "license": "MIT",
    "authors": [
        {
            "name": "Fabien Potencier",
            "email": "fabien@symfony.com"
        },
        {
            "name": "Symfony Community",
            "homepage": "https://symfony.com/contributors"
        }
    ],
    "require": {
<<<<<<< HEAD
        "php": "^7.1.3",
        "doctrine/common": "~2.4@stable",
=======
        "php": "^5.5.9|>=7.0.8",
        "doctrine/common": "~2.4",
>>>>>>> 6c1aa4f2
        "symfony/polyfill-ctype": "~1.8",
        "symfony/polyfill-mbstring": "~1.0"
    },
    "require-dev": {
        "symfony/stopwatch": "~3.4|~4.0",
        "symfony/dependency-injection": "~3.4|~4.0",
        "symfony/form": "~3.4|~4.0",
        "symfony/http-kernel": "~3.4|~4.0",
        "symfony/property-access": "~3.4|~4.0",
        "symfony/property-info": "~3.4|~4.0",
        "symfony/proxy-manager-bridge": "~3.4|~4.0",
        "symfony/security": "~3.4|~4.0",
        "symfony/expression-language": "~3.4|~4.0",
        "symfony/validator": "~3.4|~4.0",
        "symfony/translation": "~3.4|~4.0",
        "doctrine/data-fixtures": "1.0.*",
        "doctrine/dbal": "~2.4",
        "doctrine/orm": "^2.4.5"
    },
    "conflict": {
        "phpunit/phpunit": "<4.8.35|<5.4.3,>=5.0",
        "symfony/dependency-injection": "<3.4"
    },
    "suggest": {
        "symfony/form": "",
        "symfony/validator": "",
        "symfony/property-info": "",
        "doctrine/data-fixtures": "",
        "doctrine/dbal": "",
        "doctrine/orm": ""
    },
    "autoload": {
        "psr-4": { "Symfony\\Bridge\\Doctrine\\": "" },
        "exclude-from-classmap": [
            "/Tests/"
        ]
    },
    "minimum-stability": "dev",
    "extra": {
        "branch-alias": {
            "dev-master": "4.1-dev"
        }
    }
}<|MERGE_RESOLUTION|>--- conflicted
+++ resolved
@@ -16,13 +16,8 @@
         }
     ],
     "require": {
-<<<<<<< HEAD
         "php": "^7.1.3",
-        "doctrine/common": "~2.4@stable",
-=======
-        "php": "^5.5.9|>=7.0.8",
         "doctrine/common": "~2.4",
->>>>>>> 6c1aa4f2
         "symfony/polyfill-ctype": "~1.8",
         "symfony/polyfill-mbstring": "~1.0"
     },
