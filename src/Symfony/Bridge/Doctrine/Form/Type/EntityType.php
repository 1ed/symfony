--- conflicted
+++ resolved
@@ -50,11 +50,7 @@
      *
      * @return ORMQueryBuilderLoader
      */
-<<<<<<< HEAD
-    public function getLoader(ObjectManager $manager, $queryBuilder, string $class)
-=======
-    public function getLoader(LegacyObjectManager $manager, $queryBuilder, $class)
->>>>>>> a31119b8
+    public function getLoader(LegacyObjectManager $manager, $queryBuilder, string $class)
     {
         if (!$queryBuilder instanceof QueryBuilder) {
             throw new \TypeError(sprintf('Expected an instance of %s, but got %s.', QueryBuilder::class, \is_object($queryBuilder) ? \get_class($queryBuilder) : \gettype($queryBuilder)));
