--- conflicted
+++ resolved
@@ -16,15 +16,9 @@
         }
     ],
     "require": {
-<<<<<<< HEAD
         "php": ">=5.3.3",
         "symfony/http-kernel": "2.1.*",
-        "monolog/monolog": "1.*"
-=======
-        "php": ">=5.3.2",
-        "symfony/http-kernel": "self.version",
         "monolog/monolog": ">=1.0,<1.3-dev"
->>>>>>> 5258edbe
     },
     "autoload": {
         "psr-0": { "Symfony\\Bridge\\Monolog": "" }
