<?php

/*
 * This file is part of the Symfony package.
 *
 * (c) Fabien Potencier <fabien@symfony.com>
 *
 * For the full copyright and license information, please view the LICENSE
 * file that was distributed with this source code.
 */

namespace Symfony\Bridge\Propel1\Logger;

use Symfony\Component\Stopwatch\Stopwatch;
use Psr\Log\LoggerInterface;

/**
 * PropelLogger.
 *
 * @author Fabien Potencier <fabien.potencier@symfony-project.com>
 * @author William Durand <william.durand1@gmail.com>
 */
class PropelLogger implements \BasicLogger
{
    /**
     * @var LoggerInterface
     */
    protected $logger;

    /**
     * @var array
     */
    protected $queries = array();

    /**
     * @var Stopwatch
     */
    protected $stopwatch;

    /**
     * @var bool
     */
    private $isPrepared = false;

    /**
     * Constructor.
     *
     * @param LoggerInterface $logger    A LoggerInterface instance
     * @param Stopwatch       $stopwatch A Stopwatch instance
     */
    public function __construct(LoggerInterface $logger = null, Stopwatch $stopwatch = null)
    {
<<<<<<< HEAD
        $this->logger    = $logger;
=======
        $this->logger = $logger;
        $this->queries = array();
>>>>>>> 20e7cf12
        $this->stopwatch = $stopwatch;
    }

    /**
     * {@inheritdoc}
     */
    public function alert($message)
    {
        $this->log($message, 'alert');
    }

    /**
     * {@inheritdoc}
     */
    public function crit($message)
    {
        $this->log($message, 'crit');
    }

    /**
     * {@inheritdoc}
     */
    public function err($message)
    {
        $this->log($message, 'err');
    }

    /**
     * {@inheritdoc}
     */
    public function warning($message)
    {
        $this->log($message, 'warning');
    }

    /**
     * {@inheritdoc}
     */
    public function notice($message)
    {
        $this->log($message, 'notice');
    }

    /**
     * {@inheritdoc}
     */
    public function info($message)
    {
        $this->log($message, 'info');
    }

    /**
     * {@inheritdoc}
     */
    public function debug($message)
    {
        $add = true;

        if (null !== $this->stopwatch) {
            $trace = debug_backtrace();
            $method = $trace[2]['args'][2];

            $watch = 'Propel Query '.(count($this->queries)+1);
            if ('PropelPDO::prepare' === $method) {
                $this->isPrepared = true;
                $this->stopwatch->start($watch, 'propel');

                $add = false;
            } elseif ($this->isPrepared) {
                $this->isPrepared = false;
                $this->stopwatch->stop($watch);
            }
        }

        if ($add) {
            $this->queries[] = $message;
            $this->log($message, 'debug');
        }
    }

    /**
     * {@inheritdoc}
     */
    public function log($message, $severity = null)
    {
        if (null !== $this->logger) {
            $message = is_string($message) ? $message : var_export($message, true);

            switch ($severity) {
                case 'alert':
                    $this->logger->alert($message);
                    break;
                case 'crit':
                    $this->logger->critical($message);
                    break;
                case 'err':
                    $this->logger->error($message);
                    break;
                case 'warning':
                    $this->logger->warning($message);
                    break;
                case 'notice':
                    $this->logger->notice($message);
                    break;
                case 'info':
                    $this->logger->info($message);
                    break;
                case 'debug':
                default:
                    $this->logger->debug($message);
            }
        }
    }

    /**
     * Returns queries.
     *
     * @return array Queries
     */
    public function getQueries()
    {
        return $this->queries;
    }
}<|MERGE_RESOLUTION|>--- conflicted
+++ resolved
@@ -50,12 +50,7 @@
      */
     public function __construct(LoggerInterface $logger = null, Stopwatch $stopwatch = null)
     {
-<<<<<<< HEAD
-        $this->logger    = $logger;
-=======
         $this->logger = $logger;
-        $this->queries = array();
->>>>>>> 20e7cf12
         $this->stopwatch = $stopwatch;
     }
 
