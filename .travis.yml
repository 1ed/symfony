--- conflicted
+++ resolved
@@ -1,10 +1,7 @@
 language: php
 
 php:
-<<<<<<< HEAD
-=======
   - 5.3.3
->>>>>>> f541844c
   - 5.3
   - 5.4
 
