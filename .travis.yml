--- conflicted
+++ resolved
@@ -46,14 +46,7 @@
     - if [ "$deps" != "no" ]; then php .travis.php $TRAVIS_COMMIT_RANGE $TRAVIS_BRANCH $COMPONENTS; fi;
 
 script:
-<<<<<<< HEAD
-    - if [ "$deps" = "no" ]; then echo "$components" | parallel --gnu --keep-order 'echo -e "\\nRunning {} tests"; $PHPUNIT --exclude-group tty,benchmark,intl-data {} || (echo -e "\\e[41mKO\\e[0m {}" && $(exit 1));'; fi;
-    - if [ "$deps" = "no" ]; then echo -e "\\nRunning tests requiring tty"; $PHPUNIT --group tty || (echo -e "\\e[41mKO\\e[0m tty group" && $(exit 1)); fi;
-    - if [ "$deps" = "high" ]; then echo "$components" | parallel --gnu --keep-order -j10% 'echo -e "\\nRunning {} tests"; cd {}; composer --prefer-source update; $PHPUNIT --exclude-group tty,benchmark,intl-data,legacy || (echo -e "\\e[41mKO\\e[0m {}" && $(exit 1));'; fi;
-    - if [ "$deps" = "low" ]; then echo "$components" | parallel --gnu --keep-order -j10% 'echo -e "\\nRunning {} tests"; cd {}; composer --prefer-source --prefer-lowest --prefer-stable update; $PHPUNIT --exclude-group tty,benchmark,intl-data || (echo -e "\\e[41mKO\\e[0m {}" && $(exit 1));'; fi;
-=======
     - if [ "$deps" = "no" ]; then echo "$COMPONENTS" | parallel --gnu --keep-order 'echo -e "\\nRunning {} tests"; $PHPUNIT --exclude-group tty,benchmark,intl-data {}'; fi;
     - if [ "$deps" = "no" ]; then echo -e "\\nRunning tests requiring tty"; $PHPUNIT --group tty; fi;
-    - if [ "$deps" = "high" ]; then echo "$COMPONENTS" | parallel --gnu --keep-order -j10% 'echo -e "\\nRunning {} tests"; cd {}; composer --prefer-source update; $PHPUNIT --exclude-group tty,benchmark,intl-data'; fi;
-    - if [ "$deps" = "low" ]; then echo "$COMPONENTS" | parallel --gnu --keep-order -j10% 'echo -e "\\nRunning {} tests"; cd {}; composer --prefer-source --prefer-lowest --prefer-stable update; $PHPUNIT --exclude-group tty,benchmark,intl-data'; fi;
->>>>>>> 660449da
+    - if [ "$deps" = "high" ]; then echo "$COMPONENTS" | parallel --gnu --keep-order -j10% 'echo -e "\\nRunning {} tests"; cd {}; composer --prefer-source update; $PHPUNIT --exclude-group tty,benchmark,intl-data,legacy'; fi;
+    - if [ "$deps" = "low" ]; then echo "$COMPONENTS" | parallel --gnu --keep-order -j10% 'echo -e "\\nRunning {} tests"; cd {}; composer --prefer-source --prefer-lowest --prefer-stable update; $PHPUNIT --exclude-group tty,benchmark,intl-data'; fi;