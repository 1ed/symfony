--- conflicted
+++ resolved
@@ -260,19 +260,14 @@
       run_tests () {
           set -e
           export PHP=$1
-          phpenv global $PHP
 
           if [[ $PHP != 7.4* && $PHP != $TRAVIS_PHP_VERSION && $TRAVIS_PULL_REQUEST != false ]]; then
               echo -e "\\n\\e[33;1mIntermediate PHP version $PHP is skipped for pull requests.\\e[0m"
               return
           fi
-<<<<<<< HEAD
-
-          ([[ $deps ]] && cd src/Symfony/Component/HttpFoundation; cp composer.json composer.bak; composer config platform.ext-mongodb 1.6.0; composer require --dev --no-update mongodb/mongodb ~1.5.0)
-=======
           phpenv global $PHP
+
           ([[ $deps ]] && cd src/Symfony/Component/HttpFoundation; cp composer.json composer.bak; composer config platform.ext-mongodb 1.6.99; composer require --dev --no-update mongodb/mongodb ~1.5.0)
->>>>>>> a14d8f9d
           tfold 'composer update' $COMPOSER_UP
           tfold 'phpunit install' ./phpunit install
           if [[ $deps = high ]]; then
